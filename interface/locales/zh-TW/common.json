{
  "about": "關於",
  "about_vision_text": "我們中的許多人都擁有數個雲帳戶，這些雲帳戶中的硬碟未備份且資料面臨丟失的風險。我們依賴諸如Google照片和iCloud之類的雲服務，但這些服務容量有限且幾乎不能在不同的服務及作業系統間進行互通。相簿不應僅限於某個裝置生態系統內，或被用於收集廣告數據。它們應該是與作業系統無關，永久且屬於個人所有的。我們創建的數據是我們的遺產，它們將比我們存活得更久——開源技術是確保我們對定義我們生活的數據擁有絕對控制權的唯一方式，並且無限規模地延伸。",
  "about_vision_title": "遠景",
  "accept": "接受",
  "accessed": "訪問的",
  "account": "帳號",
  "actions": "行動",
  "add": "新增",
  "add_device": "新增裝置",
  "add_library": "新增圖書館",
  "add_location": "新增位置",
  "add_location_description": "通過將您喜歡的位置添加到您的個人圖書館，可增強您的Spacedrive體驗，實現無縫高效的文件管理。",
  "add_location_tooltip": "添加路徑作為索引位置",
  "add_locations": "添加位置",
  "add_tag": "添加標籤",
  "advanced_settings": "高級設置",
  "all_jobs_have_been_cleared": "所有工作已被清除。",
  "alpha_release_description": "我們很高興您嘗試Spacedrive，現在以Alpha版發布，展示激動人心的新功能。與任何初始版本一樣，這個版本可能包含一些錯誤。我們誠懇請求您協助我們在Discord頻道報告您遇到的任何問題。您寶貴的反饋將極大地促進用戶體驗的提升。",
  "alpha_release_title": "Alpha版本",
  "appearance": "外觀",
  "appearance_description": "改變您的客戶端外觀。",
  "archive": "存檔",
  "archive_coming_soon": "存檔位置功能即將開通...",
  "archive_info": "將數據從圖書館中提取出來作為存檔，用途是保存位置文件夾結構。",
  "are_you_sure": "您確定嗎？",
  "ask_spacedrive": "詢問 Spacedrive",
  "assign_tag": "指定標籤",
  "audio_preview_not_supported": "不支援音頻預覽。",
  "back": "返回",
  "backups": "備份",
  "backups_description": "管理您的Spacedrive數據庫備份。",
  "blur_effects": "模糊效果",
  "blur_effects_description": "某些組件將應用模糊效果。",
  "cancel": "取消",
  "cancel_selection": "取消選擇",
  "celcius": "攝氏",
  "change": "更改",
  "change_view_setting_description": "變更預設資源管理器視圖",
  "changelog": "變更日誌",
  "changelog_page_description": "了解我們正在創建的酷炫新功能",
  "changelog_page_title": "變更日誌",
  "checksum": "校驗和",
  "clear_finished_jobs": "清除已完成的工作",
  "client": "客戶端",
  "close": "關閉",
  "close_command_palette": "關閉命令面板",
  "close_current_tab": "關閉目前分頁",
  "clouds": "雲",
  "color": "顏色",
  "coming_soon": "即將推出",
  "compress": "壓縮",
  "configure_location": "配置位置",
  "connected": "已連接",
  "contacts": "聯繫人",
  "contacts_description": "在Spacedrive中管理您的聯繫人。",
  "content_id": "內容 ID",
  "continue": "繼續",
  "convert_to": "轉換為",
  "coordinates": "坐標",
  "copied": "已複製",
  "copy": "複製",
  "copy_as_path": "作為路徑複製",
  "copy_object": "複製物件",
  "copy_path_to_clipboard": "複製路徑到剪貼簿",
  "copy_success": "項目已複製",
  "create": "創建",
  "create_file_error": "建立文件時出錯",
  "create_file_success": "建立新檔案：{{name}}",
  "create_folder_error": "建立資料夾時出錯",
  "create_folder_success": "建立了新資料夾：{{name}}",
  "create_library": "創建圖書館",
  "create_library_description": "圖書館是一個安全的、設備上的數據庫。您的文件保留在原地，圖書館對其進行目錄整理，並存儲所有Spacedrive相關數據。",
  "create_new_library": "創建新圖書館",
  "create_new_library_description": "圖書館是一個安全的、設備上的數據庫。您的文件保留在原地，圖書館對其進行目錄整理，並存儲所有Spacedrive相關數據。",
  "create_new_tag": "創建新標籤",
  "create_new_tag_description": "選擇一個名稱和顏色。",
  "create_tag": "創建標籤",
  "created": "已創建",
  "creating_library": "正在創建圖書館...",
  "creating_your_library": "正在創建您的圖書館",
  "current": "當前",
  "current_directory": "當前目錄",
  "current_directory_with_descendants": "當前目錄及其子目錄",
  "custom": "自定義",
  "cut": "剪切",
  "cut_object": "剪下物件",
  "cut_success": "剪下項目",
  "data_folder": "數據文件夾",
  "date_accessed": "訪問日期",
  "date_created": "建立日期",
  "date_indexed": "索引日期",
  "date_modified": "修改日期",
  "debug_mode": "除錯模式",
  "debug_mode_description": "在應用程序中啟用額外的除錯功能。",
  "default": "默認",
  "default_settings": "預設設定",
  "delete": "刪除",
  "delete_dialog_title": "刪除 {{prefix}} {{type}}",
  "delete_forever": "永久刪除",
  "delete_info": "這不會刪除磁盤上的實際文件夾。預覽媒體將被刪除。",
  "delete_library": "刪除圖書館",
  "delete_library_description": "這是永久性的，您的文件不會被刪除，只有Spacedrive圖書館會被刪除。",
  "delete_location": "刪除位置",
  "delete_location_description": "刪除一個位置還將從Spacedrive數據庫中移除與其相關的所有文件，文件本身不會被刪除。",
  "delete_object": "刪除物件",
  "delete_rule": "刪除規則",
  "delete_tag": "刪除標籤",
  "delete_tag_description": "您確定要刪除這個標籤嗎？這不能撤銷，並且帶有標籤的文件將被取消鏈接。",
  "delete_warning": "這將永遠刪除您的{{type}}，我們還沒有垃圾箱...",
  "description": "描述",
  "deselect": "取消選擇",
  "details": "詳情",
  "devices": "設備",
  "devices_coming_soon_tooltip": "即將推出！這個alpha版本不包括圖書館同步，它將很快準備好。",
  "dialog": "對話框",
  "dialog_shortcut_description": "執行操作和操作",
  "direction": "方向",
  "disabled": "已禁用",
  "disconnected": "已斷開連接",
  "display_formats": "顯示格式",
  "display_name": "顯示名稱",
  "distance": "距離",
  "done": "完成",
  "dont_show_again": "不再顯示",
  "double_click_action": "雙擊操作",
  "download": "下載",
  "downloading_update": "下載更新",
  "duplicate": "複製",
  "duplicate_object": "複製物件",
  "duplicate_success": "項目已複製",
  "edit": "編輯",
  "edit_library": "編輯圖書館",
  "edit_location": "編輯位置",
  "empty_file": "空的文件",
  "enable_networking": "啟用網絡",
  "enable_networking_description": "允許您的節點與您周圍的其他 Spacedrive 節點進行通訊。",
  "enable_networking_description_required": "庫同步或 Spacedrop 所需！",
  "encrypt": "加密",
  "encrypt_library": "加密圖書館",
  "encrypt_library_coming_soon": "圖書館加密即將推出",
  "encrypt_library_description": "為這個圖書館啟用加密，這將僅加密Spacedrive數據庫，而不是文件本身。",
  "ephemeral_notice_browse": "直接從您的設備瀏覽您的文件和文件夾。",
  "ephemeral_notice_consider_indexing": "考慮索引您的本地位置，以實現更快更高效的探索。",
  "erase": "擦除",
  "erase_a_file": "擦除文件",
  "erase_a_file_description": "配置您的擦除設置。",
  "error": "錯誤",
  "error_loading_original_file": "加載原始文件出錯",
  "expand": "展開",
  "explorer": "資源管理器",
  "explorer_settings": "資源管理器設定",
  "explorer_shortcut_description": "導覽和與檔案系統互動",
  "explorer_view": "資源管理器視圖",
  "export": "導出",
  "export_library": "導出圖書館",
  "export_library_coming_soon": "導出圖書館即將推出",
  "export_library_description": "將此圖書館導出到文件。",
  "extensions": "擴展",
  "extensions_description": "安裝擴展以擴展此客戶端的功能。",
  "fahrenheit": "華氏",
  "failed_to_cancel_job": "取消工作失敗。",
  "failed_to_clear_all_jobs": "清除所有工作失敗。",
  "failed_to_copy_file": "複製檔案失敗",
  "failed_to_copy_file_path": "複製文件路徑失敗",
  "failed_to_cut_file": "剪下檔案失敗",
  "failed_to_download_update": "無法下載更新",
  "failed_to_duplicate_file": "複製文件失敗",
  "failed_to_generate_checksum": "生成校驗和失敗",
  "failed_to_generate_labels": "生成標籤失敗",
  "failed_to_generate_thumbnails": "生成縮略圖失敗",
  "failed_to_load_tags": "加載標籤失敗",
  "failed_to_pause_job": "暫停工作失敗。",
  "failed_to_reindex_location": "重新索引位置失敗",
  "failed_to_remove_file_from_recents": "從最近文件中移除文件失敗",
  "failed_to_remove_job": "移除工作失敗。",
  "failed_to_rescan_location": "重新掃描位置失敗",
  "failed_to_resume_job": "恢復工作失敗。",
  "failed_to_update_location_settings": "更新位置設置失敗",
  "favorite": "最愛",
  "favorites": "收藏夾",
  "feedback": "回饋",
  "feedback_is_required": "需要回饋",
  "feedback_login_description": "登入可讓我們回應您的回饋",
  "feedback_placeholder": "您的回饋...",
  "feedback_toast_error_message": "提交回饋時發生錯誤。請重試。",
  "file_already_exist_in_this_location": "該位置已存在該檔案",
  "file_indexing_rules": "文件索引規則",
  "filters": "篩選器",
  "forward": "前進",
  "full_disk_access": "完全磁碟訪問",
  "full_disk_access_description": "為了提供最佳體驗，我們需要訪問您的磁碟以索引您的文件。您的文件僅供您使用。",
  "full_reindex": "完全重新索引",
  "full_reindex_info": "對此位置進行完整重新掃描。",
  "general": "通用",
  "general_settings": "通用設置",
  "general_settings_description": "與此客戶端相關的一般設置。",
  "general_shortcut_description": "一般使用快捷鍵",
  "generatePreviewMedia_label": "為這個位置生成預覽媒體",
  "generate_checksums": "生成校驗和",
  "go_back": "返回",
  "go_to_labels": "轉到標籤",
  "go_to_location": "前往地點",
  "go_to_overview": "前往概覽",
  "go_to_recents": "前往最近的內容",
  "go_to_settings": "前往設定",
  "go_to_tag": "轉到標籤",
  "got_it": "知道了",
  "grid_gap": "間隙",
  "grid_view": "網格視圖",
  "grid_view_notice_description": "使用網格視圖來視覺化你的文件概覽。這個視圖以縮略圖形式顯示你的文件和文件夾，讓你快速辨認你正在尋找的文件。",
  "hidden_label": "隱藏位置和其內容從概要分類、搜索和標籤中顯示，除非啟用了“顯示隱藏項目”。",
  "hide_in_library_search": "在圖書館搜索中隱藏",
  "hide_in_library_search_description": "在搜索整個圖書館時從結果中隱藏帶有此標籤的文件。",
  "hide_in_sidebar": "在側邊欄中隱藏",
  "hide_in_sidebar_description": "防止此標籤在應用的側欄中顯示。",
  "hide_location_from_view": "從視圖中隱藏位置和內容",
  "home": "主頁",
  "icon_size": "圖示大小",
  "image_labeler_ai_model": "圖像標籤識別AI模型",
  "image_labeler_ai_model_description": "用於識別圖像中對象的模型。模型越大，準確性越高，但速度越慢。",
  "import": "導入",
  "indexed": "已索引",
  "indexer_rule_reject_allow_label": "默認情況下，索引器規則作為拒絕列表，導致與其匹配的任何文件被排除在外。啟用此選項將其變為允許列表，使位置僅索引符合其規定規則的文件。",
  "indexer_rules": "索引器規則",
  "indexer_rules_info": "索引器規則允許您使用通配符指定要忽略的路徑。",
  "install": "安裝",
  "install_update": "安裝更新",
  "installed": "已安裝",
  "ipv6": "IPv6網路",
  "ipv6_description": "允許使用 IPv6 網路進行點對點通訊",
  "item_size": "項目大小",
  "item_with_count_one": "{{count}} 项目",
  "item_with_count_other": "{{count}} 项目",
  "job_has_been_canceled": "工作已取消。",
  "job_has_been_paused": "工作已暫停。",
  "job_has_been_removed": "工作已移除。",
  "job_has_been_resumed": "工作已恢復。",
  "join": "加入",
  "join_discord": "加入Discord",
  "join_library": "加入圖書館",
  "join_library_description": "圖書館是一個安全的、設備上的數據庫。您的文件保留在原地，圖書館對其進行目錄整理，並存儲所有Spacedrive相關數據。",
  "key": "鍵",
  "key_manager": "密鑰管理器",
  "key_manager_description": "創建加密密鑰，掛載和卸載您的密鑰，即時查看解密後的文件。",
  "keybinds": "鍵綁定",
  "keybinds_description": "查看和管理客戶端鍵綁定",
  "keys": "鍵",
  "kilometers": "公里",
  "labels": "標籤",
  "language": "語言",
  "language_description": "更改Spacedrive界面的語言",
  "learn_more_about_telemetry": "了解更多關於遙測的信息",
  "libraries": "圖書館",
  "libraries_description": "數據庫包含所有圖書館數據和文件元數據。",
  "library": "圖書館",
  "library_name": "圖書館名稱",
  "library_overview": "圖書館概覽",
  "library_settings": "圖書館設置",
  "library_settings_description": "與當前活躍圖書館相關的通用設置。",
  "list_view": "列表視圖",
  "list_view_notice_description": "使用列表視圖輕鬆導航您的文件和文件夾。這個視圖以簡單、有組織的列表格式顯示您的文件，幫助您快速定位和訪問所需文件。",
  "loading": "加載中",
  "local": "本地",
  "local_locations": "本地位置",
  "local_node": "本地節點",
  "location_connected_tooltip": "正在監視位置是否有變化",
  "location_disconnected_tooltip": "正在監視位置是否有變化",
  "location_display_name_info": "這個位置的名稱，這是在側邊欄中顯示的內容。不會重命名磁碟上的實際文件夾。",
  "location_empty_notice_message": "這裡未找到文件",
  "location_is_already_linked": "位置已經被連接",
  "location_path_info": "這是位置的路徑，這是在磁碟上存儲文件的位置。",
  "location_type": "位置類型",
  "location_type_managed": "Spacedrive將為你分類文件。如果位置不是空的，將創建一個“spacedrive”文件夾。",
  "location_type_normal": "內容將按原樣被索引，新文件不會自動排序。",
  "location_type_replica": "這個位置是另一個位置的副本，其內容將自動同步。",
  "locations": "位置",
  "locations_description": "管理您的存儲位置。",
  "lock": "鎖定",
  "log_in": "登入",
  "log_in_with_browser": "使用瀏覽器登入",
  "log_out": "登出",
  "logged_in_as": "已登入為{{email}}",
  "logging_in": "在登入...",
  "logout": "登出",
  "manage_library": "管理圖書館",
  "managed": "已管理",
  "media": "媒體",
  "media_view": "媒體視圖",
  "media_view_context": "媒體視圖上下文",
  "media_view_notice_description": "輕鬆發現照片和視頻，媒體視圖會從當前位置（包括子目錄）顯示結果。",
  "meet_contributors_behind_spacedrive": "認識Spacedrive背後的貢獻者",
  "meet_title": "會見 {{title}}",
  "miles": "英里",
  "mode": "模式",
  "modified": "已修改",
  "more": "更多",
  "more_actions": "更多操作...",
  "more_info": "更多信息",
  "move_back_within_quick_preview": "在快速預覽中向後移動",
  "move_files": "移動文件",
  "move_forward_within_quick_preview": "在快速預覽中向前移動",
  "move_to_trash": "移到廢紙簍",
  "name": "名稱",
  "navigate_back": "後退",
  "navigate_backwards": "向後導覽",
  "navigate_files_downwards": "向下導覽檔案",
  "navigate_files_leftwards": "向左導覽檔案",
  "navigate_files_rightwards": "向右導覽檔案",
  "navigate_files_upwards": "向上導覽檔案",
  "navigate_forward": "前進",
  "navigate_forwards": "向前導覽",
  "navigate_to_settings_page": "導覽至設定頁面",
  "network": "網絡",
  "network_page_description": "您局域網上的其他Spacedrive節點將顯示在這裡，以及您預設的OS網絡掛載。",
  "networking": "網絡",
  "networking_port": "網絡端口",
  "networking_port_description": "Spacedrive的點對點網絡通信使用的端口。除非您有嚴格的防火牆，否則應該禁用此功能。不要暴露於互聯網！",
  "new": "新的",
  "new_folder": "新文件夾",
  "new_library": "新圖書館",
  "new_location": "新位置",
  "new_location_web_description": "由於您正在使用Spacedrive的瀏覽器版本，您將（目前）需要指定一個位於遠端節點本地的目錄的絕對URL。",
  "new_tab": "新標籤",
  "new_tag": "新標籤",
  "new_update_available": "新版本可用！",
  "no_favorite_items": "沒有最喜歡的物品",
  "no_items_found": "未找到任何項目",
  "no_jobs": "沒有工作。",
  "no_labels": "無標籤",
  "no_nodes_found": "找不到 Spacedrive 節點.",
  "no_tag_selected": "沒有選擇標籤",
  "no_tags": "沒有標籤",
  "node_name": "節點名稱",
  "nodes": "節點",
  "nodes_description": "管理連接到此圖書館的節點。一個節點是在設備或服務器上運行的Spacedrive後端實例。每個節點帶有數據庫副本，通過點對點連接實時同步。",
  "none": "無",
  "normal": "常規",
  "not_you": "不是您？",
  "number_of_passes": "通過次數",
  "object_id": "對象ID",
  "offline": "離線",
  "online": "在線",
  "open": "打開",
  "open_file": "打開文件",
  "open_in_new_tab": "在新分頁中開啟",
  "open_new_location_once_added": "添加後打開新位置",
  "open_new_tab": "開啟新分頁",
  "open_object": "開啟物件",
  "open_object_from_quick_preview_in_native_file_manager": "在快速預覽中以本機檔案管理器開啟物件",
  "open_settings": "打開設置",
  "open_with": "打開方式",
  "or": "或者",
  "overview": "概覽",
  "page": "頁面",
  "page_shortcut_description": "應用程式中的不同頁面",
  "pair": "配對",
  "pairing_with_node": "正在與{{node}}配對",
  "paste": "貼上",
  "paste_object": "貼上物件",
  "paste_success": "已貼上項目",
  "path": "路徑",
  "path_copied_to_clipboard_description": "位置{{location}}的路徑已復製到剪貼簿。",
  "path_copied_to_clipboard_title": "路徑已複製到剪貼簿",
  "pause": "暫停",
  "peers": "對等",
  "people": "人們",
  "pin": "別針",
  "privacy": "隱私",
  "privacy_description": "Spacedrive是為隱私而構建的，這就是為什麼我們是開源的並且首先在本地。所以我們將非常清楚地告知我們分享了哪些數據。",
  "quick_preview": "快速預覽",
  "quick_view": "快速查看",
  "random": "隨機的",
  "recent_jobs": "最近的工作",
  "recents": "最近的文件",
  "recents_notice_message": "開啟檔案時會建立最近的檔案。",
  "regen_labels": "重新生成標籤",
  "regen_thumbnails": "重新生成縮略圖",
  "regenerate_thumbs": "重新生成縮略圖",
  "reindex": "重新索引",
  "reject": "拒絕",
  "reload": "重載",
  "remote_access": "啟用遠端存取",
  "remote_access_description": "使其他節點能夠直接連接到該節點。",
  "remove": "移除",
  "remove_from_recents": "從最近的文件中移除",
  "rename": "重命名",
  "rename_object": "重新命名物件",
  "replica": "複寫",
  "rescan": "重新掃描",
  "rescan_directory": "重新掃描目錄",
  "rescan_location": "重新掃描位置",
  "reset": "重置",
  "resources": "資源",
  "restore": "恢復",
  "resume": "恢復",
  "retry": "重試",
  "reveal_in_native_file_manager": "在本機檔案管理器中顯示",
  "revel_in_browser": "在{{browser}}中顯示",
  "running": "運行",
  "save": "保存",
  "save_changes": "保存變更",
  "saved_searches": "已保存的搜索",
  "search": "搜尋",
  "search_extensions": "搜索擴展",
  "search_for_files_and_actions": "搜尋文件和操作...",
  "secure_delete": "安全刪除",
  "security": "安全",
  "security_description": "保護您的客戶端安全。",
  "send": "發送",
  "settings": "設置",
  "setup": "設定",
  "share": "分享",
  "share_anonymous_usage": "分享匿名使用情況",
  "share_anonymous_usage_description": "分享完全匿名的遙測數據，以幫助開發人員改進應用程序",
  "share_bare_minimum": "分享最低限度",
  "share_bare_minimum_description": "僅分享我是Spacedrive的活躍用戶和一些技術細節",
  "sharing": "共享",
  "sharing_description": "管理誰可以訪問您的圖書館。",
  "show_details": "顯示詳情",
  "show_hidden_files": "顯示隱藏文件",
  "show_inspector": "顯示檢查員",
  "show_object_size": "顯示對象大小",
  "show_path_bar": "顯示路徑條",
  "show_slider": "顯示滑塊",
  "size": "大小",
  "size_b": "乙",
  "size_gb": "國標",
  "size_kb": "千位元組",
  "size_mb": "MB",
  "size_tb": "結核病",
  "skip_login": "跳過登錄",
  "sort_by": "排序依據",
  "spacedrive_account": "Spacedrive 帳戶",
  "spacedrive_cloud": "Spacedrive 雲端",
  "spacedrive_cloud_description": "Spacedrive 始終以本地為先，但我們將來會提供自己的選擇性雲端服務。目前，身份驗證僅用於反饋功能，否則不需要。",
  "spacedrop": "太空空投可見度",
  "spacedrop_a_file": "Spacedrop文件",
  "spacedrop_already_progress": "Spacedrop 已在進行中",
  "spacedrop_contacts_only": "限聯絡人",
  "spacedrop_description": "與在您的網路上運行 Spacedrive 的裝置立即分享。",
  "spacedrop_disabled": "殘障人士",
  "spacedrop_everyone": "每個人",
  "spacedrop_rejected": "Spacedrop 被拒絕",
  "square_thumbnails": "方形縮略圖",
  "star_on_github": "在GitHub上給星",
  "stop": "停止",
  "success": "成功",
  "support": "支持",
  "switch_to_grid_view": "切換到網格視圖",
  "switch_to_list_view": "切換到清單視圖",
  "switch_to_media_view": "切換到媒體視圖",
  "switch_to_next_tab": "切換到下一個分頁",
  "switch_to_previous_tab": "切換到上一個分頁",
  "sync": "同步",
  "syncPreviewMedia_label": "將此位置的預覽媒體與您的設備同步",
  "sync_description": "管理Spacedrive如何進行同步。",
  "sync_with_library": "與圖書館同步",
  "sync_with_library_description": "如果啟用，您的鍵綁定將與圖書館同步，否則它們僅適用於此客戶端。",
  "tags": "標籤",
  "tags_description": "管理您的標籤。",
  "tags_notice_message": "沒有項目分配給該標籤。",
  "telemetry_description": "切換到ON，為開發者提供詳細的使用情況和遙測數據以增強應用程序。切換到OFF，只發送基本數據：您的活動狀態，應用版本，核心版本，以及平台（例如移動，網絡或桌面）。",
  "telemetry_title": "分享額外的遙測和使用情況數據",
  "temperature": "溫度",
  "text_file": "文字檔案",
  "text_size": "文字大小",
  "thank_you_for_your_feedback": "感謝您的回饋！",
  "thumbnailer_cpu_usage": "縮略圖處理器使用情況",
  "thumbnailer_cpu_usage_description": "限制縮略圖製作工具在後台處理時可以使用多少CPU。",
  "toggle_all": "切換全部",
  "toggle_command_palette": "切換命令面板",
  "toggle_hidden_files": "切換顯示隱藏檔案",
  "toggle_image_slider_within_quick_preview": "切換快速預覽中的圖片滑塊",
  "toggle_inspector": "切換檢查器",
  "toggle_job_manager": "切換工作管理器",
  "toggle_metadata": "切換元數據",
  "toggle_path_bar": "切換顯示路徑列",
  "toggle_quick_preview": "切換快速預覽",
<<<<<<< HEAD
=======
  "tools": "工具",
>>>>>>> 463babe1
  "trash": "垃圾",
  "type": "類型",
  "ui_animations": "UI動畫",
  "ui_animations_description": "對話框和其它UI元素在打開和關閉時會有動畫效果。",
  "unnamed_location": "未命名位置",
  "update": "更新",
  "update_downloaded": "更新已下載。重新啟動 Spacedrive 進行安裝",
  "updated_successfully": "成功更新，您目前使用的是版本 {{version}}",
  "usage": "使用情況",
  "usage_description": "您的圖書館使用情況和硬體資訊。",
  "vaccum": "真空",
  "vaccum_library": "真空庫",
  "vaccum_library_description": "重新打包資料庫以釋放不必要的空間。",
  "value": "值",
  "version": "版本 {{version}}",
  "video_preview_not_supported": "不支援視頻預覽。",
  "view_changes": "檢視變更",
  "want_to_do_this_later": "想要稍後進行這操作嗎？",
  "website": "網站",
  "your_account": "您的帳戶",
  "your_account_description": "Spacedrive帳戶和資訊。",
  "your_local_network": "您的本地網路",
  "your_privacy": "您的隱私"
}<|MERGE_RESOLUTION|>--- conflicted
+++ resolved
@@ -477,10 +477,7 @@
   "toggle_metadata": "切換元數據",
   "toggle_path_bar": "切換顯示路徑列",
   "toggle_quick_preview": "切換快速預覽",
-<<<<<<< HEAD
-=======
   "tools": "工具",
->>>>>>> 463babe1
   "trash": "垃圾",
   "type": "類型",
   "ui_animations": "UI動畫",
