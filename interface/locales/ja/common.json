--- conflicted
+++ resolved
@@ -477,10 +477,7 @@
   "toggle_metadata": "詳細パネルを開閉",
   "toggle_path_bar": "パスバーの表示切り替え",
   "toggle_quick_preview": "クイック プレビューを表示",
-<<<<<<< HEAD
-=======
   "tools": "ツール",
->>>>>>> 463babe1
   "trash": "ごみ",
   "type": "種類",
   "ui_animations": "UIアニメーション",
