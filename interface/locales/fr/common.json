{
  "about": "À propos",
  "about_vision_text": "Beaucoup d'entre nous ont plusieurs comptes cloud, des disques qui ne sont pas sauvegardés et des données à risque de perte. Nous dépendons de services cloud comme Google Photos et iCloud, mais sommes enfermés avec une capacité limitée et presque zéro interopérabilité entre les services et les systèmes d'exploitation. Les albums photo ne devraient pas être coincés dans un écosystème d'appareils, ou récoltés pour des données publicitaires. Ils devraient être indépendants du système d'exploitation, permanents et personnels. Les données que nous créons sont notre héritage, qui nous survivra longtemps - la technologie open source est le seul moyen d'assurer que nous conservons un contrôle absolu sur les données qui définissent nos vies, à une échelle illimitée.",
  "about_vision_title": "Vision",
  "accept": "Accepter",
  "accept_files": "Accept files",
  "accessed": "Accédé",
  "account": "Compte",
  "actions": "Actions",
  "add": "Ajouter",
  "add_device": "Ajouter un appareil",
  "add_filter": "Ajouter un filtre",
  "add_library": "Ajouter une bibliothèque",
  "add_location": "Ajouter un emplacement",
  "add_location_description": "Améliorez votre expérience Spacedrive en ajoutant vos emplacements préférés à votre bibliothèque personnelle, pour une gestion des fichiers fluide et efficace.",
  "add_location_overview_description": "Connecter un chemin local, un volume ou un emplacement réseau à Spacedrive.",
  "add_location_tooltip": "Ajouter le chemin comme emplacement indexé",
  "add_locations": "Ajouter des emplacements",
  "add_tag": "Ajouter une étiquette",
  "added_location": "Added Location {{name}}",
  "adding_location": "Adding Location {{name}}",
  "advanced_settings": "Paramètres avancés",
  "album": "Album",
  "alias": "Alias",
  "all_jobs_have_been_cleared": "Tous les travaux ont été annulés.",
  "alpha_release_description": "Nous sommes ravis que vous essayiez Spacedrive, maintenant en version Alpha, présentant de nouvelles fonctionnalités excitantes. Comme pour toute première version, cette version peut contenir des bugs. Nous vous demandons gentiment votre aide pour signaler tout problème rencontré sur notre chaîne Discord. Vos précieux retours contribueront grandement à améliorer l'expérience utilisateur.",
  "alpha_release_title": "Version Alpha",
  "app_crashed": "APP CRASHED",
  "app_crashed_description": "We're past the event horizon...",
  "appearance": "Apparence",
  "appearance_description": "Changez l'apparence de votre client.",
  "apply": "Appliquer",
  "archive": "Archiver",
  "archive_coming_soon": "L'archivage des emplacements arrive bientôt...",
  "archive_info": "Extrayez les données de la bibliothèque sous forme d'archive, utile pour préserver la structure des dossiers de l'emplacement.",
  "are_you_sure": "Êtes-vous sûr ?",
  "ask_spacedrive": "Demandez à Spacedrive",
  "ascending": "Ascendante",
  "assign_tag": "Attribuer une étiquette",
  "audio": "Audio",
  "audio_preview_not_supported": "L'aperçu audio n'est pas pris en charge.",
  "back": "Retour",
  "backups": "Sauvegardes",
  "backups_description": "Gérez les sauvegardes de votre base de données Spacedrive.",
  "blur_effects": "Effets de flou",
  "blur_effects_description": "Certains composants se verront appliquer un effet de flou.",
  "book": "book",
  "cancel": "Annuler",
  "cancel_selection": "Annuler la sélection",
  "celcius": "Celsius",
  "change": "Modifier",
  "change_view_setting_description": "Changer la vue par défaut de l'explorateur",
  "changelog": "Journal des modifications",
  "changelog_page_description": "Découvrez les nouvelles fonctionnalités cool que nous développons",
  "changelog_page_title": "Changelog",
  "checksum": "Somme de contrôle",
  "clear_finished_jobs": "Effacer les travaux terminés",
  "client": "Client",
  "close": "Fermer",
  "close_command_palette": "Fermer la palette de commandes",
  "close_current_tab": "Fermer l'onglet actuel",
  "cloud": "Nuage",
  "cloud_drives": "Lecteurs en nuage",
  "clouds": "Nuages",
  "code": "Code",
  "collection": "Collection",
  "color": "Couleur",
  "coming_soon": "Bientôt",
  "contains": "contient",
  "compress": "Compresser",
  "config": "Config",
  "configure_location": "Configurer l'emplacement",
  "confirm": "Confirm",
  "connect_cloud": "Connecter un nuage",
  "connect_cloud_description": "Connectez vos comptes cloud à Spacedrive.",
  "connect_device": "Connecter un appareil",
  "connect_device_description": "Spacedrive fonctionne mieux sur tous vos appareils.",
  "connected": "Connecté",
  "contacts": "Contacts",
  "contacts_description": "Gérez vos contacts dans Spacedrive.",
  "content_id": "ID de contenu",
  "continue": "Continuer",
  "convert_to": "Convertir en",
  "coordinates": "Coordonnées",
  "copied": "Copié",
  "copy": "Copier",
  "copy_as_path": "Copier en tant que chemin",
  "copy_object": "Copier l'objet",
  "copy_path_to_clipboard": "Copier le chemin dans le presse-papiers",
  "copy_success": "Éléments copiés",
  "create": "Créer",
  "create_file_error": "Erreur lors de la création du fichier",
  "create_file_success": "Nouveau fichier créé : {{name}}",
  "create_folder_error": "Erreur lors de la création du dossier",
  "create_folder_success": "Nouveau dossier créé : {{name}}",
  "create_library": "Créer une bibliothèque",
  "create_library_description": "Les bibliothèques sont une base de données sécurisée, sur l'appareil. Vos fichiers restent où ils sont, la bibliothèque les catalogue et stocke toutes les données liées à Spacedrive.",
  "create_location": "Create Location",
  "create_new_library": "Créer une nouvelle bibliothèque",
  "create_new_library_description": "Les bibliothèques sont une base de données sécurisée, sur l'appareil. Vos fichiers restent où ils sont, la bibliothèque les catalogue et stocke toutes les données liées à Spacedrive.",
  "create_new_tag": "Créer une nouvelle étiquette",
  "create_new_tag_description": "Choisissez un nom et une couleur.",
  "create_tag": "Créer une étiquette",
  "created": "Créé",
  "creating_library": "Création de la bibliothèque...",
  "creating_your_library": "Création de votre bibliothèque",
  "current": "Actuel",
  "current_directory": "Répertoire actuel",
  "current_directory_with_descendants": "Répertoire actuel avec descendants",
  "custom": "Personnalisé",
  "cut": "Couper",
  "cut_object": "Couper l'objet",
  "cut_success": "Éléments coupés",
  "dark": "Sombre",
  "database": "Database",
  "data_folder": "Dossier de données",
  "date_accessed": "Date d'accès",
  "date_created": "date créée",
  "date_indexed": "Date d'indexation",
  "date_modified": "Date modifiée",
  "date_taken": "Date de la prise",
  "date_time_format": "Format de date et d'heure",
  "date_time_format_description": "Choisissez le format de date affiché dans Spacedrive",
  "debug_mode": "Mode débogage",
  "debug_mode_description": "Activez des fonctionnalités de débogage supplémentaires dans l'application.",
  "default": "Défaut",
  "descending": "Descente",
  "random": "Aléatoire",
  "ipv4_listeners_error": "Error creating the IPv4 listeners. Please check your firewall settings!",
  "ipv4_ipv6_listeners_error": "Error creating the IPv4 and IPv6 listeners. Please check your firewall settings!",
  "ipv6": "Mise en réseau IPv6",
  "ipv6_description": "Autoriser la communication peer-to-peer à l'aide du réseau IPv6",
  "ipv6_listeners_error": "Error creating the IPv6 listeners. Please check your firewall settings!",
  "is": "est",
  "is_not": "n'est pas",
  "default_settings": "Paramètres par défaut",
  "delete": "Supprimer",
  "delete_dialog_title": "Supprimer {{prefix}} {{type}}",
  "delete_forever": "Supprimer pour toujours",
  "delete_info": "Cela ne supprimera pas le dossier réel sur le disque. Les médias aperçus seront supprimés.",
  "delete_library": "Supprimer la bibliothèque",
  "delete_library_description": "Ceci est permanent, vos fichiers ne seront pas supprimés, seule la bibliothèque Spacedrive le sera.",
  "delete_location": "Supprimer l'emplacement",
  "delete_location_description": "Supprimer un emplacement supprimera également tous les fichiers associés de la base de données Spacedrive, les fichiers eux-mêmes ne seront pas supprimés.",
  "delete_object": "Supprimer l'objet",
  "delete_rule": "Supprimer la règle",
  "delete_rule_confirmation": "Are you sure you want to delete this rule?",
  "delete_tag": "Supprimer l'étiquette",
  "delete_tag_description": "Êtes-vous sûr de vouloir supprimer cette étiquette ? Cela ne peut pas être annulé et les fichiers étiquetés seront dissociés.",
  "delete_warning": "Ceci supprimera votre {{type}} pour toujours, nous n'avons pas encore de corbeille...",
  "description": "Description",
  "deselect": "Désélectionner",
  "details": "Détails",
  "devices": "Appareils",
  "devices_coming_soon_tooltip": "Bientôt disponible ! Cette version alpha n'inclut pas la synchronisation des bibliothèques, cela sera prêt très prochainement.",
  "dialog": "Dialogue",
  "dialog_shortcut_description": "Pour effectuer des actions et des opérations",
  "direction": "Direction",
  "directory": "directory",
  "directories": "directories",
  "disabled": "Désactivé",
  "disconnected": "Débranché",
  "display_formats": "Formats d'affichage",
  "display_name": "Nom affiché",
  "distance": "Distance",
  "do_the_thing": "Do the thing",
  "document": "Document",
  "done": "Terminé",
  "dont_show_again": "Ne plus afficher",
  "dont_have_any": "Looks like you don't have any!",
  "dotfile": "Dotfile",
  "double_click_action": "Action double clic",
  "download": "Télécharger",
  "downloading_update": "Téléchargement de la mise à jour",
  "duplicate": "Dupliquer",
  "duplicate_object": "Dupliquer l'objet",
  "duplicate_success": "Éléments dupliqués",
  "edit": "Éditer",
  "edit_library": "Éditer la bibliothèque",
  "edit_location": "Éditer l'emplacement",
  "empty_file": "Fichier vide",
  "enable_networking": "Activer le réseau",
  "enable_networking_description": "Autorisez votre nœud à communiquer avec d'autres nœuds Spacedrive autour de vous.",
  "enable_networking_description_required": "Requis pour la synchronisation de la bibliothèque ou Spacedrop !",
  "spacedrop": "Visibilité du largage spatial",
  "spacedrop_everyone": "Tout le monde",
  "spacedrop_contacts_only": "Contacts uniquement",
  "spacedrop_disabled": "Désactivé",
  "remote_access": "Activer l'accès à distance",
  "remote_access_description": "Permettez à d’autres nœuds de se connecter directement à ce nœud.",
  "encrypt": "Chiffrer",
  "encrypt_library": "Chiffrer la bibliothèque",
  "encrypt_library_coming_soon": "Le chiffrement de la bibliothèque arrive bientôt",
  "encrypt_library_description": "Activez le chiffrement pour cette bibliothèque, cela ne chiffrera que la base de données Spacedrive, pas les fichiers eux-mêmes.",
  "encrypted": "Encrypted",
  "ends_with": "s'achève par",
  "ephemeral_notice_browse": "Parcourez vos fichiers et dossiers directement depuis votre appareil.",
  "ephemeral_notice_consider_indexing": "Envisagez d'indexer vos emplacements locaux pour une exploration plus rapide et plus efficace.",
  "equals": "est",
  "erase": "Effacer",
  "erase_a_file": "Effacer un fichier",
  "erase_a_file_description": "Configurez vos paramètres d'effacement.",
  "error": "Erreur",
  "error_loading_original_file": "Erreur lors du chargement du fichier original",
  "error_message": "Error: {{error}}.",
  "expand": "Étendre",
  "explorer": "Explorateur",
  "explorer_settings": "Paramètres de l'explorateur",
  "explorer_shortcut_description": "Pour naviguer et interagir avec le système de fichiers",
  "explorer_view": "Vue Explorateur",
  "export": "Exporter",
  "export_library": "Exporter la bibliothèque",
  "export_library_coming_soon": "L'exportation de la bibliothèque arrivera bientôt",
  "export_library_description": "Exporter cette bibliothèque dans un fichier.",
  "executable": "Executable",
  "extension": "Extension",
  "extensions": "Extensions",
  "extensions_description": "Installez des extensions pour étendre la fonctionnalité de ce client.",
  "fahrenheit": "Fahrenheit",
  "failed_to_add_location": "Failed to add location",
  "failed_to_cancel_job": "Échec de l'annulation du travail.",
  "failed_to_clear_all_jobs": "Échec de l'effacement de tous les travaux.",
  "failed_to_copy_file": "Échec de la copie du fichier",
  "failed_to_copy_file_path": "Échec de la copie du chemin du fichier",
  "failed_to_cut_file": "Échec de la découpe du fichier",
  "failed_to_delete_rule": "Failed to delete rule",
  "failed_to_download_update": "Échec du téléchargement de la mise à jour",
  "failed_to_duplicate_file": "Échec de la duplication du fichier",
  "failed_to_generate_checksum": "Échec de la génération de la somme de contrôle",
  "failed_to_generate_labels": "Échec de la génération des étiquettes",
  "failed_to_generate_thumbnails": "Échec de la génération des vignettes",
  "failed_to_load_tags": "Échec du chargement des étiquettes",
  "failed_to_open_file_title": "Failed to open file",
  "failed_to_open_file_body": "Couldn't open file, due to an error: {{error}}",
  "failed_to_open_file_with": "Failed to open file, with: {{data}}",
  "failed_to_pause_job": "Échec de la mise en pause du travail.",
  "failed_to_reindex_location": "Échec de la réindexation de l'emplacement",
  "failed_to_remove_file_from_recents": "Échec de la suppression du fichier des éléments récents",
  "failed_to_remove_job": "Échec de la suppression du travail.",
  "failed_to_rename_file": "Could not rename {{oldName}} to {{newName}}",
  "failed_to_rescan_location": "Échec de la nouvelle analyse de l'emplacement",
  "failed_to_resume_job": "Échec de la reprise du travail.",
  "failed_to_update_location_settings": "Échec de la mise à jour des paramètres de l'emplacement",
  "favorite": "Favori",
  "favorites": "Favoris",
  "feedback": "Retour d'information",
  "feedback_is_required": "Le retour d'information est requis",
  "feedback_login_description": "La connexion nous permet de répondre à votre retour d'information",
  "feedback_placeholder": "Votre retour d'information...",
  "feedback_toast_error_message": "Une erreur s'est produite lors de l'envoi de votre retour d'information. Veuillez réessayer.",
  "file": "file",
  "file_already_exist_in_this_location": "Le fichier existe déjà à cet emplacement",
  "file_from": "File {{file}} from {{name}}",
  "file_indexing_rules": "Règles d'indexation des fichiers",
  "file_picker_not_supported": "File picker not supported on this platform",
  "files": "files",
  "filter": "Filtre",
  "filters": "Filtres",
  "folder": "Folder",
  "font": "Font",
  "for_library": "For library {{name}}",
  "forward": "Avancer",
  "free_of": "libre de",
  "from": "de",
  "full_disk_access": "Accès complet au disque",
  "full_disk_access_description": "Pour offrir la meilleure expérience, nous avons besoin d'accéder à votre disque afin d'indexer vos fichiers. Vos fichiers ne sont accessibles qu'à vous.",
  "full_reindex": "Réindexation complète",
  "full_reindex_info": "Effectuer un nouveau scan complet de cet emplacement.",
  "general": "Général",
  "general_settings": "Paramètres généraux",
  "general_settings_description": "Paramètres généraux liés à ce client.",
  "general_shortcut_description": "Raccourcis d'utilisation générale",
  "generatePreviewMedia_label": "Générer des médias d'aperçu pour cet emplacement",
  "generate_checksums": "Générer des sommes de contrôle",
  "go_back": "Revenir",
  "go_to_labels": "Aller aux étiquettes",
  "go_to_location": "Aller à l'emplacement",
  "go_to_overview": "Aller à l'aperçu",
  "go_to_recents": "Aller aux récents",
  "go_to_settings": "Aller aux paramètres",
  "go_to_tag": "Aller au tag",
  "got_it": "Compris",
  "grid_gap": "Écartement de grille",
  "grid_view": "Vue en grille",
  "grid_view_notice_description": "Obtenez un aperçu visuel de vos fichiers avec la vue en grille. Cette vue affiche vos fichiers et dossiers sous forme d'images miniatures, facilitant l'identification rapide du fichier que vous recherchez.",
  "hidden": "Caché",
  "hidden_label": "Empêche l'emplacement et son contenu d'apparaître dans les catégories résumées, la recherche et les étiquettes à moins que l'option \"Afficher les éléments cachés\" soit activée.",
  "hide_in_library_search": "Masquer dans la recherche de la bibliothèque",
  "hide_in_library_search_description": "Masquer les fichiers avec cette étiquette des résultats lors de la recherche dans toute la bibliothèque.",
  "hide_in_sidebar": "Masquer dans la barre latérale",
  "hide_in_sidebar_description": "Empêcher cette étiquette de s'afficher dans la barre latérale de l'application.",
  "hide_location_from_view": "Masquer l'emplacement et le contenu de la vue",
  "home": "Accueil",
  "hosted_locations": "Hosted Locations",
  "hosted_locations_description": "Augment your local storage with our cloud!",
  "icon_size": "Taille de l'icône",
  "image": "Image",
  "image_labeler_ai_model": "Modèle d'IA de reconnaissance d'étiquettes d'image",
  "image_labeler_ai_model_description": "Le modèle utilisé pour reconnaître les objets dans les images. Les modèles plus grands sont plus précis mais plus lents.",
  "import": "Importer",
  "incoming_spacedrop": "Incoming Spacedrop",
  "indexed": "Indexé",
  "indexed_new_files": "Indexed new files {{name}}",
  "indexer_rule_reject_allow_label": "Par défaut, une règle d'indexeur fonctionne comme une liste de rejet, entraînant l'exclusion de tous les fichiers qui correspondent à ses critères. Activer cette option la transformera en une liste d'autorisation, permettant à l'emplacement d'indexer uniquement les fichiers qui répondent à ses règles spécifiées.",
  "indexer_rules": "Règles de l'indexeur",
  "indexer_rules_error": "Error while retrieving indexer rules",
  "indexer_rules_not_available": "No indexer rules available",
  "indexer_rules_info": "Les règles de l'indexeur vous permettent de spécifier des chemins à ignorer en utilisant des glob patterns.",
  "install": "Installer",
  "install_update": "Installer la mise à jour",
  "installed": "Installé",
  "item": "item",
  "item_size": "Taille de l'élément",
  "item_with_count_one": "{{count}} article",
  "item_with_count_many": "{{count}} items",
  "item_with_count_other": "{{count}} articles",
  "items": "items",
  "job_has_been_canceled": "Le travail a été annulé.",
  "job_has_been_paused": "Le travail a été mis en pause.",
  "job_has_been_removed": "Le travail a été supprimé.",
  "job_has_been_resumed": "Le travail a été repris.",
  "join": "Rejoindre",
  "join_discord": "Rejoindre Discord",
  "join_library": "Rejoindre une bibliothèque",
  "join_library_description": "Les bibliothèques sont une base de données sécurisée, sur l'appareil. Vos fichiers restent où ils sont, la bibliothèque les catalogue et stocke toutes les données liées à Spacedrive.",
  "key": "Clé",
  "key_manager": "Gestionnaire de clés",
  "key_manager_description": "Créez des clés de chiffrement, montez et démontez vos clés pour voir les fichiers déchiffrés à la volée.",
  "keybinds": "Raccourcis clavier",
  "keybinds_description": "Afficher et gérer les raccourcis clavier du client",
  "keys": "Clés",
  "kilometers": "Kilomètres",
  "kind": "Type",
  "kind_one": "Type",
  "kind_other": "Types",
  "label": "Étiquette",
  "labels": "Étiquettes",
  "language": "Langue",
  "language_description": "Changer la langue de l'interface Spacedrive",
  "learn_more": "Learn More",
  "learn_more_about_telemetry": "En savoir plus sur la télémesure",
  "less": "less",
  "libraries": "Bibliothèques",
  "libraries_description": "La base de données contient toutes les données de la bibliothèque et les métadonnées des fichiers.",
  "library": "Bibliothèque",
  "library_db_size": "Taille d'index",
  "library_db_size_description": "La taille de la base de données de la bibliothèque.",
  "library_name": "Nom de la bibliothèque",
  "library_overview": "Aperçu de la bibliothèque",
  "library_settings": "Paramètres de la bibliothèque",
  "library_settings_description": "Paramètres généraux liés à la bibliothèque actuellement active.",
  "light": "Lumière",
  "link": "Link",
  "list_view": "Vue en liste",
  "list_view_notice_description": "Naviguez facilement à travers vos fichiers et dossiers avec la vue en liste. Cette vue affiche vos fichiers dans un format de liste simple et organisé, vous permettant de localiser et d'accéder rapidement aux fichiers dont vous avez besoin.",
  "loading": "Chargement",
  "local": "Local",
  "local_locations": "Emplacements locaux",
  "local_node": "Nœud local",
  "location": "Localisation",
  "location_one": "Localisation",
  "location_other": "Localisation",
  "location_connected_tooltip": "L'emplacement est surveillé pour les changements",
  "location_disconnected_tooltip": "L'emplacement n'est pas surveillé pour les changements",
  "location_display_name_info": "Le nom de cet emplacement, c'est ce qui sera affiché dans la barre latérale. Ne renommera pas le dossier réel sur le disque.",
  "location_empty_notice_message": "Aucun fichier trouvé ici",
  "location_is_already_linked": "L'emplacement est déjà lié",
  "location_path_info": "Le chemin vers cet emplacement, c'est là que les fichiers seront stockés sur le disque.",
  "location_type": "Type d'emplacement",
  "location_type_managed": "Spacedrive triera les fichiers pour vous. Si l'emplacement n'est pas vide, un dossier \"spacedrive\" sera créé.",
  "location_type_normal": "Le contenu sera indexé tel quel, les nouveaux fichiers ne seront pas automatiquement triés.",
  "location_type_replica": "Cet emplacement est une réplique d'un autre, son contenu sera automatiquement synchronisé.",
  "locations": "Emplacements",
  "locations_description": "Gérez vos emplacements de stockage.",
  "lock": "Verrouiller",
  "log_in": "Se connecter",
  "log_in_with_browser": "Se connecter avec le navigateur",
  "log_out": "Se déconnecter",
  "logged_in_as": "Connecté en tant que {{email}}",
  "logging_in": "Se connecter...",
  "logout": "Déconnexion",
  "manage_library": "Gérer la bibliothèque",
  "managed": "Géré",
  "media": "Médias",
  "media_view": "Vue Média",
  "media_view_context": "Contexte de vue média",
  "media_view_notice_description": "Découvrez facilement les photos et vidéos, la vue média affichera les résultats en commençant par l'emplacement actuel, y compris les sous-répertoires.",
  "meet_contributors_behind_spacedrive": "Rencontrez les contributeurs derrière Spacedrive",
  "meet_title": "Rencontrer {{title}}",
  "mesh": "Mesh",
  "miles": "Miles",
  "mode": "Mode",
  "modified": "Modifié",
  "more": "Plus",
  "more_actions": "Plus d'actions...",
  "more_info": "Plus d'info",
  "move_back_within_quick_preview": "Revenir en arrière dans l'aperçu rapide",
  "move_files": "Déplacer les fichiers",
  "move_forward_within_quick_preview": "Avancer dans l'aperçu rapide",
  "move_to_trash": "Mettre à la corbeille",
  "my_sick_location": "My sick location",
  "name": "Nom",
  "navigate_back": "Naviguer en arrière",
  "navigate_backwards": "Naviguer vers l'arrière",
  "navigate_files_downwards": "Naviguer vers le bas dans les fichiers",
  "navigate_files_leftwards": "Naviguer vers la gauche dans les fichiers",
  "navigate_files_rightwards": "Naviguer vers la droite dans les fichiers",
  "navigate_files_upwards": "Naviguer vers le haut dans les fichiers",
  "navigate_forward": "Naviguer en avant",
  "navigate_forwards": "Naviguer vers l'avant",
  "navigate_to_settings_page": "Accéder à la page des paramètres",
  "network": "Réseau",
  "network_page_description": "Les autres nœuds Spacedrive de votre LAN apparaîtront ici, ainsi que vos montages réseau par défaut du système d'exploitation.",
  "networking": "Réseautage",
  "networking_error": "Error starting up networking!",
  "networking_port": "Port réseau",
  "networking_port_description": "Le port pour la communication en peer-to-peer de Spacedrive. Vous devriez laisser ceci désactivé à moins que vous n'ayez un pare-feu restrictif. Ne pas exposer à internet !",
  "new": "Nouveau",
  "new_folder": "Nouveau dossier",
  "new_library": "Nouvelle bibliothèque",
  "new_location": "Nouvel emplacement",
  "new_location_web_description": "Comme vous utilisez la version navigateur de Spacedrive, vous devrez (pour l'instant) spécifier une URL absolue d'un répertoire local au nœud distant.",
  "new_tab": "Nouvel onglet",
  "new_tag": "Nouvelle étiquette",
  "new_update_available": "Nouvelle mise à jour disponible !",
  "no_apps_available": "No apps available",
  "no_favorite_items": "Aucun article favori",
  "no_items_found": "Aucun élément trouvé",
  "no_jobs": "Aucun travail.",
  "no_labels": "Pas d'étiquettes",
  "no_nodes_found": "Aucun nœud Spacedrive n'a été trouvé.",
  "no_tag_selected": "Aucune étiquette sélectionnée",
  "no_tags": "Aucune étiquette",
  "no_tags_description": "You have not created any tags",
  "no_search_selected": "No Search Selected",
  "node_name": "Nom du nœud",
  "nodes": "Nœuds",
  "nodes_description": "Gérez les nœuds connectés à cette bibliothèque. Un nœud est une instance du backend de Spacedrive, s'exécutant sur un appareil ou un serveur. Chaque nœud porte une copie de la base de données et se synchronise via des connexions peer-to-peer en temps réel.",
  "none": "Aucun",
  "normal": "Normal",
  "note": "Note",
  "not_you": "Pas vous ?",
  "nothing_selected": "Nothing selected",
  "number_of_passes": "Nombre de passes",
  "object": "Objet",
  "object_id": "ID de l'objet",
  "offline": "Hors ligne",
  "online": "En ligne",
  "open": "Ouvrir",
  "open_file": "Ouvrir le fichier",
  "open_in_new_tab": "Ouvrir dans un nouvel onglet",
  "open_logs": "Open Logs",
  "open_new_location_once_added": "Ouvrir le nouvel emplacement une fois ajouté",
  "open_new_tab": "Ouvrir un nouvel onglet",
  "open_object": "Ouvrir l'objet",
  "open_object_from_quick_preview_in_native_file_manager": "Ouvrir l'objet depuis l'aperçu rapide dans le gestionnaire de fichiers natif",
  "open_settings": "Ouvrir les paramètres",
  "open_with": "Ouvrir avec",
  "opening_trash": "Opening Trash",
  "or": "OU",
  "overview": "Aperçu",
  "package": "Package",
  "page": "Page",
  "page_shortcut_description": "Différentes pages de l'application",
  "pair": "Associer",
  "pairing_with_node": "Appairage avec {{node}}",
  "paste": "Coller",
  "paste_object": "Coller l'objet",
  "paste_success": "Éléments collés",
  "path": "Chemin",
  "path_copied_to_clipboard_description": "Chemin pour l'emplacement {{location}} copié dans le presse-papiers.",
  "path_copied_to_clipboard_title": "Chemin copié dans le presse-papiers",
  "path_to_save_do_the_thing": "Path to save when clicking 'Do the thing':",
  "paths": "Chemins",
  "pause": "Pause",
  "peers": "Pairs",
  "people": "Personnes",
  "pin": "Épingle",
  "please_select_emoji": "Please select an emoji",
  "prefix_a": "a",
  "preview_media_bytes": "Prévisualisation des médias",
  "preview_media_bytes_description": "Taille totale de tous les fichiers multimédias de prévisualisation, tels que les vignettes.",
  "privacy": "Confidentialité",
  "privacy_description": "Spacedrive est conçu pour la confidentialité, c'est pourquoi nous sommes open source et local d'abord. Nous serons donc très clairs sur les données partagées avec nous.",
  "quick_preview": "Aperçu rapide",
  "quick_rescan_started": "Quick rescan started",
  "quick_view": "Vue rapide",
  "recent_jobs": "Travaux récents",
  "recents": "Récents",
  "recents_notice_message": "Les fichiers récents sont créés lorsque vous ouvrez un fichier.",
  "regen_labels": "Régénérer les étiquettes",
  "regen_thumbnails": "Régénérer les vignettes",
  "regenerate_thumbs": "Régénérer les miniatures",
  "reindex": "Réindexer",
  "reject": "Rejeter",
  "reject_files": "Reject files",
  "reload": "Recharger",
  "remove": "Retirer",
  "remove_from_recents": "Retirer des récents",
  "rename": "Renommer",
  "rename_object": "Renommer l'objet",
  "replica": "Réplique",
  "rescan": "Nouvelle analyse",
  "rescan_directory": "Réanalyser le répertoire",
  "rescan_location": "Réanalyser l'emplacement",
  "reset": "Réinitialiser",
  "reset_and_quit": "Reset & Quit App",
  "reset_confirmation": "Are you sure you want to reset Spacedrive? Your database will be deleted.",
  "reset_to_continue": "We detected you may have created your library with an older version of Spacedrive. Please reset it to continue using the app!",
  "reset_warning": "YOU WILL LOSE ANY EXISTING SPACEDRIVE DATA!",
  "resources": "Ressources",
  "restore": "Restaurer",
  "resume": "Reprendre",
  "retry": "Réessayer",
  "reveal_in_native_file_manager": "Révéler dans le gestionnaire de fichiers natif",
  "revel_in_browser": "Révéler dans {{browser}}",
  "rules": "Rules",
  "running": "En cours",
  "save": "Sauvegarder",
  "save_changes": "Sauvegarder les modifications",
  "save_search": "Enregistrer la recherche",
  "save_spacedrop": "Save Spacedrop",
  "saved_searches": "Recherches enregistrées",
  "screenshot": "Screenshot",
  "search": "Recherche",
  "search_extensions": "Rechercher des extensions",
  "search_for_files_and_actions": "Rechercher des fichiers et des actions...",
  "search_locations": "Recherche de lieux",
  "secure_delete": "Suppression sécurisée",
  "security": "Sécurité",
  "security_description": "Gardez votre client en sécurité.",
  "see_more": "See more",
  "see_less": "See less",
  "send": "Envoyer",
  "send_report": "Send Report",
  "settings": "Paramètres",
  "setup": "Configuration",
  "share": "Partager",
  "share_anonymous_usage": "Partager l'utilisation anonyme",
  "share_anonymous_usage_description": "Partager des données de télémétrie complètement anonymes pour aider les développeurs à améliorer l'application",
  "share_bare_minimum": "Partager le strict minimum",
  "share_bare_minimum_description": "Partager uniquement que je suis un utilisateur actif de Spacedrive et quelques détails techniques",
  "sharing": "Partage",
  "sharing_description": "Gérer qui a accès à vos bibliothèques.",
  "show_details": "Afficher les détails",
  "show_hidden_files": "Afficher les fichiers cachés",
  "show_inspector": "Afficher l'inspecteur",
  "show_object_size": "Afficher la taille de l'objet",
  "show_path_bar": "Afficher la barre de chemin",
  "show_slider": "Afficher le curseur",
  "size": "Taille",
  "size_b": "o",
  "size_gb": "Go",
  "size_kb": "Ko",
  "size_mb": "Mo",
  "size_tb": "To",
  "skip_login": "Passer la connexion",
  "sort_by": "Trier par",
  "spacedrive_account": "Compte Spacedrive",
  "spacedrive_cloud": "Cloud Spacedrive",
  "spacedrive_cloud_description": "Spacedrive est toujours local en premier lieu, mais nous proposerons nos propres services cloud en option à l'avenir. Pour l'instant, l'authentification est uniquement utilisée pour la fonctionnalité de retour d'information, sinon elle n'est pas requise.",
<<<<<<< HEAD
  "spacedrop_visibility": "Visibilité du largage spatial",
  "spacedrop_a_file": "Déposer un fichier dans Spacedrive",
  "spacedrop_already_progress": "Spacedrop déjà en cours",
  "spacedrop_contacts_only": "Contacts uniquement",
  "spacedrop_disabled": "Désactivé",
  "spacedrop_everyone": "Tout le monde",
=======
  "spacedrop_a_file": "Déposer un fichier dans Spacedrive",
  "spacedrop_already_progress": "Spacedrop déjà en cours",
  "spacedrop_description": "Partagez instantanément avec les appareils exécutant Spacedrive sur votre réseau.",
>>>>>>> 44478207
  "spacedrop_rejected": "Spacedrop rejeté",
  "square_thumbnails": "Vignettes carrées",
  "star_on_github": "Mettre une étoile sur GitHub",
  "starts_with": "commence par",
  "stop": "Arrêter",
  "success": "Succès",
  "support": "Support",
  "switch_to_grid_view": "Passer à la vue en grille",
  "switch_to_list_view": "Passer à la vue en liste",
  "switch_to_media_view": "Passer à la vue des médias",
  "switch_to_next_tab": "Passer à l'onglet suivant",
  "switch_to_previous_tab": "Passer à l'onglet précédent",
  "sync": "Synchroniser",
  "syncPreviewMedia_label": "Synchroniser les médias d'aperçu pour cet emplacement avec vos appareils",
  "sync_description": "Gérer la manière dont Spacedrive se synchronise.",
  "sync_with_library": "Synchroniser avec la bibliothèque",
  "sync_with_library_description": "Si activé, vos raccourcis seront synchronisés avec la bibliothèque, sinon ils s'appliqueront uniquement à ce client.",
  "system": "Système",
  "tag": "Étiquette",
  "tag_one": "Étiquette",
  "tag_other": "Étiquettes",
  "tags_description": "Gérer vos étiquettes.",
  "tags_notice_message": "Aucun élément attribué à cette balise.",
  "telemetry_description": "Activez pour fournir aux développeurs des données détaillées d'utilisation et de télémesure afin d'améliorer l'application. Désactivez pour n'envoyer que les données de base : votre statut d'activité, la version de l'application, la version du noyau et la plateforme (par exemple, mobile, web ou ordinateur de bureau).",
  "telemetry_title": "Partager des données de télémesure et d'utilisation supplémentaires",
  "temperature": "Température",
  "text": "Text",
  "text_file": "Fichier texte",
  "text_size": "Taille du texte",
  "thank_you_for_your_feedback": "Merci pour votre retour d'information !",
  "thumbnailer_cpu_usage": "Utilisation CPU du générateur de vignettes",
  "thumbnailer_cpu_usage_description": "Limiter la quantité de CPU que le générateur de vignettes peut utiliser pour le traitement en arrière-plan.",
  "to": "à",
  "toggle_all": "Basculer tous",
  "toggle_command_palette": "Basculer la palette de commandes",
  "toggle_hidden_files": "Activer/désactiver les fichiers cachés",
  "toggle_image_slider_within_quick_preview": "Activer/désactiver le curseur d'image dans l'aperçu rapide",
  "toggle_inspector": "Activer/désactiver l'inspecteur",
  "toggle_job_manager": "Activer/désactiver le gestionnaire de tâches",
  "toggle_metadata": "Activer/désactiver les métadonnées",
  "toggle_path_bar": "Activer/désactiver la barre de chemin",
  "toggle_quick_preview": "Activer/désactiver l'aperçu rapide",
  "toggle_sidebar": "Basculer la barre latérale",
  "lock_sidebar": "Verrouiller la barre latérale",
  "hide_sidebar": "Masquer la barre latérale",
  "drag_to_resize": "Faites glisser pour redimensionner",
  "click_to_hide": "Cliquez pour masquer",
  "click_to_lock": "Cliquez pour verrouiller",
  "tools": "Outils",
  "total_bytes_capacity": "Capacité totale",
  "total_bytes_capacity_description": "Capacité totale de tous les nœuds connectés à la bibliothèque. Peut afficher des valeurs incorrectes pendant l'alpha.",
  "total_bytes_free": "Espace libre",
  "total_bytes_free_description": "Espace libre disponible sur tous les nœuds connectés à la bibliothèque.",
  "total_bytes_used": "Espace total utilisé",
  "total_bytes_used_description": "Espace total utilisé sur tous les nœuds connectés à la bibliothèque.",
  "trash": "Poubelle",
  "type": "Type",
  "ui_animations": "Animations de l'interface",
  "ui_animations_description": "Les dialogues et autres éléments d'interface animeront lors de l'ouverture et de la fermeture.",
  "unnamed_location": "Emplacement sans nom",
  "unknown": "Unknown",
  "update": "Mettre à jour",
  "update_downloaded": "Mise à jour téléchargée. Redémarrez Spacedrive pour installer",
  "updated_successfully": "Mise à jour réussie, vous êtes en version {{version}}",
  "uploaded_file": "Uploaded file!",
  "usage": "Utilisation",
  "usage_description": "Votre utilisation de la bibliothèque et les informations matérielles",
  "vaccum": "Vide",
  "vaccum_library": "Bibliothèque sous vide",
  "vaccum_library_description": "Remballez votre base de données pour libérer de l'espace inutile.",
  "value": "Valeur",
  "version": "Version {{version}}",
  "video": "Video",
  "video_preview_not_supported": "L'aperçu vidéo n'est pas pris en charge.",
  "view_changes": "Voir les changements",
  "want_to_do_this_later": "Vous voulez faire ça plus tard ?",
  "web_page_archive": "Web Page Archive",
  "website": "Site web",
  "widget": "Widget",
  "with_descendants": "Avec descendants",
  "your_account": "Votre compte",
  "your_account_description": "Compte et informations Spacedrive.",
  "your_local_network": "Votre réseau local",
  "your_privacy": "Votre confidentialité",
  "zoom_in": "Zoom avant",
  "zoom_out": "Zoom arrière"
}<|MERGE_RESOLUTION|>--- conflicted
+++ resolved
@@ -559,18 +559,9 @@
   "spacedrive_account": "Compte Spacedrive",
   "spacedrive_cloud": "Cloud Spacedrive",
   "spacedrive_cloud_description": "Spacedrive est toujours local en premier lieu, mais nous proposerons nos propres services cloud en option à l'avenir. Pour l'instant, l'authentification est uniquement utilisée pour la fonctionnalité de retour d'information, sinon elle n'est pas requise.",
-<<<<<<< HEAD
-  "spacedrop_visibility": "Visibilité du largage spatial",
-  "spacedrop_a_file": "Déposer un fichier dans Spacedrive",
-  "spacedrop_already_progress": "Spacedrop déjà en cours",
-  "spacedrop_contacts_only": "Contacts uniquement",
-  "spacedrop_disabled": "Désactivé",
-  "spacedrop_everyone": "Tout le monde",
-=======
   "spacedrop_a_file": "Déposer un fichier dans Spacedrive",
   "spacedrop_already_progress": "Spacedrop déjà en cours",
   "spacedrop_description": "Partagez instantanément avec les appareils exécutant Spacedrive sur votre réseau.",
->>>>>>> 44478207
   "spacedrop_rejected": "Spacedrop rejeté",
   "square_thumbnails": "Vignettes carrées",
   "star_on_github": "Mettre une étoile sur GitHub",
