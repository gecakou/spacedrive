--- conflicted
+++ resolved
@@ -1,5 +1,5 @@
 import { useKey } from 'rooks';
-import { ExplorerItem } from '@sd/client';
+import { type ExplorerItem } from '@sd/client';
 import { dialogManager } from '@sd/ui';
 import DeleteDialog from '~/app/$libraryId/Explorer/FilePath/DeleteDialog';
 
@@ -7,9 +7,6 @@
 	return useKey('Delete', (e) => {
 		e.preventDefault();
 
-<<<<<<< HEAD
-		if (!selectedItem || !location_id || selectedItem.type === 'NonIndexedPath') return;
-=======
 		if (!locationId) return;
 
 		const pathIds: number[] = [];
@@ -17,7 +14,6 @@
 		for (const item of selectedItems) {
 			if (item.type === 'Path') pathIds.push(item.item.id);
 		}
->>>>>>> 1695842b
 
 		dialogManager.create((dp) => (
 			<DeleteDialog {...dp} locationId={locationId} pathIds={pathIds} />
