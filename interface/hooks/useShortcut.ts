--- conflicted
+++ resolved
@@ -1,11 +1,12 @@
+import { useMemo } from 'react';
 import { useKeys } from 'rooks';
 import { useSnapshot } from 'valtio';
 import { valtioPersist } from '@sd/client';
+import { modifierSymbols } from '@sd/ui';
 import { useRoutingContext } from '~/RoutingContext';
-
 import { OperatingSystem } from '~/util/Platform';
+
 import { useOperatingSystem } from './useOperatingSystem';
-import { modifierSymbols } from '@sd/ui';
 
 //This will be refactored in the near future
 //as we adopt different shortcuts for different platforms
@@ -15,18 +16,16 @@
 	action: string;
 	keys: {
 		[K in OperatingSystem | 'all']?: string[];
-	}
+	};
 	icons: {
 		[K in OperatingSystem | 'all']?: string[];
-	}
-  }
-  type ShortcutCategory = {
+	};
+};
+type ShortcutCategory = {
 	description: string;
-  } & Record<string, any>; //todo: fix types
-
-
-export const ShortcutState: Record<string, ShortcutCategory>
-= {
+} & Record<string, any>; //todo: fix types
+
+export const ShortcutState: Record<string, ShortcutCategory> = {
 	Dialogs: {
 		description: 'To perform actions and operations',
 		toggleJobManager: {
@@ -39,7 +38,7 @@
 				macOS: [modifierSymbols.Meta.macOS as string, 'J'],
 				all: [modifierSymbols.Control.Other, 'J']
 			}
-		},
+		}
 	},
 	Pages: {
 		description: 'Different pages in the app',
@@ -75,12 +74,9 @@
 				macOS: [
 					modifierSymbols.Shift.macOS as string,
 					modifierSymbols.Meta.macOS as string,
-					 'T'],
-				all: [
-					modifierSymbols.Shift.Other,
-					modifierSymbols.Control.Other,
 					'T'
-				]
+				],
+				all: [modifierSymbols.Shift.Other, modifierSymbols.Control.Other, 'T']
 			}
 		}
 	},
@@ -115,8 +111,8 @@
 				all: ['Control', '3']
 			},
 			icons: {
-			macOS: [modifierSymbols.Meta.macOS as string, '3'],
-			all: [modifierSymbols.Control.Other, '3']
+				macOS: [modifierSymbols.Meta.macOS as string, '3'],
+				all: [modifierSymbols.Control.Other, '3']
 			}
 		},
 		showHiddenFiles: {
@@ -126,7 +122,11 @@
 				all: ['Control', 'Shift', '.']
 			},
 			icons: {
-				macOS: [modifierSymbols.Meta.macOS as string, modifierSymbols.Shift.macOS as string, '.'],
+				macOS: [
+					modifierSymbols.Meta.macOS as string,
+					modifierSymbols.Shift.macOS as string,
+					'.'
+				],
 				all: [modifierSymbols.Control.Other, 'h']
 			}
 		},
@@ -137,7 +137,11 @@
 				all: ['Alt', 'Control', 'KeyP']
 			},
 			icons: {
-				macOS: [modifierSymbols.Alt.macOS as string, modifierSymbols.Meta.macOS as string, 'p'],
+				macOS: [
+					modifierSymbols.Alt.macOS as string,
+					modifierSymbols.Meta.macOS as string,
+					'p'
+				],
 				all: [modifierSymbols.Alt.Other, modifierSymbols.Control.Other, 'p']
 			}
 		},
@@ -148,7 +152,11 @@
 				all: ['Alt', 'Control', 'KeyM']
 			},
 			icons: {
-				macOS: [modifierSymbols.Alt.macOS as string, modifierSymbols.Meta.macOS as string, 'm'],
+				macOS: [
+					modifierSymbols.Alt.macOS as string,
+					modifierSymbols.Meta.macOS as string,
+					'm'
+				],
 				all: [modifierSymbols.Alt.Other, modifierSymbols.Control.Other, 'm']
 			}
 		},
@@ -318,7 +326,7 @@
 			},
 			icons: {
 				all: ['Escape']
-			},
+			}
 		},
 		explorerDown: {
 			action: 'Navigate files downwards',
@@ -355,9 +363,9 @@
 			icons: {
 				all: ['ArrowRight']
 			}
-		},
-	},
-}
+		}
+	}
+};
 
 export type ShortcutKeybinds = {
 	[C in ShortcutCategories]: {
@@ -366,52 +374,52 @@
 			action: string;
 			keys: {
 				[K in OperatingSystem | 'all']?: string[];
-			}
+			};
 			icons: {
 				[K in OperatingSystem | 'all']?: string[];
-			}
-		}[]
-	}
-}
+			};
+		}[];
+	};
+};
 
 //data being re-arranged for keybindings page
 export const keybindingsData = () => {
-	let shortcuts = {} as ShortcutKeybinds
+	let shortcuts = {} as ShortcutKeybinds;
 	for (const category in ShortcutState) {
 		const shortcutCategory = ShortcutState[category as ShortcutCategories] as ShortcutCategory;
 		const categoryShortcuts: Array<Shortcut> = [];
 
 		for (const shortcut in shortcutCategory) {
-		  if (shortcut === 'description') continue;
-		  const { keys, icons, action } = shortcutCategory[shortcut as ShortcutKeys] ?? {};
-		if (keys && icons && action) {
-			const categoryShortcut = {
-				icons,
-				action,
-				keys,
-			}
-		  categoryShortcuts.push(categoryShortcut);
+			if (shortcut === 'description') continue;
+			const { keys, icons, action } = shortcutCategory[shortcut as ShortcutKeys] ?? {};
+			if (keys && icons && action) {
+				const categoryShortcut = {
+					icons,
+					action,
+					keys
+				};
+				categoryShortcuts.push(categoryShortcut);
+			}
+			shortcuts = {
+				...shortcuts,
+				[category]: {
+					description: shortcutCategory.description,
+					shortcuts: categoryShortcuts
+				}
+			};
 		}
-		shortcuts = {
-		  ...shortcuts,
-		  [category]: {
-			description: shortcutCategory.description,
-			shortcuts: categoryShortcuts,
-		  }
-		};
-		}
-	  }
+	}
 	return shortcuts;
-}
+};
 
 export type ShortcutCategories = keyof typeof ShortcutState;
-type GetShortcutKeys<Category extends ShortcutCategories> = keyof typeof ShortcutState[Category]
+type GetShortcutKeys<Category extends ShortcutCategories> = keyof (typeof ShortcutState)[Category];
 //Not all shortcuts share the same keys (shortcuts) so this needs to be done like this
 //A union type of all categories would return the 'description' only
 type ShortcutKeys = Exclude<
-GetShortcutKeys<"Pages"> | GetShortcutKeys<"Dialogs"> | GetShortcutKeys<"Explorer">,
-"description"
->
+	GetShortcutKeys<'Pages'> | GetShortcutKeys<'Dialogs'> | GetShortcutKeys<'Explorer'>,
+	'description'
+>;
 
 const shortcutsStore = valtioPersist('sd-shortcuts', ShortcutState);
 
@@ -425,30 +433,25 @@
 
 export const useShortcut = (shortcut: ShortcutKeys, func: (e: KeyboardEvent) => void) => {
 	const os = useOperatingSystem();
-	const shortcutsStore = getShortcutsStore();
+	const shortcutsStore = useShortcutsStore();
+
 	const triggeredShortcut = () => {
-  const shortcuts: Record<ShortcutKeys, string[]> = {} as any;
-  for (const category in shortcutsStore) {
-    const shortcutCategory = shortcutsStore[category as ShortcutCategories];
-    for (const shortcut in shortcutCategory) {
-      if (shortcut === 'description') continue;
-      const keys = shortcutCategory[shortcut as ShortcutKeys]?.keys;
-      shortcuts[shortcut as ShortcutKeys] = (keys?.[os] || keys?.all) as string[];
-    }
-  }
-  return shortcuts[shortcut] as string[];
-};
-
-
-
-<<<<<<< HEAD
+		const shortcuts: Record<ShortcutKeys, string[]> = {} as any;
+		for (const category in shortcutsStore) {
+			const shortcutCategory = shortcutsStore[category as ShortcutCategories];
+			for (const shortcut in shortcutCategory) {
+				if (shortcut === 'description') continue;
+				const keys = shortcutCategory[shortcut as ShortcutKeys]?.keys;
+				shortcuts[shortcut as ShortcutKeys] = (keys?.[os] || keys?.all) as string[];
+			}
+		}
+		return shortcuts[shortcut] as string[];
+	};
+
 	const { visible } = useRoutingContext();
 
-	useKeys(shortcutKeys, (e) => {
+	useKeys(triggeredShortcut(), (e) => {
 		if (!visible) return;
 		return func(e);
 	});
-=======
-	useKeys(triggeredShortcut(), func);
->>>>>>> 3b12e4ea
 };