import { useMemo } from 'react';
import { useKeys } from 'rooks';
import { useSnapshot } from 'valtio';
import { valtioPersist } from '@sd/client';
import { modifierSymbols } from '@sd/ui';
<<<<<<< HEAD
=======
import { useRoutingContext } from '~/RoutingContext';
>>>>>>> 2e17b6fe
import { OperatingSystem } from '~/util/Platform';

import { useOperatingSystem } from './useOperatingSystem';

//This will be refactored in the near future
//as we adopt different shortcuts for different platforms
//aswell. i.e Mobile.

type Shortcut = {
	action: string;
	keys: {
		[K in OperatingSystem | 'all']?: string[];
	};
	icons: {
		[K in OperatingSystem | 'all']?: string[];
	};
};
type ShortcutCategory = {
	description: string;
} & Record<string, any>; //todo: fix types

export const ShortcutState: Record<string, ShortcutCategory> = {
	Dialogs: {
		description: 'To perform actions and operations',
		toggleJobManager: {
			action: 'Toggle job manager',
			keys: {
				macOS: ['Meta', 'KeyJ'],
				all: ['Control', 'KeyJ']
			},
			icons: {
				macOS: [modifierSymbols.Meta.macOS as string, 'J'],
				all: [modifierSymbols.Control.Other, 'J']
			}
		}
	},
	Pages: {
		description: 'Different pages in the app',
		navBackwardHistory: {
			action: 'Navigate backwards',
			keys: {
				macOS: ['Meta', '['],
				all: ['Control', '[']
			},
			icons: {
				macOS: [modifierSymbols.Meta.macOS as string, '['],
				all: [modifierSymbols.Control.Other, '[']
			}
		},
		navForwardHistory: {
			action: 'Navigate forwards',
			keys: {
				macOS: ['Meta', ']'],
				all: ['Control', ']']
			},
			icons: {
				macOS: [modifierSymbols.Meta.macOS as string, ']'],
				all: [modifierSymbols.Control.Other, ']']
			}
		},
		navToSettings: {
			action: 'Navigate to Settings page',
			keys: {
				macOS: ['Shift', 'Meta', 'KeyT'],
				all: ['Shift', 'Control', 'KeyT']
			},
			icons: {
				macOS: [
					modifierSymbols.Shift.macOS as string,
					modifierSymbols.Meta.macOS as string,
					'T'
				],
				all: [modifierSymbols.Shift.Other, modifierSymbols.Control.Other, 'T']
			}
		}
	},
	Explorer: {
		description: 'To navigate and interact with the file system',
		gridView: {
			action: 'Switch to grid view',
			keys: {
				macOS: ['Meta', '1'],
				all: ['Control', '1']
			},
			icons: {
				macOS: [modifierSymbols.Meta.macOS as string, '1'],
				all: [modifierSymbols.Control.Other, '1']
			}
		},
		listView: {
			action: 'Switch to list view',
			keys: {
				macOS: ['Meta', '2'],
				all: ['Control', '2']
			},
			icons: {
				macOS: [modifierSymbols.Meta.macOS as string, '2'],
				all: [modifierSymbols.Control.Other, '2']
			}
		},
		mediaView: {
			action: 'Switch to media view',
			keys: {
				macOS: ['Meta', '3'],
				all: ['Control', '3']
			},
			icons: {
				macOS: [modifierSymbols.Meta.macOS as string, '3'],
				all: [modifierSymbols.Control.Other, '3']
			}
		},
		showHiddenFiles: {
			action: 'Toggle hidden files',
			keys: {
				macOS: ['Meta', 'Shift', '.'],
				all: ['Control', 'Shift', '.']
			},
			icons: {
				macOS: [
					modifierSymbols.Meta.macOS as string,
					modifierSymbols.Shift.macOS as string,
					'.'
				],
				all: [modifierSymbols.Control.Other, 'h']
			}
		},
		showPathBar: {
			action: 'Toggle path bar',
			keys: {
				macOS: ['Alt', 'Meta', 'KeyP'],
				all: ['Alt', 'Control', 'KeyP']
			},
			icons: {
				macOS: [
					modifierSymbols.Alt.macOS as string,
					modifierSymbols.Meta.macOS as string,
					'p'
				],
				all: [modifierSymbols.Alt.Other, modifierSymbols.Control.Other, 'p']
			}
		},
		showImageSlider: {
			action: 'Toggle image slider within quick preview',
			keys: {
				macOS: ['Alt', 'Meta', 'KeyM'],
				all: ['Alt', 'Control', 'KeyM']
			},
			icons: {
				macOS: [
					modifierSymbols.Alt.macOS as string,
					modifierSymbols.Meta.macOS as string,
					'm'
				],
				all: [modifierSymbols.Alt.Other, modifierSymbols.Control.Other, 'm']
			}
		},
		showInspector: {
			action: 'Toggle inspector',
			keys: {
				macOS: ['Meta', 'KeyI'],
				all: ['Control', 'KeyI']
			},
			icons: {
				macOS: [modifierSymbols.Meta.macOS as string, 'i'],
				all: [modifierSymbols.Control.Other, 'i']
			}
		},
		toggleQuickPreview: {
			action: 'Toggle quick preview',
			keys: {
				all: [' ']
			},
			icons: {
				all: [' ']
			}
		},
		toggleMetaData: {
			action: 'Toggle metadata',
			keys: {
				macOS: ['Meta', 'KeyI'],
				all: ['Control', 'KeyI']
			},
			icons: {
				macOS: [modifierSymbols.Meta.macOS as string, 'I'],
				all: [modifierSymbols.Control.Other, 'I']
			}
		},
		quickPreviewMoveBack: {
			action: 'Move back within quick preview',
			keys: {
				all: ['ArrowLeft']
			},
			icons: {
				all: ['ArrowLeft']
			}
		},
		quickPreviewMoveForward: {
			action: 'Move forward within quick preview',
			keys: {
				all: ['ArrowRight']
			},
			icons: {
				all: ['ArrowRight']
			}
		},
		revealNative: {
			action: 'Reveal in native file manager',
			keys: {
				macOS: ['Meta', 'KeyY'],
				all: ['Control', 'KeyY']
			},
			icons: {
				macOS: [modifierSymbols.Meta.macOS as string, 'Y'],
				all: [modifierSymbols.Control.Other, 'Y']
			}
		},
		renameObject: {
			action: 'Rename object',
			keys: {
				macOS: ['Enter'],
				all: ['F2']
			},
			icons: {
				windows: ['F2'],
				macOS: ['Enter']
			}
		},
		rescan: {
			action: 'Rescan location',
			keys: {
				macOS: ['Meta', 'KeyR'],
				all: ['Control', 'KeyR']
			},
			icons: {
				macOS: [modifierSymbols.Meta.macOS as string, 'R'],
				all: [modifierSymbols.Control.Other, 'R']
			}
		},
		cutObject: {
			action: 'Cut object',
			keys: {
				macOS: ['Meta', 'KeyX'],
				all: ['Control', 'KeyX']
			},
			icons: {
				macOS: [modifierSymbols.Meta.macOS as string, 'X'],
				all: [modifierSymbols.Control.Other, 'X']
			}
		},
		copyObject: {
			action: 'Copy object',
			keys: {
				macOS: ['Meta', 'KeyC'],
				all: ['Control', 'KeyC']
			},
			icons: {
				macOS: [modifierSymbols.Meta.macOS as string, 'C'],
				all: [modifierSymbols.Control.Other, 'C']
			}
		},
		pasteObject: {
			action: 'Paste object',
			keys: {
				macOS: ['Meta', 'KeyV'],
				all: ['Control', 'KeyV']
			},
			icons: {
				macOS: [modifierSymbols.Meta.macOS as string, 'V'],
				all: [modifierSymbols.Control.Other, 'V']
			}
		},
		duplicateObject: {
			action: 'Duplicate object',
			keys: {
				macOS: ['Meta', 'KeyD'],
				all: ['Control', 'KeyD']
			},
			icons: {
				macOS: [modifierSymbols.Meta.macOS as string, 'D'],
				all: [modifierSymbols.Control.Other, 'D']
			}
		},
		openObject: {
			action: 'Open object',
			keys: {
				macOS: ['Meta', 'KeyO'],
				all: ['Enter']
			},
			icons: {
				macOS: [modifierSymbols.Meta.macOS as string, 'O'],
				all: ['Enter']
			}
		},
		quickPreviewOpenNative: {
			action: 'Open object from quick preview in native file manager',
			keys: {
				macOS: ['Meta', 'KeyO'],
				all: ['Enter']
			},
			icons: {
				macOS: [modifierSymbols.Meta.macOS as string, 'O'],
				all: ['Enter']
			}
		},
		delItem: {
			action: 'Delete object',
			keys: {
				macOS: ['Meta', 'Backspace'],
				all: ['Delete']
			},
			icons: {
				macOS: [modifierSymbols.Meta.macOS as string, 'Backspace'],
				all: ['Delete']
			}
		},
		explorerEscape: {
			action: 'Cancel selection',
			keys: {
				all: ['Escape']
			},
			icons: {
				all: ['Escape']
			}
		},
		explorerDown: {
			action: 'Navigate files downwards',
			keys: {
				all: ['ArrowDown']
			},
			icons: {
				all: ['ArrowDown']
			}
		},
		explorerUp: {
			action: 'Navigate files upwards',
			keys: {
				all: ['ArrowUp']
			},
			icons: {
				all: ['ArrowUp']
			}
		},
		explorerLeft: {
			action: 'Navigate files leftwards',
			keys: {
				all: ['ArrowLeft']
			},
			icons: {
				all: ['ArrowLeft']
			}
		},
		explorerRight: {
			action: 'Navigate files rightwards',
			keys: {
				all: ['ArrowRight']
			},
			icons: {
				all: ['ArrowRight']
			}
		}
	}
};

export type ShortcutKeybinds = {
	[C in ShortcutCategories]: {
		description: string;
		shortcuts: {
			action: string;
			keys: {
				[K in OperatingSystem | 'all']?: string[];
			};
			icons: {
				[K in OperatingSystem | 'all']?: string[];
			};
		}[];
	};
};

//data being re-arranged for keybindings page
export const keybindingsData = () => {
	let shortcuts = {} as ShortcutKeybinds;
	for (const category in ShortcutState) {
		const shortcutCategory = ShortcutState[category as ShortcutCategories] as ShortcutCategory;
		const categoryShortcuts: Array<Shortcut> = [];

		for (const shortcut in shortcutCategory) {
			if (shortcut === 'description') continue;
			const { keys, icons, action } = shortcutCategory[shortcut as ShortcutKeys] ?? {};
			if (keys && icons && action) {
				const categoryShortcut = {
					icons,
					action,
					keys
				};
				categoryShortcuts.push(categoryShortcut);
			}
			shortcuts = {
				...shortcuts,
				[category]: {
					description: shortcutCategory.description,
					shortcuts: categoryShortcuts
				}
			};
		}
	}
	return shortcuts;
};

export type ShortcutCategories = keyof typeof ShortcutState;
type GetShortcutKeys<Category extends ShortcutCategories> = keyof (typeof ShortcutState)[Category];
//Not all shortcuts share the same keys (shortcuts) so this needs to be done like this
//A union type of all categories would return the 'description' only
type ShortcutKeys = Exclude<
	GetShortcutKeys<'Pages'> | GetShortcutKeys<'Dialogs'> | GetShortcutKeys<'Explorer'>,
	'description'
>;

const shortcutsStore = valtioPersist('sd-shortcuts', ShortcutState);

export function useShortcutsStore() {
	return useSnapshot(shortcutsStore);
}

export function getShortcutsStore() {
	return shortcutsStore;
}

export const useShortcut = (shortcut: ShortcutKeys, func: (e: KeyboardEvent) => void) => {
	const os = useOperatingSystem();
<<<<<<< HEAD
	const shortcutsStore = getShortcutsStore();
=======
	const shortcutsStore = useShortcutsStore();

>>>>>>> 2e17b6fe
	const triggeredShortcut = () => {
		const shortcuts: Record<ShortcutKeys, string[]> = {} as any;
		for (const category in shortcutsStore) {
			const shortcutCategory = shortcutsStore[category as ShortcutCategories];
			for (const shortcut in shortcutCategory) {
				if (shortcut === 'description') continue;
				const keys = shortcutCategory[shortcut as ShortcutKeys]?.keys;
				shortcuts[shortcut as ShortcutKeys] = (keys?.[os] || keys?.all) as string[];
			}
		}
		return shortcuts[shortcut] as string[];
	};
<<<<<<< HEAD
=======

	const { visible } = useRoutingContext();
>>>>>>> 2e17b6fe

	useKeys(triggeredShortcut(), (e) => {
		if (!visible) return;
		return func(e);
	});
};<|MERGE_RESOLUTION|>--- conflicted
+++ resolved
@@ -3,10 +3,7 @@
 import { useSnapshot } from 'valtio';
 import { valtioPersist } from '@sd/client';
 import { modifierSymbols } from '@sd/ui';
-<<<<<<< HEAD
-=======
 import { useRoutingContext } from '~/RoutingContext';
->>>>>>> 2e17b6fe
 import { OperatingSystem } from '~/util/Platform';
 
 import { useOperatingSystem } from './useOperatingSystem';
@@ -436,12 +433,8 @@
 
 export const useShortcut = (shortcut: ShortcutKeys, func: (e: KeyboardEvent) => void) => {
 	const os = useOperatingSystem();
-<<<<<<< HEAD
-	const shortcutsStore = getShortcutsStore();
-=======
 	const shortcutsStore = useShortcutsStore();
 
->>>>>>> 2e17b6fe
 	const triggeredShortcut = () => {
 		const shortcuts: Record<ShortcutKeys, string[]> = {} as any;
 		for (const category in shortcutsStore) {
@@ -454,11 +447,8 @@
 		}
 		return shortcuts[shortcut] as string[];
 	};
-<<<<<<< HEAD
-=======
 
 	const { visible } = useRoutingContext();
->>>>>>> 2e17b6fe
 
 	useKeys(triggeredShortcut(), (e) => {
 		if (!visible) return;
