import { proxy, useSnapshot } from 'valtio';
<<<<<<< HEAD
import { proxySet } from 'valtio/utils';
import { ExplorerItem } from '@sd/client';
=======
import { ExplorerItem, FilePathSearchOrdering } from '@sd/client';
>>>>>>> 40beeb2a
import { resetStore } from '@sd/client/src/stores/util';

type UnionKeys<T> = T extends any ? keyof T : never;

export type ExplorerLayoutMode = 'rows' | 'grid' | 'columns' | 'media';

export enum ExplorerKind {
	Location,
	Tag,
	Space
}

export type CutCopyType = 'Cut' | 'Copy';

export type ExplorerOrderByKeys = UnionKeys<FilePathSearchOrdering> | 'none';

export type ExplorerDirection = 'asc' | 'desc';

const state = {
	locationId: null as number | null,
	layoutMode: 'grid' as ExplorerLayoutMode,
	gridItemSize: 100,
	listItemSize: 40,
	selectedRowIndex: 1 as number | null,
	showBytesInGridView: true,
	tagAssignMode: false,
	showInspector: false,
	multiSelectIndexes: [] as number[],
	newThumbnails: {} as Record<string, boolean | undefined>,
	cutCopyState: {
		sourcePath: '', // this is used solely for preventing copy/cutting to the same path (as that will truncate the file)
		sourceLocationId: 0,
		sourcePathId: 0,
		actionType: 'Cut',
		active: false
	},
	quickViewObject: null as ExplorerItem | null,
	isRenaming: false,
	mediaColumns: 8,
	mediaAspectSquare: true,
<<<<<<< HEAD
	selectedItems: new Set() as Set<number>
=======
	orderBy: 'dateCreated' as ExplorerOrderByKeys,
	orderByDirection: 'desc' as ExplorerDirection,
	groupBy: 'none',
>>>>>>> 40beeb2a
};

// Keep the private and use `useExplorerState` or `getExplorerStore` or you will get production build issues.
const explorerStore = proxy({
	...state,
	reset: () => resetStore(explorerStore, state),
	addNewThumbnail: (casId: string) => {
		explorerStore.newThumbnails[casId] = true;
	}
});

export function useExplorerStore() {
	return useSnapshot(explorerStore);
}

export function getExplorerStore() {
	return explorerStore;
}

const selectedExplorerItems = proxySet<number>();
export const useSelectedExplorerItems = () => useSnapshot(selectedExplorerItems);
export const getSelectedExplorerItems = () => selectedExplorerItems;<|MERGE_RESOLUTION|>--- conflicted
+++ resolved
@@ -1,10 +1,6 @@
 import { proxy, useSnapshot } from 'valtio';
-<<<<<<< HEAD
 import { proxySet } from 'valtio/utils';
-import { ExplorerItem } from '@sd/client';
-=======
 import { ExplorerItem, FilePathSearchOrdering } from '@sd/client';
->>>>>>> 40beeb2a
 import { resetStore } from '@sd/client/src/stores/util';
 
 type UnionKeys<T> = T extends any ? keyof T : never;
@@ -45,13 +41,9 @@
 	isRenaming: false,
 	mediaColumns: 8,
 	mediaAspectSquare: true,
-<<<<<<< HEAD
-	selectedItems: new Set() as Set<number>
-=======
 	orderBy: 'dateCreated' as ExplorerOrderByKeys,
 	orderByDirection: 'desc' as ExplorerDirection,
-	groupBy: 'none',
->>>>>>> 40beeb2a
+	groupBy: 'none'
 };
 
 // Keep the private and use `useExplorerState` or `getExplorerStore` or you will get production build issues.
