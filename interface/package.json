{
	"name": "@sd/interface",
	"version": "1.0.0",
	"license": "GPL-3.0-only",
	"private": true,
	"main": "index.tsx",
	"types": "index.tsx",
	"exports": {
		".": "./index.tsx",
		"./assets/*": "./assets/*",
		"./components/*": "./components/*",
		"./hooks/*": "./hooks/*"
	},
	"scripts": {
		"lint": "eslint . --cache",
		"typecheck": "tsc -b",
		"build": "tsc"
	},
	"dependencies": {
		"@fontsource/inter": "^4.5.13",
		"@headlessui/react": "^1.7.3",
		"@radix-ui/react-progress": "^1.0.1",
		"@radix-ui/react-slider": "^1.1.0",
		"@radix-ui/react-toast": "^1.1.2",
		"@radix-ui/react-tooltip": "^1.0.2",
		"@remix-run/router": "^1.4.0",
		"@sd/assets": "workspace:*",
		"@sd/client": "workspace:*",
		"@sd/ui": "workspace:*",
		"@sentry/browser": "^7.16.0",
		"@splinetool/react-spline": "^2.2.3",
		"@splinetool/runtime": "^0.9.128",
		"@tailwindcss/forms": "^0.5.3",
		"@tanstack/react-query": "^4.12.0",
		"@tanstack/react-query-devtools": "^4.22.0",
		"@tanstack/react-table": "^8.8.5",
		"@tanstack/react-virtual": "3.0.0-beta.54",
		"@vitejs/plugin-react": "^2.1.0",
		"autoprefixer": "^10.4.12",
		"byte-size": "^8.1.0",
		"class-variance-authority": "^0.4.0",
		"clsx": "^1.2.1",
		"crypto-random-string": "^5.0.0",
		"dayjs": "^1.11.5",
		"dragselect": "^2.7.4",
		"framer-motion": "^10.11.5",
		"phosphor-react": "^1.4.1",
		"react": "^18.2.0",
		"react-colorful": "^5.6.1",
		"react-dom": "^18.2.0",
		"react-error-boundary": "^3.1.4",
		"react-hook-form": "^7.43.9",
		"react-json-view": "^1.21.3",
		"react-loading-skeleton": "^3.1.0",
		"react-qr-code": "^2.0.11",
		"react-router": "6.9.0",
		"react-router-dom": "6.9.0",
		"react-selecto": "^1.22.3",
		"remix-params-helper": "^0.4.10",
		"rooks": "^5.14.0",
		"tailwindcss": "^3.3.2",
		"use-count-up": "^3.0.1",
		"use-debounce": "^8.0.4",
<<<<<<< HEAD
		"use-resize-observer": "^9.1.0",
		"valtio": "^1.7.4"
=======
		"valtio": "^1.7.4",
		"@icons-pack/react-simple-icons": "^7.2.0"
>>>>>>> 40beeb2a
	},
	"devDependencies": {
		"@sd/config": "workspace:*",
		"@types/babel-core": "^6.25.7",
		"@types/byte-size": "^8.1.0",
		"@types/loadable__component": "^5.13.4",
		"@types/node": "^18.11.9",
		"@types/react": "^18.0.21",
		"@types/react-dom": "^18.0.6",
		"@types/react-router-dom": "^5.3.3",
		"@vitejs/plugin-react": "^1.3.1",
		"typescript": "5.0.4",
		"vite": "^4.0.4",
		"vite-plugin-svgr": "^2.2.1"
	}
}<|MERGE_RESOLUTION|>--- conflicted
+++ resolved
@@ -61,13 +61,9 @@
 		"tailwindcss": "^3.3.2",
 		"use-count-up": "^3.0.1",
 		"use-debounce": "^8.0.4",
-<<<<<<< HEAD
 		"use-resize-observer": "^9.1.0",
-		"valtio": "^1.7.4"
-=======
 		"valtio": "^1.7.4",
 		"@icons-pack/react-simple-icons": "^7.2.0"
->>>>>>> 40beeb2a
 	},
 	"devDependencies": {
 		"@sd/config": "workspace:*",
