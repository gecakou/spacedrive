/* eslint-disable react-hooks/exhaustive-deps */
import { useQueryClient } from '@tanstack/react-query';
import { useEffect, useRef, useState } from 'react';
import { useNavigate } from 'react-router';
import {
	Algorithm,
	HASHING_ALGOS,
	resetOnboardingStore,
	telemetryStore,
	useBridgeMutation,
	useDebugState,
	useOnboardingStore,
	usePlausibleEvent
} from '@sd/client';
import { Loader } from '@sd/ui';
import { usePlatform } from '~/util/Platform';
import { OnboardingContainer, OnboardingDescription, OnboardingTitle } from './Layout';
import { useUnlockOnboardingScreen } from './Progress';

export default function OnboardingCreatingLibrary() {
	const navigate = useNavigate();
	const queryClient = useQueryClient();
	const debugState = useDebugState();
	const platform = usePlatform();
	const submitPlausibleEvent = usePlausibleEvent({ platformType: platform.platform });

	const [status, setStatus] = useState('Creating your library...');

	useUnlockOnboardingScreen();

	const createLibrary = useBridgeMutation('library.create', {
		onSuccess: (library) => {
			queryClient.setQueryData(['library.list'], (libraries: any) => [
				...(libraries || []),
				library
			]);

			submitPlausibleEvent({ event: { type: 'libraryCreate' } });

			resetOnboardingStore();
			navigate(`/${library.uuid}/overview`);
		},
		onError: () => {
			resetOnboardingStore();
			navigate('/onboarding/');
		}
	});

	const obStore = useOnboardingStore();

	const create = async () => {
		// opted to place this here as users could change their mind before library creation/onboarding finalization
		// it feels more fitting to configure it here (once)
		telemetryStore.shareTelemetry = obStore.shareTelemetry;

		createLibrary.mutate({
			name: obStore.newLibraryName,
			auth: {
				type: 'TokenizedPassword',
<<<<<<< HEAD
				value: ob_store.passwordSetToken ?? ''
			},
			algorithm: ob_store.algorithm,
			hashing_algorithm: HASHING_ALGOS[ob_store.hashingAlgorithm]
=======
				value: obStore.passwordSetToken || ''
			},
			algorithm: obStore.algorithm as Algorithm,
			hashing_algorithm: HASHING_ALGOS[obStore.hashingAlgorithm]
>>>>>>> 4a6b0578
		});

		return;
	};

	const created = useRef(false);

	useEffect(() => {
		if (created.current) return;
		created.current = true;
		create();
		const timer = setTimeout(() => {
			setStatus('Almost done...');
		}, 2000);
		const timer2 = setTimeout(() => {
			if (debugState.enabled) {
				setStatus(`You're running in development, this will take longer...`);
			}
		}, 5000);
		return () => {
			clearTimeout(timer);
			clearTimeout(timer2);
		};
	}, []);

	return (
		<OnboardingContainer>
			<span className="text-6xl">🛠</span>
			<OnboardingTitle>Creating your library</OnboardingTitle>
			<OnboardingDescription>{status}</OnboardingDescription>
			<Loader className="mt-5" />
		</OnboardingContainer>
	);
}<|MERGE_RESOLUTION|>--- conflicted
+++ resolved
@@ -57,17 +57,10 @@
 			name: obStore.newLibraryName,
 			auth: {
 				type: 'TokenizedPassword',
-<<<<<<< HEAD
-				value: ob_store.passwordSetToken ?? ''
-			},
-			algorithm: ob_store.algorithm,
-			hashing_algorithm: HASHING_ALGOS[ob_store.hashingAlgorithm]
-=======
 				value: obStore.passwordSetToken || ''
 			},
 			algorithm: obStore.algorithm as Algorithm,
 			hashing_algorithm: HASHING_ALGOS[obStore.hashingAlgorithm]
->>>>>>> 4a6b0578
 		});
 
 		return;
