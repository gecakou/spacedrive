--- conflicted
+++ resolved
@@ -1,6 +1,5 @@
 import { Navigate, redirect, RouteObject } from 'react-router';
 import { getOnboardingStore } from '@sd/client';
-import { OperatingSystem } from '~/util/Platform';
 
 import Alpha from './alpha';
 import { useOnboardingContext } from './context';
@@ -20,7 +19,6 @@
 	return <Navigate to="alpha" replace />;
 };
 
-<<<<<<< HEAD
 export default [
 	{
 		index: true,
@@ -32,40 +30,14 @@
 		},
 		element: <Index />
 	},
-	{ path: 'alpha', element: <Alpha /> },
+	{ path: 'alpha', Component: Alpha },
 	// {
 	// 	element: <Login />,
 	// 	path: 'login'
 	// },
-	{
-		element: <NewLibrary />,
-		path: 'new-library'
-	},
-	{
-		element: <Locations />,
-		path: 'locations'
-	},
-	{
-		element: <Privacy />,
-		path: 'privacy'
-	},
-	{
-		element: <CreatingLibrary />,
-		path: 'creating-library'
-	}
-] satisfies RouteObject[];
-=======
-const onboardingRoutes = (os: OperatingSystem) => {
-	return [
-		{ index: true, element: <Index /> },
-		{ path: 'alpha', element: <Alpha /> },
-		{ path: 'new-library', element: <NewLibrary /> },
-		...(os === 'macOS' ? [{ element: <FullDisk />, path: 'full-disk' }] : []),
-		{ path: 'locations', element: <Locations /> },
-		{ path: 'privacy', element: <Privacy /> },
-		{ path: 'creating-library', element: <CreatingLibrary /> }
-	] satisfies RouteObject[];
-};
-
-export default onboardingRoutes;
->>>>>>> 3b12e4ea
+	{ Component: NewLibrary, path: 'new-library' },
+	{ Component: FullDisk, path: 'full-disk' },
+	{ Component: Locations, path: 'locations' },
+	{ Component: Privacy, path: 'privacy' },
+	{ Component: CreatingLibrary, path: 'creating-library' }
+] satisfies RouteObject[];