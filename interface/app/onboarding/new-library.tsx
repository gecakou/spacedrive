--- conflicted
+++ resolved
@@ -3,18 +3,8 @@
 import { Button, Form, InputField } from '@sd/ui';
 import { Icon } from '~/components';
 
-<<<<<<< HEAD
+import { OnboardingContainer, OnboardingDescription, OnboardingTitle } from './components';
 import { useOnboardingContext } from './context';
-import { OnboardingContainer, OnboardingDescription, OnboardingTitle } from './Layout';
-=======
-import {
-	OnboardingContainer,
-	OnboardingDescription,
-	OnboardingImg,
-	OnboardingTitle
-} from './components';
-import { useOnboardingContext } from './context';
->>>>>>> 712baf3b
 
 export default function OnboardingNewLibrary() {
 	const navigate = useNavigate();
