--- conflicted
+++ resolved
@@ -21,11 +21,7 @@
 
 	const libraryId = currentLibrary ? currentLibrary.uuid : libraries.data[0]?.uuid;
 
-<<<<<<< HEAD
 	return <Navigate to={`${libraryId}/ephemeral/0`} replace />;
-=======
-	return <Navigate to={`${libraryId}/overview`} replace state={{ first: true }} />;
->>>>>>> 0ef65fce
 };
 
 const Wrapper = () => {
