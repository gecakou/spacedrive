import { useMemo } from 'react';
import { Navigate, Outlet, useMatches, type RouteObject } from 'react-router-dom';
import { currentLibraryCache, useCachedLibraries, useInvalidateQuery } from '@sd/client';
import { Dialogs, Toaster } from '@sd/ui';
import { RouterErrorBoundary } from '~/ErrorFallback';
<<<<<<< HEAD
import { useTheme } from '~/hooks';
=======
import { useKeybindHandler, useShouldRedirect, useTheme } from '~/hooks';
>>>>>>> cc72f54c

import libraryRoutes from './$libraryId';
import onboardingRoutes from './onboarding';
import { RootContext } from './RootContext';

import './style.scss';

const Index = () => {
	const libraries = useCachedLibraries();

	if (libraries.status !== 'success') return null;

	if (libraries.data.length === 0) return <Navigate to="onboarding" replace />;

	const currentLibrary = libraries.data.find((l) => l.uuid === currentLibraryCache.id);

	const libraryId = currentLibrary ? currentLibrary.uuid : libraries.data[0]?.uuid;

	return <Navigate to={`${libraryId}/overview`} replace />;
};

const Wrapper = () => {
	useInvalidateQuery();
	useTheme();
	useShouldRedirect();

	const rawPath = useRawRoutePath();

	return (
		<RootContext.Provider value={{ rawPath }}>
			<Outlet />
			<Dialogs />
			<Toaster position="bottom-right" expand={true} />
		</RootContext.Provider>
	);
};

// NOTE: all route `Layout`s below should contain
// the `usePlausiblePageViewMonitor` hook, as early as possible (ideally within the layout itself).
// the hook should only be included if there's a valid `ClientContext` (so not onboarding)

export const routes = [
	{
		element: <Wrapper />,
		errorElement: <RouterErrorBoundary />,
		children: [
			{
				index: true,
				element: <Index />
			},
			{
				path: 'onboarding',
				lazy: () => import('./onboarding/Layout'),
				children: onboardingRoutes
			},
			{
				path: ':libraryId',
				lazy: () => import('./$libraryId/Layout'),
				children: libraryRoutes
			}
		]
	}
] satisfies RouteObject[];

/**
 * Combines the `path` segments of the current route into a single string.
 * This is useful for things like analytics, where we want the route path
 * but not the values used in the route params.
 */
const useRawRoutePath = () => {
	// `useMatches` returns a list of each matched RouteObject,
	// we grab the last one as it contains all previous route segments.
	const lastMatchId = useMatches().slice(-1)[0]?.id;

	const rawPath = useMemo(() => {
		const [rawPath] =
			lastMatchId
				// Gets a list of the index of each route segment
				?.split('-')
				?.map((s) => parseInt(s))
				// Gets the route object for each segment and appends the `path`, if there is one
				?.reduce(
					([rawPath, { children }], path) => {
						// No `children`, nowhere to go
						if (!children) return [rawPath, { children }] as any;

						const item = children[path]!;

						// No `path`, continue without adding to path
						if (!('path' in item)) return [rawPath, item];

						// `path` found, chuck it on the end
						return [`${rawPath}/${item.path}`, item];
					},
					['' as string, { children: routes }] as const
				) ?? [];

		return rawPath ?? '/';
	}, [lastMatchId]);

	return rawPath;
};<|MERGE_RESOLUTION|>--- conflicted
+++ resolved
@@ -3,11 +3,7 @@
 import { currentLibraryCache, useCachedLibraries, useInvalidateQuery } from '@sd/client';
 import { Dialogs, Toaster } from '@sd/ui';
 import { RouterErrorBoundary } from '~/ErrorFallback';
-<<<<<<< HEAD
-import { useTheme } from '~/hooks';
-=======
-import { useKeybindHandler, useShouldRedirect, useTheme } from '~/hooks';
->>>>>>> cc72f54c
+import { useShouldRedirect, useTheme } from '~/hooks';
 
 import libraryRoutes from './$libraryId';
 import onboardingRoutes from './onboarding';
