import { useMemo } from 'react';
import { Navigate, Outlet, redirect, useMatches, type RouteObject } from 'react-router-dom';
import { currentLibraryCache, getCachedLibraries, useCachedLibraries } from '@sd/client';
import { Dialogs, Toaster } from '@sd/ui';
import { RouterErrorBoundary } from '~/ErrorFallback';
import { useRoutingContext } from '~/RoutingContext';

import libraryRoutes from './$libraryId';
import onboardingRoutes from './onboarding';
import { RootContext } from './RootContext';

import './style.scss';

<<<<<<< HEAD
import { Platform } from '..';
=======
import { useOperatingSystem } from '~/hooks';

import { OperatingSystem } from '..';
>>>>>>> 3b12e4ea

const Index = () => {
	const libraries = useCachedLibraries();

	if (libraries.status !== 'success') return null;

	if (libraries.data.length === 0) return <Navigate to="onboarding" replace />;

	const currentLibrary = libraries.data.find((l) => l.uuid === currentLibraryCache.id);

	const libraryId = currentLibrary ? currentLibrary.uuid : libraries.data[0]?.uuid;

	return <Navigate to={`${libraryId}`} replace />;
};

const Wrapper = () => {
	const rawPath = useRawRoutePath();

	return (
		<RootContext.Provider value={{ rawPath }}>
			<Outlet />
			<Dialogs />
			<Toaster position="bottom-right" expand={true} />
		</RootContext.Provider>
	);
};

// NOTE: all route `Layout`s below should contain
// the `usePlausiblePageViewMonitor` hook, as early as possible (ideally within the layout itself).
// the hook should only be included if there's a valid `ClientContext` (so not onboarding)

<<<<<<< HEAD
export const createRoutes = (platform: Platform) =>
	[
=======
export const routes = (os: OperatingSystem) => {
	return [
>>>>>>> 3b12e4ea
		{
			element: <Wrapper />,
			errorElement: <RouterErrorBoundary />,
			children: [
				{
					index: true,
<<<<<<< HEAD
					element: <Index />,
					loader: async () => {
						const libraries = await getCachedLibraries();

						const currentLibrary = libraries.find(
							(l) => l.uuid === currentLibraryCache.id
						);

						const libraryId = currentLibrary ? currentLibrary.uuid : libraries[0]?.uuid;

						if (libraryId === undefined) return redirect('/onboarding');

						return redirect(`/${libraryId}`);
					}
=======
					element: <Index />
>>>>>>> 3b12e4ea
				},
				{
					path: 'onboarding',
					lazy: () => import('./onboarding/Layout'),
<<<<<<< HEAD
					children: onboardingRoutes
=======
					children: onboardingRoutes(os)
>>>>>>> 3b12e4ea
				},
				{
					path: ':libraryId',
					lazy: () => import('./$libraryId/Layout'),
<<<<<<< HEAD
					loader: async ({ params: { libraryId } }) => {
						const libraries = await getCachedLibraries();
						const library = libraries.find((l) => l.uuid === libraryId);

						if (!library) {
							const firstLibrary = libraries[0];

							if (firstLibrary) return redirect(`/${firstLibrary.uuid}`);
							else return redirect('/onboarding');
						}

						return null;
					},
					children: libraryRoutes(platform)
=======
					children: libraryRoutes
>>>>>>> 3b12e4ea
				}
			]
		}
	] satisfies RouteObject[];
<<<<<<< HEAD
=======
};
>>>>>>> 3b12e4ea

/**
 * Combines the `path` segments of the current route into a single string.
 * This is useful for things like analytics, where we want the route path
 * but not the values used in the route params.
 */
const useRawRoutePath = () => {
	const { routes } = useRoutingContext();
	// `useMatches` returns a list of each matched RouteObject,
	// we grab the last one as it contains all previous route segments.
	const lastMatchId = useMatches().slice(-1)[0]?.id;
	const os = useOperatingSystem();

	const rawPath = useMemo(() => {
		const [rawPath] =
			lastMatchId
				// Gets a list of the index of each route segment
				?.split('-')
				?.map((s) => parseInt(s))
				// Gets the route object for each segment and appends the `path`, if there is one
				?.reduce(
					([rawPath, { children }], path) => {
						// No `children`, nowhere to go
						if (!children) return [rawPath, { children }] as any;

						const item = children[path]!;

						// No `path`, continue without adding to path
						if (!('path' in item)) return [rawPath, item];

						// `path` found, chuck it on the end
						return [`${rawPath}/${item.path}`, item];
					},
					['' as string, { children: routes(os) }] as const
				) ?? [];

		return rawPath ?? '/';
<<<<<<< HEAD
	}, [lastMatchId, routes]);
=======
	}, [lastMatchId, os]);
>>>>>>> 3b12e4ea

	return rawPath;
};<|MERGE_RESOLUTION|>--- conflicted
+++ resolved
@@ -3,67 +3,56 @@
 import { currentLibraryCache, getCachedLibraries, useCachedLibraries } from '@sd/client';
 import { Dialogs, Toaster } from '@sd/ui';
 import { RouterErrorBoundary } from '~/ErrorFallback';
+import { useOperatingSystem } from '~/hooks';
 import { useRoutingContext } from '~/RoutingContext';
 
+import { Platform } from '..';
 import libraryRoutes from './$libraryId';
 import onboardingRoutes from './onboarding';
 import { RootContext } from './RootContext';
 
 import './style.scss';
 
-<<<<<<< HEAD
-import { Platform } from '..';
-=======
-import { useOperatingSystem } from '~/hooks';
-
-import { OperatingSystem } from '..';
->>>>>>> 3b12e4ea
-
-const Index = () => {
-	const libraries = useCachedLibraries();
-
-	if (libraries.status !== 'success') return null;
-
-	if (libraries.data.length === 0) return <Navigate to="onboarding" replace />;
-
-	const currentLibrary = libraries.data.find((l) => l.uuid === currentLibraryCache.id);
-
-	const libraryId = currentLibrary ? currentLibrary.uuid : libraries.data[0]?.uuid;
-
-	return <Navigate to={`${libraryId}`} replace />;
-};
-
-const Wrapper = () => {
-	const rawPath = useRawRoutePath();
-
-	return (
-		<RootContext.Provider value={{ rawPath }}>
-			<Outlet />
-			<Dialogs />
-			<Toaster position="bottom-right" expand={true} />
-		</RootContext.Provider>
-	);
-};
-
 // NOTE: all route `Layout`s below should contain
 // the `usePlausiblePageViewMonitor` hook, as early as possible (ideally within the layout itself).
 // the hook should only be included if there's a valid `ClientContext` (so not onboarding)
 
-<<<<<<< HEAD
 export const createRoutes = (platform: Platform) =>
 	[
-=======
-export const routes = (os: OperatingSystem) => {
-	return [
->>>>>>> 3b12e4ea
 		{
-			element: <Wrapper />,
+			Component: () => {
+				const rawPath = useRawRoutePath();
+
+				return (
+					<RootContext.Provider value={{ rawPath }}>
+						<Outlet />
+						<Dialogs />
+						<Toaster position="bottom-right" expand={true} />
+					</RootContext.Provider>
+				);
+			},
 			errorElement: <RouterErrorBoundary />,
 			children: [
 				{
 					index: true,
-<<<<<<< HEAD
-					element: <Index />,
+					Component: () => {
+						const libraries = useCachedLibraries();
+
+						if (libraries.status !== 'success') return null;
+
+						if (libraries.data.length === 0)
+							return <Navigate to="onboarding" replace />;
+
+						const currentLibrary = libraries.data.find(
+							(l) => l.uuid === currentLibraryCache.id
+						);
+
+						const libraryId = currentLibrary
+							? currentLibrary.uuid
+							: libraries.data[0]?.uuid;
+
+						return <Navigate to={`${libraryId}`} replace />;
+					},
 					loader: async () => {
 						const libraries = await getCachedLibraries();
 
@@ -77,23 +66,15 @@
 
 						return redirect(`/${libraryId}`);
 					}
-=======
-					element: <Index />
->>>>>>> 3b12e4ea
 				},
 				{
 					path: 'onboarding',
 					lazy: () => import('./onboarding/Layout'),
-<<<<<<< HEAD
 					children: onboardingRoutes
-=======
-					children: onboardingRoutes(os)
->>>>>>> 3b12e4ea
 				},
 				{
 					path: ':libraryId',
 					lazy: () => import('./$libraryId/Layout'),
-<<<<<<< HEAD
 					loader: async ({ params: { libraryId } }) => {
 						const libraries = await getCachedLibraries();
 						const library = libraries.find((l) => l.uuid === libraryId);
@@ -108,17 +89,10 @@
 						return null;
 					},
 					children: libraryRoutes(platform)
-=======
-					children: libraryRoutes
->>>>>>> 3b12e4ea
 				}
 			]
 		}
 	] satisfies RouteObject[];
-<<<<<<< HEAD
-=======
-};
->>>>>>> 3b12e4ea
 
 /**
  * Combines the `path` segments of the current route into a single string.
@@ -130,7 +104,6 @@
 	// `useMatches` returns a list of each matched RouteObject,
 	// we grab the last one as it contains all previous route segments.
 	const lastMatchId = useMatches().slice(-1)[0]?.id;
-	const os = useOperatingSystem();
 
 	const rawPath = useMemo(() => {
 		const [rawPath] =
@@ -152,15 +125,11 @@
 						// `path` found, chuck it on the end
 						return [`${rawPath}/${item.path}`, item];
 					},
-					['' as string, { children: routes(os) }] as const
+					['' as string, { children: routes }] as const
 				) ?? [];
 
 		return rawPath ?? '/';
-<<<<<<< HEAD
 	}, [lastMatchId, routes]);
-=======
-	}, [lastMatchId, os]);
->>>>>>> 3b12e4ea
 
 	return rawPath;
 };