--- conflicted
+++ resolved
@@ -87,7 +87,6 @@
 				'search.paths',
 				{
 					...queryKey[1].arg,
-<<<<<<< HEAD
 					pagination: cursor
 						? {
 								cursor: {
@@ -95,9 +94,6 @@
 								}
 						  }
 						: undefined
-=======
-					cursor
->>>>>>> 0def8fb0
 				}
 			]),
 		getNextPageParam: (lastPage) => lastPage.cursor ?? undefined,
@@ -126,7 +122,6 @@
 				'search.objects',
 				{
 					...queryKey[1].arg,
-<<<<<<< HEAD
 					pagination: cursor
 						? {
 								cursor: {
@@ -134,9 +129,6 @@
 								}
 						  }
 						: undefined
-=======
-					cursor
->>>>>>> 0def8fb0
 				}
 			]),
 		getNextPageParam: (lastPage) => lastPage.cursor ?? undefined
