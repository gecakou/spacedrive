import { getIcon } from '@sd/assets/util';
import { useEffect, useState } from 'react';
import 'react-loading-skeleton/dist/skeleton.css';
import { useSnapshot } from 'valtio';
import { Category } from '@sd/client';
import { useIsDark } from '../../../hooks';
import { ExplorerContextProvider } from '../Explorer/Context';
import ContextMenu, { ObjectItems } from '../Explorer/ContextMenu';
import { Conditional } from '../Explorer/ContextMenu/ConditionalItem';
import { DefaultTopBarOptions } from '../Explorer/TopBarOptions';
import View from '../Explorer/View';
<<<<<<< HEAD
import { createDefaultExplorerSettings, objectOrderingKeysSchema } from '../Explorer/store';
import { useExplorer, useExplorerSettings } from '../Explorer/useExplorer';
=======
import { useExplorerStore } from '../Explorer/store';
>>>>>>> c834ebc3
import { usePageLayoutContext } from '../PageLayout/Context';
import { TopBarPortal } from '../TopBar/Portal';
import Statistics from '../overview/Statistics';
import { Categories } from './Categories';
<<<<<<< HEAD
import Inspector from './Inspector';
import { IconForCategory, IconToDescription, useItems } from './data';
=======
import { IconForCategory, IconToDescription, useCategoryExplorer } from './data';
>>>>>>> c834ebc3

export const Component = () => {
	const isDark = useIsDark();
	const page = usePageLayoutContext();

	const [selectedCategory, setSelectedCategory] = useState<Category>('Recents');

	const explorer = useCategoryExplorer(selectedCategory);

	useEffect(() => {
		if (!page.ref.current) return;

		const { scrollTop } = page.ref.current;
		if (scrollTop > 100) page.ref.current.scrollTo({ top: 100 });
	}, [selectedCategory, page.ref]);

	const settings = useSnapshot(explorer.settingsStore);

	return (
		<ExplorerContextProvider explorer={explorer}>
			<TopBarPortal right={<DefaultTopBarOptions />} />

			<Statistics />

			<Categories selected={selectedCategory} onSelectedChanged={setSelectedCategory} />

			<div className="flex flex-1">
				<View
					top={68}
					className={settings.layoutMode === 'list' ? 'min-w-0' : undefined}
					contextMenu={
						<ContextMenu>
							{() => <Conditional items={[ObjectItems.RemoveFromRecents]} />}
						</ContextMenu>
					}
					emptyNotice={
						<div className="flex h-full flex-col items-center justify-center text-white">
							<img
								src={getIcon(
									IconForCategory[selectedCategory] || 'Document',
									isDark
								)}
								className="h-32 w-32"
							/>
							<h1 className="mt-4 text-lg font-bold">{selectedCategory}</h1>
							<p className="mt-1 text-sm text-ink-dull">
								{IconToDescription[selectedCategory]}
							</p>
						</div>
					}
				/>
				<Inspector />
			</div>
		</ExplorerContextProvider>
	);
};<|MERGE_RESOLUTION|>--- conflicted
+++ resolved
@@ -9,22 +9,12 @@
 import { Conditional } from '../Explorer/ContextMenu/ConditionalItem';
 import { DefaultTopBarOptions } from '../Explorer/TopBarOptions';
 import View from '../Explorer/View';
-<<<<<<< HEAD
-import { createDefaultExplorerSettings, objectOrderingKeysSchema } from '../Explorer/store';
-import { useExplorer, useExplorerSettings } from '../Explorer/useExplorer';
-=======
-import { useExplorerStore } from '../Explorer/store';
->>>>>>> c834ebc3
 import { usePageLayoutContext } from '../PageLayout/Context';
 import { TopBarPortal } from '../TopBar/Portal';
 import Statistics from '../overview/Statistics';
 import { Categories } from './Categories';
-<<<<<<< HEAD
 import Inspector from './Inspector';
-import { IconForCategory, IconToDescription, useItems } from './data';
-=======
 import { IconForCategory, IconToDescription, useCategoryExplorer } from './data';
->>>>>>> c834ebc3
 
 export const Component = () => {
 	const isDark = useIsDark();
