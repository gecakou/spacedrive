import * as icons from '@sd/assets/icons';
import { useInfiniteQuery } from '@tanstack/react-query';
import { useMemo, useState } from 'react';
import 'react-loading-skeleton/dist/skeleton.css';
import {
	ExplorerItem,
	ObjectKind,
	ObjectKindKey,
	useLibraryContext,
	useLibraryQuery,
	useRspcLibraryContext
} from '@sd/client';
import { z } from '@sd/ui/src/forms';
import { useExplorerStore, useExplorerTopBarOptions } from '~/hooks';
import Explorer from '../Explorer';
import { SEARCH_PARAMS, useExplorerOrder } from '../Explorer/util';
import { usePageLayout } from '../PageLayout';
import TopBarChildren from '../TopBar/TopBarChildren';
import CategoryButton from '../overview/CategoryButton';
import Statistics from '../overview/Statistics';

// TODO: Replace left hand type with Category enum type (doesn't exist yet)
const CategoryToIcon: Record<string, string> = {
	Recents: 'Collection',
	Favorites: 'HeartFlat',
	Photos: 'Image',
	Videos: 'Video',
	Movies: 'Movie',
	Music: 'Audio',
	Documents: 'Document',
	Downloads: 'Package',
	Applications: 'Application',
	Games: 'Game',
	Books: 'Book',
	Encrypted: 'EncryptedLock',
	Archives: 'Database',
	Projects: 'Folder',
	Trash: 'Trash'
};

// Map the category to the ObjectKind for searching
const SearchableCategories: Record<string, ObjectKindKey> = {
	Photos: 'Image',
	Videos: 'Video',
	Music: 'Audio',
	Documents: 'Document',
	Encrypted: 'Encrypted',
	Books: 'Book'
};

export type SearchArgs = z.infer<typeof SEARCH_PARAMS>;

export const Component = () => {
	const page = usePageLayout();
	const explorerStore = useExplorerStore();
	const ctx = useRspcLibraryContext();
	const { library } = useLibraryContext();
	const { explorerViewOptions, explorerControlOptions, explorerToolOptions } =
		useExplorerTopBarOptions();

	const [selectedCategory, setSelectedCategory] = useState<string>('Recents');

	// TODO: integrate this into search query
	const recentFiles = useLibraryQuery([
		'search.paths',
		{
			order: { object: { dateAccessed: false } },
			take: 50
		}
	]);
	// this should be redundant once above todo is complete
	const canSearch = !!SearchableCategories[selectedCategory] || selectedCategory === 'Favorites';

	const kind = ObjectKind[SearchableCategories[selectedCategory] || 0] as number;

	const categories = useLibraryQuery(['categories.list']);

	const isFavoritesCategory = selectedCategory === 'Favorites';

	// TODO: Make a custom double click handler for directories to take users to the location explorer.
	// For now it's not needed because folders shouldn't show.
	const query = useInfiniteQuery({
		enabled: canSearch,
		queryKey: [
			'search.paths',
			{
				library_id: library.uuid,
				arg: {
					order: useExplorerOrder(),
					favorite: isFavoritesCategory ? true : undefined,
					...(explorerStore.layoutMode === 'media'
						? {
								kind: [5, 7].includes(kind)
									? [kind]
									: isFavoritesCategory
									? [5, 7]
									: [5, 7, kind]
						  }
						: { kind: isFavoritesCategory ? [] : [kind] })
				}
			}
		] as const,
		queryFn: ({ pageParam: cursor, queryKey }) =>
			ctx.client.query([
				'search.paths',
				{
					...queryKey[1].arg,
					cursor
<<<<<<< HEAD
				}
=======
				},
>>>>>>> 38804285
			]),
		getNextPageParam: (lastPage) => lastPage.cursor ?? undefined
	});

	const searchItems = useMemo(() => query.data?.pages?.flatMap((d) => d.items), [query.data]);

	let items: ExplorerItem[] = [];
	switch (selectedCategory) {
		case 'Recents':
			items = recentFiles.data?.items || [];
			break;
		default:
			if (canSearch) {
				items = searchItems || [];
			}
	}

	return (
		<>
			<TopBarChildren
				toolOptions={[explorerViewOptions, explorerToolOptions, explorerControlOptions]}
			/>
			<Explorer
				inspectorClassName="!pt-0 !fixed !top-[50px] !right-[10px] !w-[260px]"
				viewClassName="!pl-0 !pt-0 !h-auto"
				explorerClassName="!overflow-visible"
				items={items}
				onLoadMore={query.fetchNextPage}
				hasNextPage={query.hasNextPage}
				isFetchingNextPage={query.isFetchingNextPage}
				scrollRef={page?.ref}
			>

				<Statistics />
				<div className="no-scrollbar sticky top-0 z-50 mt-2 flex space-x-[1px] overflow-x-scroll bg-app/90 px-5 py-1.5 backdrop-blur">
					{categories.data?.map((category) => {
						const iconString = CategoryToIcon[category.name] || 'Document';
						const icon = icons[iconString as keyof typeof icons];
						return (
							<CategoryButton
								key={category.name}
								category={category.name}
								icon={icon}
								items={category.count}
								selected={selectedCategory === category.name}
								onClick={() => setSelectedCategory(category.name)}
							/>
						);
					})}
				</div>

			</Explorer>
		</>
	);
};<|MERGE_RESOLUTION|>--- conflicted
+++ resolved
@@ -106,11 +106,7 @@
 				{
 					...queryKey[1].arg,
 					cursor
-<<<<<<< HEAD
-				}
-=======
 				},
->>>>>>> 38804285
 			]),
 		getNextPageParam: (lastPage) => lastPage.cursor ?? undefined
 	});
