import * as icons from '@sd/assets/icons';
import { getIcon, iconNames } from '@sd/assets/icons/util';
import { useInfiniteQuery } from '@tanstack/react-query';
import { useMemo, useState } from 'react';
import 'react-loading-skeleton/dist/skeleton.css';
import {
	ExplorerItem,
	ObjectKind,
	ObjectKindKey,
	useLibraryContext,
	useLibraryQuery,
	useRspcLibraryContext
} from '@sd/client';
import { z } from '@sd/ui/src/forms';
import { useExplorerStore, useExplorerTopBarOptions, useIsDark } from '~/hooks';
import Explorer from '../Explorer';
import { SEARCH_PARAMS, useExplorerOrder } from '../Explorer/util';
import { usePageLayout } from '../PageLayout';
import { TopBarPortal } from '../TopBar/Portal';
import TopBarOptions from '../TopBar/TopBarOptions';
import CategoryButton from '../overview/CategoryButton';
import Statistics from '../overview/Statistics';

// TODO: Replace left hand type with Category enum type (doesn't exist yet)
const CategoryToIcon: Record<string, string> = {
	Recents: iconNames.Collection,
	Favorites: iconNames.HeartFlat,
	Photos: iconNames.Image,
	Videos: iconNames.Video,
	Movies: iconNames.Movie,
	Music: iconNames.Audio,
	Documents: iconNames.Document,
	Downloads: iconNames.Package,
	Applications: iconNames.Application,
	Games: iconNames.Game,
	Books: iconNames.Book,
	Encrypted: iconNames.EncryptedLock,
	Archives: iconNames.Database,
	Projects: iconNames.Folder,
	Trash: iconNames.Trash
};

// Map the category to the ObjectKind for searching
const SearchableCategories: Record<string, ObjectKindKey> = {
	Photos: 'Image',
	Videos: 'Video',
	Music: 'Audio',
	Documents: 'Document',
	Encrypted: 'Encrypted',
	Books: 'Book'
};

export type SearchArgs = z.infer<typeof SEARCH_PARAMS>;

export const Component = () => {
	const page = usePageLayout();
	const isDark = useIsDark();
	const explorerStore = useExplorerStore();
	const ctx = useRspcLibraryContext();
	const { library } = useLibraryContext();
	const { explorerViewOptions, explorerControlOptions, explorerToolOptions } =
		useExplorerTopBarOptions();

	const [selectedCategory, setSelectedCategory] = useState<string>('Recents');

	// TODO: integrate this into search query
	const recentFiles = useLibraryQuery([
		'search.paths',
		{
			order: { object: { dateAccessed: false } },
			take: 50
		}
	]);
	// this should be redundant once above todo is complete
	const canSearch = !!SearchableCategories[selectedCategory] || selectedCategory === 'Favorites';

	const kind = ObjectKind[SearchableCategories[selectedCategory] || 0] as number;

	const categories = useLibraryQuery(['categories.list']);

	const isFavoritesCategory = selectedCategory === 'Favorites';

	// TODO: Make a custom double click handler for directories to take users to the location explorer.
	// For now it's not needed because folders shouldn't show.
	const query = useInfiniteQuery({
		enabled: canSearch,
		queryKey: [
			'search.paths',
			{
				library_id: library.uuid,
				arg: {
					order: useExplorerOrder(),
					favorite: isFavoritesCategory ? true : undefined,
					...(explorerStore.layoutMode === 'media'
						? {
							kind: [5, 7].includes(kind)
								? [kind]
								: isFavoritesCategory
									? [5, 7]
									: [5, 7, kind]
						}
						: { kind: isFavoritesCategory ? [] : [kind] })
				}
			}
		] as const,
		queryFn: ({ pageParam: cursor, queryKey }) =>
			ctx.client.query([
				'search.paths',
				{
					...queryKey[1].arg,
					cursor
				}
			]),
		getNextPageParam: (lastPage) => lastPage.cursor ?? undefined
	});

	const searchItems = useMemo(() => query.data?.pages?.flatMap((d) => d.items), [query.data]);

	let items: ExplorerItem[] = [];
	switch (selectedCategory) {
		case 'Recents':
			items = recentFiles.data?.items || [];
			break;
		default:
			if (canSearch) {
				items = searchItems || [];
			}
	}

	return (
		<>
			<TopBarPortal
				right={
					<TopBarOptions
						options={[explorerViewOptions, explorerToolOptions, explorerControlOptions]}
					/>
				}
			/>
			<Statistics />
			<Explorer
<<<<<<< HEAD
				inspectorClassName="!pt-0 !fixed !top-[50px] !right-[10px] !w-[260px]"
				viewClassName="!pl-0 !pt-[0] !h-auto !overflow-visible"
				explorerClassName="!overflow-visible"
				listViewHeadersClassName="!top-[65px] z-30"
=======
				inspectorClassName="!pt-0 !fixed !top-[50px] !right-[10px]  !w-[260px]"
				explorerClassName="!overflow-visible" // required to ensure categories are sticky, remove with caution
				viewClassName="!pl-0 !pt-0 !h-auto"
>>>>>>> 7e285dc4
				items={items}
				onLoadMore={query.fetchNextPage}
				hasNextPage={query.hasNextPage}
				isFetchingNextPage={query.isFetchingNextPage}
				scrollRef={page?.ref}
			>
<<<<<<< HEAD
				<div className="no-scrollbar sticky top-0 z-50 mt-2 flex space-x-[1px] overflow-x-scroll bg-app/90 px-5 py-1.5 backdrop-blur">
=======
				<Statistics />
				<div className="no-scrollbar sticky top-0 z-10 mt-2 flex space-x-[1px] overflow-x-scroll bg-app/90 px-5 py-1.5 backdrop-blur">
>>>>>>> 7e285dc4
					{categories.data?.map((category) => {
						const iconString = CategoryToIcon[category.name] || 'Document';
						return (
							<CategoryButton
								key={category.name}
								category={category.name}
								icon={getIcon(iconString, isDark)}
								items={category.count}
								selected={selectedCategory === category.name}
								onClick={() => {
									setSelectedCategory(category.name);
								}}
							/>
						);
					})}
				</div>
			</Explorer>
		</>
	);
};<|MERGE_RESOLUTION|>--- conflicted
+++ resolved
@@ -93,12 +93,12 @@
 					favorite: isFavoritesCategory ? true : undefined,
 					...(explorerStore.layoutMode === 'media'
 						? {
-							kind: [5, 7].includes(kind)
-								? [kind]
-								: isFavoritesCategory
+								kind: [5, 7].includes(kind)
+									? [kind]
+									: isFavoritesCategory
 									? [5, 7]
 									: [5, 7, kind]
-						}
+						  }
 						: { kind: isFavoritesCategory ? [] : [kind] })
 				}
 			}
@@ -138,28 +138,17 @@
 			/>
 			<Statistics />
 			<Explorer
-<<<<<<< HEAD
 				inspectorClassName="!pt-0 !fixed !top-[50px] !right-[10px] !w-[260px]"
 				viewClassName="!pl-0 !pt-[0] !h-auto !overflow-visible"
-				explorerClassName="!overflow-visible"
+				explorerClassName="!overflow-visible" //required to keep categories sticky, remove with caution
 				listViewHeadersClassName="!top-[65px] z-30"
-=======
-				inspectorClassName="!pt-0 !fixed !top-[50px] !right-[10px]  !w-[260px]"
-				explorerClassName="!overflow-visible" // required to ensure categories are sticky, remove with caution
-				viewClassName="!pl-0 !pt-0 !h-auto"
->>>>>>> 7e285dc4
 				items={items}
 				onLoadMore={query.fetchNextPage}
 				hasNextPage={query.hasNextPage}
 				isFetchingNextPage={query.isFetchingNextPage}
 				scrollRef={page?.ref}
 			>
-<<<<<<< HEAD
-				<div className="no-scrollbar sticky top-0 z-50 mt-2 flex space-x-[1px] overflow-x-scroll bg-app/90 px-5 py-1.5 backdrop-blur">
-=======
-				<Statistics />
 				<div className="no-scrollbar sticky top-0 z-10 mt-2 flex space-x-[1px] overflow-x-scroll bg-app/90 px-5 py-1.5 backdrop-blur">
->>>>>>> 7e285dc4
 					{categories.data?.map((category) => {
 						const iconString = CategoryToIcon[category.name] || 'Document';
 						return (
