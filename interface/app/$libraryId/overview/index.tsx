<<<<<<< HEAD
import { getIcon, iconNames } from '@sd/assets/util';
import { useInfiniteQuery } from '@tanstack/react-query';
import clsx from 'clsx';
import { useMemo, useState } from 'react';
=======
import { useState } from 'react';
>>>>>>> ea46e773
import 'react-loading-skeleton/dist/skeleton.css';
import { z } from '@sd/ui/src/forms';
<<<<<<< HEAD
import { useExplorerStore, useExplorerTopBarOptions, useIsDark } from '~/hooks';
import { Inspector } from '../Explorer/Inspector';
import View from '../Explorer/View';
import { SEARCH_PARAMS, useExplorerOrder } from '../Explorer/util';
=======
import { Category } from '~/../packages/client/src';
import { useExplorerTopBarOptions } from '~/hooks';
import Explorer from '../Explorer';
import { SEARCH_PARAMS } from '../Explorer/util';
>>>>>>> ea46e773
import { usePageLayout } from '../PageLayout';
import { TOP_BAR_HEIGHT } from '../TopBar';
import { TopBarPortal } from '../TopBar/Portal';
import TopBarOptions from '../TopBar/TopBarOptions';
import Statistics from '../overview/Statistics';
import { Categories } from './Categories';
import { useItems } from './data';

export type SearchArgs = z.infer<typeof SEARCH_PARAMS>;

export const Component = () => {
	const page = usePageLayout();
	const { explorerViewOptions, explorerControlOptions, explorerToolOptions } =
		useExplorerTopBarOptions();

	const [selectedCategory, setSelectedCategory] = useState<Category>('Recents');

<<<<<<< HEAD
	let items: ExplorerItem[] | null = null;
	switch (selectedCategory) {
		case 'Recents':
			items = recentFiles.data?.items || null;
			break;
		default:
			if (canSearch) {
				items = searchItems || null;
			}
	}
=======
	const { items, query } = useItems(selectedCategory);
>>>>>>> ea46e773

	const [selectedItems, setSelectedItems] = useState<number[]>([]);

	// TODO: Instead of filter fetch item in inspector?
	const selectedItem = useMemo(
		() => items?.filter((item) => item.item.id === selectedItems[0])[0],
		[selectedItems[0]]
	);

	const loadMore = () => {
		if (query.hasNextPage && !query.isFetchingNextPage) query.fetchNextPage();
	};

	return (
		<>
			<TopBarPortal
				right={
					<TopBarOptions
						options={[explorerViewOptions, explorerToolOptions, explorerControlOptions]}
					/>
				}
			/>
<<<<<<< HEAD

			<div>
				<Statistics />

				<div className="no-scrollbar sticky top-0 z-20 mt-2 flex space-x-[1px] overflow-x-scroll bg-app/90 px-5 py-1.5 backdrop-blur">
					{categories.data?.map((category) => {
						const iconString = CategoryToIcon[category.name] || 'Document';
						return (
							<CategoryButton
								key={category.name}
								category={category.name}
								icon={getIcon(iconString, isDark)}
								items={category.count}
								selected={selectedCategory === category.name}
								onClick={() => {
									setSelectedCategory(category.name);
								}}
							/>
						);
					})}
				</div>

				<div className="flex">
					<View
						layout={explorerStore.layoutMode}
						items={items}
						scrollRef={page?.ref!}
						onLoadMore={loadMore}
						rowsBeforeLoadMore={5}
						selected={selectedItems}
						onSelectedChange={setSelectedItems}
						top={68}
					/>
					{explorerStore.showInspector && (
						<Inspector
							data={selectedItem}
							showThumbnail={explorerStore.layoutMode !== 'media'}
							className="custom-scroll inspector-scroll sticky top-[68px] h-full w-[260px] flex-shrink-0 bg-app pb-4 pl-1.5 pr-1"
						/>
					)}
				</div>
			</div>
=======
			<Statistics />
			<Explorer
				inspectorClassName="!pt-0 !fixed !top-[50px] !right-[10px] !w-[260px]"
				viewClassName="!pl-0 !pt-[0] !h-auto !overflow-visible"
				explorerClassName="!overflow-visible" //required to keep categories sticky, remove with caution
				listViewHeadersClassName="!top-[65px] z-30"
				items={items}
				onLoadMore={query.fetchNextPage}
				hasNextPage={query.hasNextPage}
				isFetchingNextPage={query.isFetchingNextPage}
				scrollRef={page?.ref}
			>
				<Categories selected={selectedCategory} onSelectedChanged={setSelectedCategory} />
			</Explorer>
>>>>>>> ea46e773
		</>
	);
};<|MERGE_RESOLUTION|>--- conflicted
+++ resolved
@@ -1,26 +1,12 @@
-<<<<<<< HEAD
-import { getIcon, iconNames } from '@sd/assets/util';
-import { useInfiniteQuery } from '@tanstack/react-query';
-import clsx from 'clsx';
 import { useMemo, useState } from 'react';
-=======
-import { useState } from 'react';
->>>>>>> ea46e773
 import 'react-loading-skeleton/dist/skeleton.css';
+import { Category } from '@sd/client';
 import { z } from '@sd/ui/src/forms';
-<<<<<<< HEAD
-import { useExplorerStore, useExplorerTopBarOptions, useIsDark } from '~/hooks';
+import { useExplorerStore, useExplorerTopBarOptions } from '~/hooks';
 import { Inspector } from '../Explorer/Inspector';
 import View from '../Explorer/View';
-import { SEARCH_PARAMS, useExplorerOrder } from '../Explorer/util';
-=======
-import { Category } from '~/../packages/client/src';
-import { useExplorerTopBarOptions } from '~/hooks';
-import Explorer from '../Explorer';
 import { SEARCH_PARAMS } from '../Explorer/util';
->>>>>>> ea46e773
 import { usePageLayout } from '../PageLayout';
-import { TOP_BAR_HEIGHT } from '../TopBar';
 import { TopBarPortal } from '../TopBar/Portal';
 import TopBarOptions from '../TopBar/TopBarOptions';
 import Statistics from '../overview/Statistics';
@@ -30,26 +16,14 @@
 export type SearchArgs = z.infer<typeof SEARCH_PARAMS>;
 
 export const Component = () => {
+	const explorerStore = useExplorerStore();
 	const page = usePageLayout();
 	const { explorerViewOptions, explorerControlOptions, explorerToolOptions } =
 		useExplorerTopBarOptions();
 
 	const [selectedCategory, setSelectedCategory] = useState<Category>('Recents');
 
-<<<<<<< HEAD
-	let items: ExplorerItem[] | null = null;
-	switch (selectedCategory) {
-		case 'Recents':
-			items = recentFiles.data?.items || null;
-			break;
-		default:
-			if (canSearch) {
-				items = searchItems || null;
-			}
-	}
-=======
 	const { items, query } = useItems(selectedCategory);
->>>>>>> ea46e773
 
 	const [selectedItems, setSelectedItems] = useState<number[]>([]);
 
@@ -72,33 +46,16 @@
 					/>
 				}
 			/>
-<<<<<<< HEAD
 
 			<div>
 				<Statistics />
 
-				<div className="no-scrollbar sticky top-0 z-20 mt-2 flex space-x-[1px] overflow-x-scroll bg-app/90 px-5 py-1.5 backdrop-blur">
-					{categories.data?.map((category) => {
-						const iconString = CategoryToIcon[category.name] || 'Document';
-						return (
-							<CategoryButton
-								key={category.name}
-								category={category.name}
-								icon={getIcon(iconString, isDark)}
-								items={category.count}
-								selected={selectedCategory === category.name}
-								onClick={() => {
-									setSelectedCategory(category.name);
-								}}
-							/>
-						);
-					})}
-				</div>
+				<Categories selected={selectedCategory} onSelectedChanged={setSelectedCategory} />
 
 				<div className="flex">
 					<View
 						layout={explorerStore.layoutMode}
-						items={items}
+						items={query.isLoading ? null : items || []}
 						scrollRef={page?.ref!}
 						onLoadMore={loadMore}
 						rowsBeforeLoadMore={5}
@@ -115,22 +72,6 @@
 					)}
 				</div>
 			</div>
-=======
-			<Statistics />
-			<Explorer
-				inspectorClassName="!pt-0 !fixed !top-[50px] !right-[10px] !w-[260px]"
-				viewClassName="!pl-0 !pt-[0] !h-auto !overflow-visible"
-				explorerClassName="!overflow-visible" //required to keep categories sticky, remove with caution
-				listViewHeadersClassName="!top-[65px] z-30"
-				items={items}
-				onLoadMore={query.fetchNextPage}
-				hasNextPage={query.hasNextPage}
-				isFetchingNextPage={query.isFetchingNextPage}
-				scrollRef={page?.ref}
-			>
-				<Categories selected={selectedCategory} onSelectedChanged={setSelectedCategory} />
-			</Explorer>
->>>>>>> ea46e773
 		</>
 	);
 };