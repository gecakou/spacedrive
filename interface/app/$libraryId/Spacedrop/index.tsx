--- conflicted
+++ resolved
@@ -112,20 +112,12 @@
 				<Icon name="Spacedrop" size={56} />
 				<span className="text-lg font-bold">Spacedrop</span>
 
-<<<<<<< HEAD
-				<div className="flex flex-col space-y-4 pt-2">
-=======
 				<div className="flex flex-col pt-2">
->>>>>>> 96a45ee7
 					<p className="text-center text-ink-dull">{t('spacedrop_description')}</p>
 					{discoveredPeers.size === 0 && (
 						<div
 							className={clsx(
-<<<<<<< HEAD
-								'flex items-center justify-center gap-3 rounded-md border border-dashed border-app-line bg-app-darkBox px-3 py-2 font-medium text-ink'
-=======
 								'mt-3 flex items-center justify-center gap-3 rounded-md border border-dashed border-app-line bg-app-darkBox px-3 py-2 font-medium text-ink'
->>>>>>> 96a45ee7
 							)}
 						>
 							<p className="text-center text-ink-faint">{t('no_nodes_found')}</p>
@@ -136,12 +128,8 @@
 							<Node
 								key={id}
 								id={id}
-<<<<<<< HEAD
-								name={meta.name as HardwareModel}
-=======
 								name={meta.metadata.name}
 								model={meta.metadata.device_model ?? 'Other'}
->>>>>>> 96a45ee7
 								onDropped={onDropped}
 							/>
 						))}
