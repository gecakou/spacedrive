--- conflicted
+++ resolved
@@ -88,56 +88,30 @@
 
 function calculateGroups(messages: CRDTOperation[]) {
 	return messages.reduce<MessageGroup[]>((acc, op) => {
-<<<<<<< HEAD
-		// TODO: Fix Typescript
+		const { data } = op;
 
-		// const { data } = op;
+		const id = JSON.stringify(op.record_id);
 
-		// const id = JSON.stringify(op.record_id);
+		const latest = (() => {
+			const latest = acc[acc.length - 1];
 
-		// const latest = (() => {
-		// 	const latest = acc[acc.length - 1];
+			if (!latest || latest.model !== op.model || latest.id !== id) {
+				const group: MessageGroup = {
+					model: op.model,
+					id,
+					messages: []
+				};
 
-		// 	if (!latest || latest.model !== op.model || latest.id !== id) {
-		// 		const group: MessageGroup = {
-		// 			model: op.model,
-		// 			id,
-		// 			messages: []
-		// 		};
+				acc.push(group);
 
-		// 		acc.push(group);
+				return group;
+			} else return latest;
+		})();
 
-		// 		return group;
-		// 	} else return latest;
-		// })();
-
-=======
-		// TODO: fix Typescript
-		// const { data } = op;
-
-		// const id = JSON.stringify(op.record_id);
-
-		// const latest = (() => {
-		// 	const latest = acc[acc.length - 1];
-
-		// 	if (!latest || latest.model !== op.model || latest.id !== id) {
-		// 		const group: MessageGroup = {
-		// 			model: op.model,
-		// 			id,
-		// 			messages: []
-		// 		};
-
-		// 		acc.push(group);
-
-		// 		return group;
-		// 	} else return latest;
-		// })();
-
->>>>>>> 9f539613
-		// latest.messages.push({
-		// 	data,
-		// 	timestamp: op.timestamp
-		// });
+		latest.messages.push({
+			data,
+			timestamp: op.timestamp
+		});
 
 		return acc;
 	}, []);
