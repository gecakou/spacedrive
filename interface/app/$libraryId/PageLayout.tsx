--- conflicted
+++ resolved
@@ -1,26 +1,3 @@
-<<<<<<< HEAD
-import clsx from 'clsx';
-import { Outlet } from 'react-router';
-import TopBar, { TOP_BAR_HEIGHT } from './TopBar';
-
-export const Component = () => {
-	return (
-		<>
-			<TopBar />
-			<div
-				className={clsx(
-					'custom-scrol page-scroll app-background flex h-screen w-full flex-col'
-				)}
-				style={{
-					paddingTop: TOP_BAR_HEIGHT
-				}}
-			>
-				<div className="flex h-screen w-full flex-col p-5">
-					<Outlet />
-				</div>
-			</div>
-		</>
-=======
 import { Outlet } from 'react-router';
 import { TOP_BAR_HEIGHT } from './TopBar';
 
@@ -34,6 +11,5 @@
 				<Outlet />
 			</div>
 		</div>
->>>>>>> aeb2d2de
 	);
 };