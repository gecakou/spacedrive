--- conflicted
+++ resolved
@@ -32,9 +32,7 @@
 	const locations = useLibraryQuery(['locations.list'], { keepPreviousData: true });
 	const tags = useLibraryQuery(['tags.list'], { keepPreviousData: true });
 	const onlineLocations = useOnlineLocations();
-<<<<<<< HEAD
 	const isPairingEnabled = useFeatureFlag('p2pPairing');
-=======
 	const [triggeredContextItem, setTriggeredContextItem] = useState<TriggeredContextItem | null>(
 		null
 	);
@@ -50,7 +48,6 @@
 			document.removeEventListener('click', outsideClick);
 		};
 	}, [triggeredContextItem]);
->>>>>>> d683d22c
 
 	return (
 		<>
