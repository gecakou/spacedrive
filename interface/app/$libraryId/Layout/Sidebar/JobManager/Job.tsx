--- conflicted
+++ resolved
@@ -109,14 +109,7 @@
 		>
 			{isRunning && (
 				<div className="my-1 ml-1.5 w-[335px]">
-<<<<<<< HEAD
 					<ProgressBar pending={task_count == 0} value={realtimeUpdate?.completed_task_count || 0} total={realtimeUpdate?.task_count || 0} />
-=======
-					<ProgressBar
-						value={realtimeUpdate?.completed_task_count || 0}
-						total={realtimeUpdate?.task_count || 0}
-					/>
->>>>>>> b980a6f6
 				</div>
 			)}
 		</JobContainer>
