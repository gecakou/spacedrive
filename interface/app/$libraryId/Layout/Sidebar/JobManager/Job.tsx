--- conflicted
+++ resolved
@@ -39,13 +39,8 @@
 	},
 	thumbnailer: {
 		name: `${job.status === 'Running' || job.status === 'Queued'
-<<<<<<< HEAD
-				? 'Generating thumbnails'
-				: 'Generated thumbnails'
-=======
 			? 'Generating thumbnails'
 			: 'Generated thumbnails'
->>>>>>> 9584dbd9
 			}`,
 		icon: Camera,
 		subtext: `${numberWithCommas(job.completed_task_count)} of ${numberWithCommas(
@@ -59,13 +54,8 @@
 	},
 	file_identifier: {
 		name: `${job.status === 'Running' || job.status === 'Queued'
-<<<<<<< HEAD
-				? 'Extracting metadata'
-				: 'Extracted metadata'
-=======
 			? 'Extracting metadata'
 			: 'Extracted metadata'
->>>>>>> 9584dbd9
 			}`,
 		icon: Eye,
 		subtext:
