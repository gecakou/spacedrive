/* eslint-disable no-case-declarations */
import { Folder } from '@sd/assets/icons';
import { JobReport, useLibraryMutation } from '@sd/client';
import { Button, ProgressBar, Tooltip } from '@sd/ui';
import clsx from 'clsx';
import dayjs from 'dayjs';
import { DotsThreeVertical, Pause, Play, Stop } from 'phosphor-react';
import { Fragment, useState } from 'react';
import Job from './Job';
import JobContainer from './JobContainer';
import { useTotalElapsedTimeText } from './useGroupJobTimeText';
import { IJobGroup } from './useGroupedJobs';
interface JobGroupProps {
	data: IJobGroup;
	clearJob: (arg: string) => void;
}

function JobGroup({ data: { jobs, ...data }, clearJob }: JobGroupProps) {
	const [showChildJobs, setShowChildJobs] = useState(false);

	const pauseJob = useLibraryMutation(['jobs.pause']);
	const resumeJob = useLibraryMutation(['jobs.resume']);

	const isJobsRunning = jobs.some((job) => job.status === 'Running');

	const tasks = totalTasks(jobs);
	const totalGroupTime = useTotalElapsedTimeText(jobs);

	if (!jobs.length) return <></>;

	let date_started = dayjs(jobs[0]?.created_at).fromNow();
	date_started = date_started.charAt(0).toUpperCase() + date_started.slice(1);


	return (
		<ul className="relative overflow-hidden">
			<div className='row absolute right-3 top-3 z-50 flex space-x-1'>
				{data.paused && <Button
					className="cursor-pointer"
					onClick={() => resumeJob.mutate(data.id)}
					size="icon"
					variant="outline"
				>
					<Tooltip label="Resume">
						<Play className="h-4 w-4 cursor-pointer" />
					</Tooltip>
				</Button>}


				{isJobsRunning && (<Fragment>
					<Button
						className="cursor-pointer"
						onClick={() => {
							pauseJob.mutate(data.id);
						}}
						size="icon"
						variant="outline"
					>
						<Tooltip label="Pause">
							<Pause className="h-4 w-4 cursor-pointer" />
						</Tooltip>
					</Button>
					{/* <Button
						className="cursor-pointer"
						onClick={() => resumeJob.mutate(data.id)}
						size="icon"
						variant="outline"
					>
						<Tooltip label="Stop">
							<Stop className="h-4 w-4 cursor-pointer" />
						</Tooltip>
					</Button> */}
				</Fragment>)}
				{!isJobsRunning && (
					<Button
						className="cursor-pointer"
						onClick={() => clearJob?.(data.id as string)}
						size="icon"
						variant="outline"
					>
						<Tooltip label="Remove">
							<DotsThreeVertical className="h-4 w-4 cursor-pointer" />
						</Tooltip>
					</Button>
				)}
			</div>
			<JobContainer
				onClick={() => setShowChildJobs((v) => !v)}
				className={clsx("pb-2 hover:bg-app-selected/10", showChildJobs && "border-none bg-app-darkBox pb-1 hover:!bg-app-darkBox")}
				iconImg={Folder}
				name={niceActionName(data.action, !!data.completed, jobs[0])}
				textItems={[[{ text: `${tasks.total} ${tasks.total <= 1 ? 'task' : 'tasks'}` }, { text: date_started }, { text: data.paused ? "Paused" : data.completed ? totalGroupTime || undefined : data.queued ? "Queued" : "" }]]}
			>
<<<<<<< HEAD
				{!showChildJobs && isJobsRunning && (
					<div className="my-1 w-full">
						<ProgressBar value={tasks.completed} total={tasks.total} />
=======
				<div className="flex">
					<img
						src={Folder}
						className={clsx('relative left-[-2px] top-2 z-10 mr-3 h-6 w-6')}
					/>
					<div className="flex w-full flex-col">
						<div className="flex items-center">
							<div className="truncate">
								<p className="truncate font-semibold">
									{allJobsCompleted
										? `Added location "${
												data.metadata.init.location.name || ''
										  }"`
										: `Indexing "${data.metadata.init.location.name || ''}"`}
								</p>
								<p className="my-[2px] text-sidebar-inkFaint">
									<b>{tasks.total} </b>
									{tasks.total <= 1 ? 'task' : 'tasks'}
									{' • '}
									{date_started}
									{!allJobsCompleted && totalGroupTime && ' • '}
									{!allJobsCompleted && totalGroupTime}
								</p>
							</div>
							<div className="grow" />
						</div>
						{!showChildJobs && !allJobsCompleted && (
							<div className="mt-[6px] w-full">
								<ProgressBar value={tasks.completed} total={tasks.total} />
							</div>
						)}
>>>>>>> debcb1da
					</div>
				)}
			</JobContainer>
			{showChildJobs && (
				<div className=''>
					{jobs.map((job) => (
						<Job key={job.id} job={job} />
					))}
				</div>
			)}
		</ul>
	);
}

function totalTasks(jobs: JobReport[]) {
	const tasks = { completed: 0, total: 0, timeOfLastFinishedJob: '' };

	jobs?.forEach(({ task_count, status, completed_at, completed_task_count }) => {
		tasks.total += task_count;
		tasks.completed += status === 'Completed' ? task_count : completed_task_count;
		if (status === 'Completed') {
			tasks.timeOfLastFinishedJob = completed_at || '';
		}
	});

	return tasks;
}

function niceActionName(action: string, completed: boolean, job?: JobReport) {
	switch (action) {
		case 'scan_location':
			const name = job?.metadata?.init?.location?.name || 'Unknown';
			return completed ? `Added location "${name}"` : `Adding location "${name}"`;
	}
	return action;
}

export default JobGroup;<|MERGE_RESOLUTION|>--- conflicted
+++ resolved
@@ -83,19 +83,7 @@
 						</Tooltip>
 					</Button>
 				)}
-			</div>
-			<JobContainer
-				onClick={() => setShowChildJobs((v) => !v)}
-				className={clsx("pb-2 hover:bg-app-selected/10", showChildJobs && "border-none bg-app-darkBox pb-1 hover:!bg-app-darkBox")}
-				iconImg={Folder}
-				name={niceActionName(data.action, !!data.completed, jobs[0])}
-				textItems={[[{ text: `${tasks.total} ${tasks.total <= 1 ? 'task' : 'tasks'}` }, { text: date_started }, { text: data.paused ? "Paused" : data.completed ? totalGroupTime || undefined : data.queued ? "Queued" : "" }]]}
 			>
-<<<<<<< HEAD
-				{!showChildJobs && isJobsRunning && (
-					<div className="my-1 w-full">
-						<ProgressBar value={tasks.completed} total={tasks.total} />
-=======
 				<div className="flex">
 					<img
 						src={Folder}
@@ -127,7 +115,19 @@
 								<ProgressBar value={tasks.completed} total={tasks.total} />
 							</div>
 						)}
->>>>>>> debcb1da
+					</div>
+				</div>
+			</div>
+			<JobContainer
+				onClick={() => setShowChildJobs((v) => !v)}
+				className={clsx("pb-2 hover:bg-app-selected/10", showChildJobs && "border-none bg-app-darkBox pb-1 hover:!bg-app-darkBox")}
+				iconImg={Folder}
+				name={niceActionName(data.action, !!data.completed, jobs[0])}
+				textItems={[[{ text: `${tasks.total} ${tasks.total <= 1 ? 'task' : 'tasks'}` }, { text: date_started }, { text: data.paused ? "Paused" : data.completed ? totalGroupTime || undefined : data.queued ? "Queued" : "" }]]}
+			>
+				{!showChildJobs && isJobsRunning && (
+					<div className="my-1 w-full">
+						<ProgressBar value={tasks.completed} total={tasks.total} />
 					</div>
 				)}
 			</JobContainer>
