--- conflicted
+++ resolved
@@ -1,8 +1,4 @@
-<<<<<<< HEAD
-import { ArrowsClockwise, Planet, ShareNetwork } from '@phosphor-icons/react';
-=======
-import { ArrowsClockwise, Cloud, Planet } from '@phosphor-icons/react';
->>>>>>> 98ff6a79
+import { ArrowsClockwise, Cloud, Planet, ShareNetwork } from '@phosphor-icons/react';
 import { useNavigate } from 'react-router';
 import { LibraryContextProvider, useClientContext, useFeatureFlag } from '@sd/client';
 import { Tooltip } from '@sd/ui';
@@ -41,17 +37,16 @@
 						Sync
 					</SidebarLink>
 				)}
-<<<<<<< HEAD
 				{useFeatureFlag('p2pRoute') && (
 					<SidebarLink to="p2p">
 						<Icon component={ShareNetwork} />
 						P2P
-=======
+					</SidebarLink>
+				)}
 				{useFeatureFlag('cloud') && (
 					<SidebarLink to="cloud">
 						<Icon component={Cloud} />
 						Cloud
->>>>>>> 98ff6a79
 					</SidebarLink>
 				)}
 			</div>
