import { Gear } from '@phosphor-icons/react';
import { useNavigate } from 'react-router';
import { useKeys } from 'rooks';
import { JobManagerContextProvider, useClientContext, useDebugState } from '@sd/client';
<<<<<<< HEAD
import { Button, ButtonLink, dialogManager, ModifierKeys, Popover, Tooltip } from '@sd/ui';
import { useKeybind, useKeyMatcher, useOperatingSystem } from '~/hooks';
import { usePlatform } from '~/util/Platform';
=======
import { Button, ButtonLink, dialogManager, modifierSymbols, Popover, Tooltip } from '@sd/ui';
import { useKeyMatcher } from '~/hooks';
>>>>>>> 8662c963

import DebugPopover from './DebugPopover';
import FeedbackDialog from './FeedbackDialog';
import { IsRunningJob, JobManager } from './JobManager';

export default () => {
	const { library } = useClientContext();
	const debugState = useDebugState();
	const navigate = useNavigate();
	const { key, icon } = useKeyMatcher('Meta');

	useKeys([key, 'Shift', 'KeyS'], (e) => {
		e.stopPropagation();
		navigate('settings/client/general');
	});

	const updater = usePlatform().updater;
	const updaterState = updater?.useSnapshot();

	return (
		<div className="space-y-2">
			{updater && updaterState && (
				<>
					{updaterState.status === 'updateAvailable' && (
						<Button
							variant="outline"
							className="w-full"
							onClick={updater.installUpdate}
						>
							Install Update
						</Button>
					)}
				</>
			)}
			<div className="flex w-full items-center justify-between">
				<div className="flex">
					<ButtonLink
						to="settings/client/general"
						size="icon"
						variant="subtle"
						className="text-sidebar-inkFaint ring-offset-sidebar"
					>
						<Tooltip
							position="top"
							label="Settings"
							keybinds={[modifierSymbols.Shift.Other, icon, 'S']}
						>
							<Gear className="h-5 w-5" />
						</Tooltip>
					</ButtonLink>
					<JobManagerContextProvider>
						<Popover
							keybind={[key, 'j']}
							trigger={
								<Button
									size="icon"
									variant="subtle"
									className="text-sidebar-inkFaint ring-offset-sidebar radix-state-open:bg-sidebar-selected/50"
									disabled={!library}
								>
									{library && (
										<Tooltip
											label="Recent Jobs"
											position="top"
											keybinds={[icon, 'J']}
										>
											<IsRunningJob />
										</Tooltip>
									)}
								</Button>
							}
						>
							<div className="block h-96 w-[430px]">
								<JobManager />
							</div>
						</Popover>
					</JobManagerContextProvider>
				</div>
				<Button
					variant="outline"
					className="flex items-center gap-1"
					onClick={() => {
						dialogManager.create((dp) => <FeedbackDialog {...dp} />);
					}}
				>
					<p className="text-[11px] font-normal text-sidebar-inkFaint">Feedback</p>
				</Button>
			</div>
			{debugState.enabled && <DebugPopover />}
		</div>
	);
};<|MERGE_RESOLUTION|>--- conflicted
+++ resolved
@@ -2,14 +2,9 @@
 import { useNavigate } from 'react-router';
 import { useKeys } from 'rooks';
 import { JobManagerContextProvider, useClientContext, useDebugState } from '@sd/client';
-<<<<<<< HEAD
-import { Button, ButtonLink, dialogManager, ModifierKeys, Popover, Tooltip } from '@sd/ui';
-import { useKeybind, useKeyMatcher, useOperatingSystem } from '~/hooks';
-import { usePlatform } from '~/util/Platform';
-=======
 import { Button, ButtonLink, dialogManager, modifierSymbols, Popover, Tooltip } from '@sd/ui';
 import { useKeyMatcher } from '~/hooks';
->>>>>>> 8662c963
+import { usePlatform } from '~/util/Platform';
 
 import DebugPopover from './DebugPopover';
 import FeedbackDialog from './FeedbackDialog';
