import { EjectSimple } from '@phosphor-icons/react';
import clsx from 'clsx';
<<<<<<< HEAD
import { PropsWithChildren, useMemo } from 'react';
import { useBridgeQuery, useLibraryQuery } from '@sd/client';
=======
import { useMemo } from 'react';
import { useBridgeQuery, useCache, useLibraryQuery, useNodes } from '@sd/client';
>>>>>>> 88e346fa
import { Button, toast, tw } from '@sd/ui';
import { Icon, IconName } from '~/components';
import { useHomeDir } from '~/hooks/useHomeDir';

import { useExplorerDroppable } from '../../Explorer/useExplorerDroppable';
import { useExplorerSearchParams } from '../../Explorer/util';
import SidebarLink from './Link';
import Section from './Section';
import { SeeMore } from './SeeMore';

const Name = tw.span`truncate`;

// TODO: This eject button does nothing!
const EjectButton = ({ className }: { className?: string }) => (
	<Button
		className={clsx('absolute right-[2px] !p-[5px]', className)}
		variant="subtle"
		onClick={() => toast.info('Eject button coming soon')}
	>
		<EjectSimple weight="fill" size={18} className="h-3 w-3 opacity-70" />
	</Button>
);

const SidebarIcon = ({ name }: { name: IconName }) => {
	return <Icon name={name} size={20} className="mr-1" />;
};

export const EphemeralSection = () => {
	const locationsQuery = useLibraryQuery(['locations.list']);
	useNodes(locationsQuery.data?.nodes);
	const locations = useCache(locationsQuery.data?.items);

	const homeDir = useHomeDir();
	const result = useBridgeQuery(['volumes.list']);
	useNodes(result.data?.nodes);
	const volumes = useCache(result.data?.items);

	// this will return an array of location ids that are also volumes
	// { "/Mount/Point": 1, "/Mount/Point2": 2"}
	const locationIdsForVolumes = useMemo(() => {
		if (!locations || !volumes) return {};

		const volumePaths = volumes.map((volume) => volume.mount_points[0] ?? null);

		const matchedLocations = locations.filter((location) =>
			volumePaths.includes(location.path)
		);

		const locationIdsMap = matchedLocations.reduce(
			(acc, location) => {
				if (location.path) {
					acc[location.path] = location.id;
				}
				return acc;
			},
			{} as {
				[key: string]: number;
			}
		);

		return locationIdsMap;
	}, [locations, volumes]);

	const mountPoints = (volumes || []).flatMap((volume, volumeIndex) =>
		volume.mount_points.map((mountPoint, index) =>
			mountPoint !== homeDir.data
				? { type: 'volume', volume, mountPoint, volumeIndex, index }
				: null
		)
	);

	return (
		<Section name="Local">
			<SeeMore>
				<SidebarLink className="group relative w-full" to="network">
					<SidebarIcon name="Globe" />
					<Name>Network</Name>
				</SidebarLink>

				{homeDir.data && (
					<EphemeralLocation
						navigateTo={`ephemeral/0?path=${homeDir.data}`}
						path={homeDir.data ?? ''}
					>
						<SidebarIcon name="Home" />
						<Name>Home</Name>
					</EphemeralLocation>
				)}

				{mountPoints.map((item) => {
					if (!item) return;

					const locationId = locationIdsForVolumes[item.mountPoint ?? ''];

					const key = `${item.volumeIndex}-${item.index}`;

					const name =
						item.mountPoint === '/'
							? 'Root'
							: item.index === 0
							? item.volume.name
							: item.mountPoint;

					const toPath =
						locationId !== undefined
							? `location/${locationId}`
							: `ephemeral/${key}?path=${item.mountPoint}`;

					return (
						<EphemeralLocation
							key={key}
							navigateTo={toPath}
							path={
								locationId !== undefined
									? locationId.toString()
									: item.mountPoint ?? ''
							}
						>
							<SidebarIcon
								name={
									item.volume.file_system === 'exfat'
										? 'SD'
										: item.volume.name === 'Macintosh HD'
										? 'HDD'
										: 'Drive'
								}
							/>
							<Name>{name}</Name>
							{item.volume.disk_type === 'Removable' && <EjectButton />}
						</EphemeralLocation>
					);
				})}
			</SeeMore>
		</Section>
	);
};

const EphemeralLocation = ({
	children,
	path,
	navigateTo
}: PropsWithChildren<{ path: string; navigateTo: string }>) => {
	const [{ path: ephemeralPath }] = useExplorerSearchParams();

	const { isDroppable, className, setDroppableRef } = useExplorerDroppable({
		id: `sidebar-ephemeral-location-${path}`,
		allow: ['Path', 'NonIndexedPath', 'Object'],
		data: { type: 'location', path },
		disabled: navigateTo.startsWith('location/') || ephemeralPath === path,
		navigateTo: navigateTo
	});

	return (
		<SidebarLink
			ref={setDroppableRef}
			to={navigateTo}
			className={clsx(
				'border',
				isDroppable ? ' border-accent' : 'border-transparent',
				className
			)}
		>
			{children}
		</SidebarLink>
	);
};<|MERGE_RESOLUTION|>--- conflicted
+++ resolved
@@ -1,12 +1,7 @@
 import { EjectSimple } from '@phosphor-icons/react';
 import clsx from 'clsx';
-<<<<<<< HEAD
 import { PropsWithChildren, useMemo } from 'react';
-import { useBridgeQuery, useLibraryQuery } from '@sd/client';
-=======
-import { useMemo } from 'react';
 import { useBridgeQuery, useCache, useLibraryQuery, useNodes } from '@sd/client';
->>>>>>> 88e346fa
 import { Button, toast, tw } from '@sd/ui';
 import { Icon, IconName } from '~/components';
 import { useHomeDir } from '~/hooks/useHomeDir';
