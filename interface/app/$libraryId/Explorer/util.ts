--- conflicted
+++ resolved
@@ -52,12 +52,6 @@
 };
 
 export function loadDayjsLocale(language: string) {
-<<<<<<< HEAD
-	dayjsLocales[language]().then(() => {
-		language = language.replace('_', '-');
-		dayjs.locale(language);
-	});
-=======
 	if (dayjsLocales[language]) {
 		dayjsLocales[language]()
 			.then(() => {
@@ -73,7 +67,6 @@
 		console.warn(`Locale for ${language} not available, falling back to default.`);
 		dayjs.locale('en');
 	}
->>>>>>> dee3ca05
 }
 
 // Generate list of localized formats available in the app
