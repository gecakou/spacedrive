--- conflicted
+++ resolved
@@ -1,19 +1,6 @@
 import { useMemo } from 'react';
-<<<<<<< HEAD
-import {
-	ExplorerItem,
-	FilePathSearchOrdering,
-	ObjectKind,
-	ObjectKindKey,
-	isObject,
-	isPath
-} from '@sd/client';
+import { FilePathSearchOrdering } from '@sd/client';
 import { useExplorerStore } from '~/hooks';
-=======
-import { z } from 'zod';
-import { FilePathSearchOrdering } from '@sd/client';
-import { useExplorerStore, useZodSearchParams } from '~/hooks';
->>>>>>> e8d3ad60
 
 export function useExplorerOrder(): FilePathSearchOrdering | undefined {
 	const explorerStore = useExplorerStore();
@@ -34,37 +21,4 @@
 	}, [explorerStore.orderBy, explorerStore.orderByDirection]);
 
 	return ordering;
-}
-
-<<<<<<< HEAD
-export function getItemObject(data: ExplorerItem) {
-	return isObject(data) ? data.item : data.item.object;
-}
-
-export function getItemFilePath(data: ExplorerItem) {
-	return isObject(data) ? data.item.file_paths[0] : data.item;
-}
-
-export function getExplorerItemData(data: ExplorerItem) {
-	const filePath = getItemFilePath(data);
-	const objectData = getItemObject(data);
-
-	return {
-		kind: (ObjectKind[objectData?.kind ?? 0] as ObjectKindKey) || null,
-		casId: filePath?.cas_id || null,
-		isDir: isPath(data) && data.item.is_dir,
-		extension: filePath?.extension || null,
-		locationId: filePath?.location_id || null,
-		hasLocalThumbnail: data.has_local_thumbnail, // this will be overwritten if new thumbnail is generated
-		thumbnailKey: data.thumbnail_key
-	};
-=======
-export const SEARCH_PARAMS = z.object({
-	path: z.string().optional(),
-	take: z.coerce.number().default(100)
-});
-
-export function useExplorerSearchParams() {
-	return useZodSearchParams(SEARCH_PARAMS);
->>>>>>> e8d3ad60
 }