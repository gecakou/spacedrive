--- conflicted
+++ resolved
@@ -11,10 +11,7 @@
 	Trash,
 	TrashSimple
 } from 'phosphor-react';
-<<<<<<< HEAD
 import { useLocation } from 'react-router-dom';
-import { ExplorerItem, isObject, useLibraryContext, useLibraryMutation } from '@sd/client';
-=======
 import {
 	ExplorerItem,
 	getItemFilePath,
@@ -22,7 +19,6 @@
 	useLibraryContext,
 	useLibraryMutation
 } from '@sd/client';
->>>>>>> e8d3ad60
 import { ContextMenu, dialogManager } from '@sd/ui';
 import { showAlertDialog } from '~/components';
 import {
@@ -35,11 +31,6 @@
 import AssignTagMenuItems from '../AssignTagMenuItems';
 import { OpenInNativeExplorer } from '../ContextMenu';
 import { useExplorerViewContext } from '../ViewContext';
-<<<<<<< HEAD
-import { getItemFilePath } from '../util';
-=======
-import { useExplorerSearchParams } from '../util';
->>>>>>> e8d3ad60
 import OpenWith from './ContextMenu/OpenWith';
 // import DecryptDialog from './DecryptDialog';
 import DeleteDialog from './DeleteDialog';
@@ -53,17 +44,12 @@
 export default ({ data }: Props) => {
 	const { cutCopyState, showInspector, ...store } = useExplorerStore();
 	const location = useLocation();
-	const objectData = data ? (isObject(data) ? data.item : data.item.object) : null;
+	const objectData = data ? getItemObject(data) : null;
 	const explorerView = useExplorerViewContext();
 	const explorerStore = useExplorerStore();
-<<<<<<< HEAD
 	const [{ path: currentPath }] = useZodSearchParams();
 
 	const isOverview = location.pathname.endsWith('/overview');
-=======
-	const [params] = useExplorerSearchParams();
-	const objectData = data ? getItemObject(data) : null;
->>>>>>> e8d3ad60
 
 	// const keyManagerUnlocked = useLibraryQuery(['keys.isUnlocked']).data ?? false;
 	// const mountedKeys = useLibraryQuery(['keys.listMounted']);
