--- conflicted
+++ resolved
@@ -42,39 +42,23 @@
 
 	return (
 		<>
-<<<<<<< HEAD
-			{/* FIXME: treat error properly */}
-			{items.data
-				?.filter((data) => data.t === 'File')
-				.map((data) => (
-					<ContextMenu.Item
-						key={data.c.name}
-						onClick={() =>
-							actions.openFilePathWith(library.uuid, [(filePath.id, data.c.url)])
-						}
-					>
-						{data.c.name}
-					</ContextMenu.Item>
-				))}
-=======
-			{items.data?.map((d) => (
+			{items.data?.map((data) => (
 				<ContextMenu.Item
-					key={d.name}
+					key={data.name}
 					onClick={async () => {
 						try {
-							await actions.openFilePathWith(library.uuid, filePath.id, d.url);
+							await actions.openFilePathWith(library.uuid, [(filePath.id, data.c.url)]);
 						} catch {
 							showAlertDialog({
 								title: 'Error',
-								value: `Failed to open file, with: ${d.url}`
+								value: `Failed to open file, with: ${data.url}`
 							});
 						}
 					}}
 				>
-					{d.name}
+					{data.name}
 				</ContextMenu.Item>
 			)) ?? <p> No apps available </p>}
->>>>>>> e6d0e609
 		</>
 	);
 };