--- conflicted
+++ resolved
@@ -13,11 +13,7 @@
 	useState
 } from 'react';
 import {
-<<<<<<< HEAD
 	ExplorerItem,
-	ObjectKindKey,
-=======
->>>>>>> 94d8f61d
 	getExplorerItemData,
 	getIndexedItemFilePath,
 	ObjectKindKey,
