import { ArrowLeft, ArrowRight, DotsThree, Plus, SidebarSimple, X } from '@phosphor-icons/react';
import * as Dialog from '@radix-ui/react-dialog';
import clsx from 'clsx';
import {
	ButtonHTMLAttributes,
	createContext,
	useCallback,
	useContext,
	useEffect,
	useMemo,
	useRef,
	useState
} from 'react';
import {
	getExplorerItemData,
	getIndexedItemFilePath,
	ObjectKindKey,
	useLibraryContext,
	useLibraryMutation,
	useRspcLibraryContext,
	useZodForm
} from '@sd/client';
import { dialogManager, DropdownMenu, Form, ModifierKeys, toast, Tooltip, z } from '@sd/ui';
import { useIsDark, useKeybind, useOperatingSystem } from '~/hooks';
import { usePlatform } from '~/util/Platform';

import { useExplorerContext } from '../Context';
import ExplorerContextMenu, {
	FilePathItems,
	ObjectItems,
	SeparatedConditional,
	SharedItems
} from '../ContextMenu';
import { Conditional } from '../ContextMenu/ConditionalItem';
import DeleteDialog from '../FilePath/DeleteDialog';
import { FileThumb } from '../FilePath/Thumb';
import { SingleItemMetadata } from '../Inspector';
import { getQuickPreviewStore, useQuickPreviewStore } from './store';

const iconKinds: ObjectKindKey[] = ['Audio', 'Folder', 'Executable', 'Unknown'];
const textKinds: ObjectKindKey[] = ['Text', 'Config', 'Code'];
const withoutBackgroundKinds: ObjectKindKey[] = [...iconKinds, ...textKinds, 'Document'];

const QuickPreviewContext = createContext<{ background: boolean } | null>(null);

const useQuickPreviewContext = () => {
	const context = useContext(QuickPreviewContext);

	if (!context) throw new Error('QuickPreviewContext.Provider not found!');

	return context;
};

export const QuickPreview = () => {
	const os = useOperatingSystem();
	const rspc = useRspcLibraryContext();
	const isDark = useIsDark();
	const { library } = useLibraryContext();
	const { openFilePaths, revealItems, openEphemeralFiles } = usePlatform();

	const explorer = useExplorerContext();
	const { open, itemIndex } = useQuickPreviewStore();

	const [showMetadata, setShowMetadata] = useState<boolean>(false);
	const [isContextMenuOpen, setIsContextMenuOpen] = useState<boolean>(false);
	const [isRenaming, setIsRenaming] = useState<boolean>(false);
	const [newName, setNewName] = useState<string | null>(null);

	const items = useMemo(
		() => (open ? [...explorer.selectedItems] : []),
		[explorer.selectedItems, open]
	);

	const item = useMemo(() => items[itemIndex], [items, itemIndex]);

	const renameFile = useLibraryMutation(['files.renameFile'], {
		onError: () => setNewName(null),
		onSuccess: () => rspc.queryClient.invalidateQueries(['search.paths'])
	});

	const changeCurrentItem = (index: number) => {
		if (items[index]) getQuickPreviewStore().itemIndex = index;
	};

	// Reset state
	useEffect(() => {
		setNewName(null);

		if (open || item) return;

		getQuickPreviewStore().open = false;
		getQuickPreviewStore().itemIndex = 0;
		setShowMetadata(false);
	}, [item, open]);

	// Toggle quick preview
	useKeybind(['space'], (e) => {
		if (isRenaming) return;

		e.preventDefault();

		getQuickPreviewStore().open = !open;
	});

	useKeybind('Escape', (e) => open && e.stopPropagation());

	// Move between items
	useKeybind([['left'], ['right']], (e) => {
		if (isContextMenuOpen || isRenaming) return;
		changeCurrentItem(e.key === 'ArrowLeft' ? itemIndex - 1 : itemIndex + 1);
	});

	// Toggle metadata
	useKeybind([os === 'macOS' ? ModifierKeys.Meta : ModifierKeys.Control, 'i'], () =>
		setShowMetadata(!showMetadata)
	);

	// Open file
	useKeybind([os === 'macOS' ? ModifierKeys.Meta : ModifierKeys.Control, 'o'], () => {
		if (!item || !openFilePaths || !openEphemeralFiles) return;

		try {
			if (item.type === 'Path' || item.type === 'Object') {
				const path = getIndexedItemFilePath(item);

				if (!path) throw 'No path found';

				openFilePaths(library.uuid, [path.id]);
			} else if (item.type === 'NonIndexedPath') {
				openEphemeralFiles([item.item.path]);
			}
		} catch (error) {
			toast.error({
				title: 'Failed to open file',
				body: `Couldn't open file, due to an error: ${error}`
			});
		}
	});

	// Reveal in native explorer
	useKeybind([os === 'macOS' ? ModifierKeys.Meta : ModifierKeys.Control, 'y'], () => {
		if (!item || !revealItems) return;

		try {
			const toReveal = [];
			if (item.type === 'Location') {
				toReveal.push({ Location: { id: item.item.id } });
			} else if (item.type === 'NonIndexedPath') {
				toReveal.push({ Ephemeral: { path: item.item.path } });
			} else {
				const filePath = getIndexedItemFilePath(item);
				if (!filePath) throw 'No file path found';
				toReveal.push({ FilePath: { id: filePath.id } });
			}

			revealItems(library.uuid, toReveal);
		} catch (error) {
			toast.error({
				title: 'Failed to reveal',
				body: `Couldn't reveal file, due to an error: ${error}`
			});
		}
	});

	// Open delete dialog
	useKeybind([os === 'macOS' ? ModifierKeys.Meta : ModifierKeys.Control, 'backspace'], () => {
		if (!item) return;

		const path = getIndexedItemFilePath(item);

		if (!path || path.location_id === null) return;

		dialogManager.create((dp) => (
			<DeleteDialog {...dp} locationId={path.location_id!} pathIds={[path.id]} />
		));
	});

	if (!item) return null;

	const { kind, ...itemData } = getExplorerItemData(item);

	const name = newName || `${itemData.name}${itemData.extension ? `.${itemData.extension}` : ''}`;

	const background = !withoutBackgroundKinds.includes(kind);
	const icon = iconKinds.includes(kind);

	return (
		<Dialog.Root open={open} onOpenChange={(open) => (getQuickPreviewStore().open = open)}>
			<QuickPreviewContext.Provider value={{ background }}>
				<Dialog.Portal forceMount>
					<Dialog.Overlay
						className={clsx(
							'absolute inset-0 z-50',
							'radix-state-open:animate-in radix-state-open:fade-in-0',
							isDark ? 'bg-black/80' : 'bg-black/60'
						)}
						onContextMenu={(e) => e.preventDefault()}
					/>

					<Dialog.Content
						className="fixed inset-[5%] z-50 outline-none radix-state-open:animate-in radix-state-open:fade-in-0 radix-state-open:zoom-in-95"
						onOpenAutoFocus={(e) => e.preventDefault()}
						onEscapeKeyDown={(e) => isRenaming && e.preventDefault()}
						onContextMenu={(e) => e.preventDefault()}
					>
						<div
							className={clsx(
								'flex h-full overflow-hidden rounded-md border',
								isDark ? 'border-app-line/80' : 'border-app-line/10'
							)}
						>
							<div className="relative flex flex-1 flex-col overflow-hidden bg-app/80 backdrop-blur">
								{background && (
									<div className="absolute inset-0 overflow-hidden">
										<FileThumb
											data={item}
											cover={true}
											childClassName="scale-125"
										/>
										<div className="absolute inset-0 bg-black/25 backdrop-blur-3xl" />
									</div>
								)}

								<div
									className={clsx(
										'z-50 flex items-center p-2',
										background ? 'text-white' : 'text-ink'
									)}
								>
									<div className="flex flex-1">
										<Tooltip label="Close">
											<Dialog.Close asChild>
												<IconButton>
													<X weight="bold" />
												</IconButton>
											</Dialog.Close>
										</Tooltip>

										{items.length > 1 && (
											<div className="ml-2 flex">
												<Tooltip label="Back">
													<IconButton
														disabled={!items[itemIndex - 1]}
														onClick={() =>
															changeCurrentItem(itemIndex - 1)
														}
														className="rounded-r-none"
													>
														<ArrowLeft weight="bold" />
													</IconButton>
												</Tooltip>

												<Tooltip label="Forward">
													<IconButton
														disabled={!items[itemIndex + 1]}
														onClick={() =>
															changeCurrentItem(itemIndex + 1)
														}
														className="rounded-l-none"
													>
														<ArrowRight weight="bold" />
													</IconButton>
												</Tooltip>
											</div>
										)}
									</div>

									<div className="flex w-1/2 items-center justify-center truncate text-sm">
										{isRenaming && name ? (
											<RenameInput
												name={name}
												onRename={(newName) => {
													setIsRenaming(false);

													if (
														!('id' in item.item) ||
														!newName ||
														newName === name
													)
														return;

													const filePathData =
														getIndexedItemFilePath(item);

													if (!filePathData) return;

													const locationId = filePathData.location_id;

													if (locationId === null) return;

													renameFile.mutate({
														location_id: locationId,
														kind: {
															One: {
																from_file_path_id: item.item.id,
																to: newName
															}
														}
													});

													setNewName(newName);
												}}
											/>
										) : (
											<Tooltip label={name} className="truncate">
												<span
													onClick={() =>
														name &&
														item.type !== 'NonIndexedPath' &&
														setIsRenaming(true)
													}
													className={clsx(
														item.type === 'NonIndexedPath'
															? 'cursor-default'
															: 'cursor-text'
													)}
												>
													{name}
												</span>
											</Tooltip>
										)}
									</div>

									<div className="flex flex-1 justify-end gap-1">
										{item.type !== 'NonIndexedPath' && (
											<DropdownMenu.Root
												trigger={
													<div className="flex">
														<Tooltip label="More">
															<IconButton>
																<DotsThree
																	size={20}
																	weight="bold"
																/>
															</IconButton>
														</Tooltip>
													</div>
												}
												onOpenChange={setIsContextMenuOpen}
												align="end"
												sideOffset={-10}
											>
												<ExplorerContextMenu items={[item]} custom>
													<Conditional
														items={[
															FilePathItems.OpenOrDownload,
															SharedItems.RevealInNativeExplorer
														]}
													/>

													<DropdownMenu.Item
														label="Rename"
														onClick={() => name && setIsRenaming(true)}
													/>

<<<<<<< HEAD
											<div className="flex flex-1 justify-end gap-1">
												<DropdownMenu.Root
													trigger={
														<div className="flex">
															<Tooltip label="More">
																<IconButton>
																	<DotsThree
																		size={20}
																		weight="bold"
																	/>
																</IconButton>
															</Tooltip>
														</div>
													}
													onOpenChange={setIsContextMenuOpen}
													align="end"
													sideOffset={-10}
												>
													<ExplorerContextMenu items={[item]} custom>
														<Conditional
															items={[
																SharedItems.OpenOrDownload,
																SharedItems.RevealInNativeExplorer
															]}
														/>

														{item.type !== 'NonIndexedPath' && (
															<DropdownMenu.Item
																label="Rename"
																onClick={() =>
																	name && setIsRenaming(true)
																}
															/>
														)}

														<SeparatedConditional
															items={[ObjectItems.AssignTag]}
														/>

														<Conditional
															items={[
																FilePathItems.CopyAsPath,
																FilePathItems.Crypto,
																FilePathItems.Compress,
																ObjectItems.ConvertObject,
																FilePathItems.SecureDelete
															]}
														>
															{(items) => (
																<DropdownMenu.SubMenu
																	label="More actions..."
																	icon={Plus}
																>
																	{items}
																</DropdownMenu.SubMenu>
															)}
														</Conditional>

														<SeparatedConditional
															items={[FilePathItems.Delete]}
														/>
													</ExplorerContextMenu>
												</DropdownMenu.Root>

												<Tooltip label="Show details">
													<IconButton
														onClick={() =>
															setShowMetadata(!showMetadata)
														}
														active={showMetadata}
													>
														<SidebarSimple
															className="rotate-180"
															weight={
																showMetadata ? 'fill' : 'regular'
															}
														/>
													</IconButton>
												</Tooltip>
											</div>
										</div>
=======
													<SeparatedConditional
														items={[ObjectItems.AssignTag]}
													/>

													<Conditional
														items={[
															FilePathItems.CopyAsPath,
															FilePathItems.Crypto,
															FilePathItems.Compress,
															ObjectItems.ConvertObject,
															FilePathItems.SecureDelete
														]}
													>
														{(items) => (
															<DropdownMenu.SubMenu
																label="More actions..."
																icon={Plus}
															>
																{items}
															</DropdownMenu.SubMenu>
														)}
													</Conditional>
>>>>>>> 1250f465

													<SeparatedConditional
														items={[FilePathItems.Delete]}
													/>
												</ExplorerContextMenu>
											</DropdownMenu.Root>
										)}

										<Tooltip label="Show details">
											<IconButton
												onClick={() => setShowMetadata(!showMetadata)}
												active={showMetadata}
											>
												<SidebarSimple
													className="rotate-180"
													weight={showMetadata ? 'fill' : 'regular'}
												/>
											</IconButton>
										</Tooltip>
									</div>
								</div>

								<FileThumb
									data={item}
									loadOriginal
									mediaControls
									className={clsx(
										'm-3 !w-auto flex-1 !overflow-hidden rounded',
										!background && !icon && 'bg-app-box shadow'
									)}
									childClassName={clsx(
										'rounded',
										kind === 'Text' && 'p-3',
										!icon && 'h-full',
										textKinds.includes(kind) && 'select-text'
									)}
								/>
							</div>

							{showMetadata && (
								<div className="no-scrollbar w-64 shrink-0 border-l border-app-line bg-app-darkBox py-1">
									<SingleItemMetadata item={item} />
								</div>
							)}
						</div>
					</Dialog.Content>
				</Dialog.Portal>
			</QuickPreviewContext.Provider>
		</Dialog.Root>
	);
};

interface RenameInputProps {
	name: string;
	onRename: (name: string) => void;
}

const RenameInput = ({ name, onRename }: RenameInputProps) => {
	const isDark = useIsDark();

	const os = useOperatingSystem();

	const quickPreview = useQuickPreviewContext();

	const _ref = useRef<HTMLInputElement | null>(null);

	const form = useZodForm({ schema: z.object({ name: z.string() }), defaultValues: { name } });

	const onSubmit = form.handleSubmit(({ name }) => onRename(name));

	const { ref, ...register } = form.register('name', {
		onBlur: onSubmit
	});

	const highlightName = useCallback(() => {
		const endRange = name.lastIndexOf('.');
		setTimeout(() => _ref.current?.setSelectionRange(0, endRange || name.length));
	}, [name]);

	const handleKeyDown = (e: React.KeyboardEvent<HTMLDivElement>) => {
		e.stopPropagation();

		switch (e.key) {
			case 'Tab': {
				e.preventDefault();
				onSubmit();
				break;
			}

			case 'Escape': {
				form.reset();
				onSubmit();
				break;
			}

			case 'z': {
				if (os === 'macOS' ? e.metaKey : e.ctrlKey) {
					form.reset();
					highlightName();
				}
			}
		}
	};

	useEffect(() => {
		if (document.activeElement !== _ref.current) highlightName();
	}, [highlightName]);

	return (
		<Form form={form} onSubmit={onSubmit} className="w-1/2">
			<input
				autoFocus
				autoCorrect="off"
				className={clsx(
					'w-full rounded border px-2 py-1 text-center outline-none',
					quickPreview.background
						? 'border-white/[.12] bg-white/10 backdrop-blur-sm'
						: isDark
						? 'border-app-line bg-app-input'
						: 'border-black/[.075] bg-black/[.075]'
				)}
				onKeyDown={handleKeyDown}
				onFocus={() => highlightName()}
				ref={(e) => {
					ref(e);
					_ref.current = e;
				}}
				{...register}
			/>
		</Form>
	);
};

const IconButton = ({
	className,
	active,
	...props
}: ButtonHTMLAttributes<HTMLButtonElement> & { active?: boolean }) => {
	const isDark = useIsDark();

	const quickPreview = useQuickPreviewContext();

	return (
		<button
			className={clsx(
				'text-md inline-flex h-[30px] w-[30px] items-center justify-center rounded opacity-80 outline-none backdrop-blur-none',
				'hover:opacity-100 hover:backdrop-blur',
				'focus:opacity-100 focus:backdrop-blur',
				'disabled:pointer-events-none disabled:opacity-40',
				isDark || quickPreview.background
					? quickPreview.background
						? 'hover:bg-white/[.15] focus:bg-white/[.15]'
						: 'hover:bg-app-box focus:bg-app-box'
					: 'hover:bg-black/[.075] focus:bg-black/[.075]',
				active && [
					'!opacity-100 backdrop-blur',
					isDark || quickPreview.background
						? quickPreview.background
							? 'bg-white/[.15]'
							: 'bg-app-box'
						: 'bg-black/[.075]'
				],
				className
			)}
			{...props}
		/>
	);
};<|MERGE_RESOLUTION|>--- conflicted
+++ resolved
@@ -322,150 +322,63 @@
 									</div>
 
 									<div className="flex flex-1 justify-end gap-1">
-										{item.type !== 'NonIndexedPath' && (
-											<DropdownMenu.Root
-												trigger={
-													<div className="flex">
-														<Tooltip label="More">
-															<IconButton>
-																<DotsThree
-																	size={20}
-																	weight="bold"
-																/>
-															</IconButton>
-														</Tooltip>
-													</div>
-												}
-												onOpenChange={setIsContextMenuOpen}
-												align="end"
-												sideOffset={-10}
-											>
-												<ExplorerContextMenu items={[item]} custom>
-													<Conditional
-														items={[
-															FilePathItems.OpenOrDownload,
-															SharedItems.RevealInNativeExplorer
-														]}
-													/>
-
+										<DropdownMenu.Root
+											trigger={
+												<div className="flex">
+													<Tooltip label="More">
+														<IconButton>
+															<DotsThree size={20} weight="bold" />
+														</IconButton>
+													</Tooltip>
+												</div>
+											}
+											onOpenChange={setIsContextMenuOpen}
+											align="end"
+											sideOffset={-10}
+										>
+											<ExplorerContextMenu items={[item]} custom>
+												<Conditional
+													items={[
+														SharedItems.OpenOrDownload,
+														SharedItems.RevealInNativeExplorer
+													]}
+												/>
+
+												{item.type !== 'NonIndexedPath' && (
 													<DropdownMenu.Item
 														label="Rename"
 														onClick={() => name && setIsRenaming(true)}
 													/>
-
-<<<<<<< HEAD
-											<div className="flex flex-1 justify-end gap-1">
-												<DropdownMenu.Root
-													trigger={
-														<div className="flex">
-															<Tooltip label="More">
-																<IconButton>
-																	<DotsThree
-																		size={20}
-																		weight="bold"
-																	/>
-																</IconButton>
-															</Tooltip>
-														</div>
-													}
-													onOpenChange={setIsContextMenuOpen}
-													align="end"
-													sideOffset={-10}
+												)}
+
+												<SeparatedConditional
+													items={[ObjectItems.AssignTag]}
+												/>
+
+												<Conditional
+													items={[
+														FilePathItems.CopyAsPath,
+														FilePathItems.Crypto,
+														FilePathItems.Compress,
+														ObjectItems.ConvertObject,
+														FilePathItems.SecureDelete
+													]}
 												>
-													<ExplorerContextMenu items={[item]} custom>
-														<Conditional
-															items={[
-																SharedItems.OpenOrDownload,
-																SharedItems.RevealInNativeExplorer
-															]}
-														/>
-
-														{item.type !== 'NonIndexedPath' && (
-															<DropdownMenu.Item
-																label="Rename"
-																onClick={() =>
-																	name && setIsRenaming(true)
-																}
-															/>
-														)}
-
-														<SeparatedConditional
-															items={[ObjectItems.AssignTag]}
-														/>
-
-														<Conditional
-															items={[
-																FilePathItems.CopyAsPath,
-																FilePathItems.Crypto,
-																FilePathItems.Compress,
-																ObjectItems.ConvertObject,
-																FilePathItems.SecureDelete
-															]}
+													{(items) => (
+														<DropdownMenu.SubMenu
+															label="More actions..."
+															icon={Plus}
 														>
-															{(items) => (
-																<DropdownMenu.SubMenu
-																	label="More actions..."
-																	icon={Plus}
-																>
-																	{items}
-																</DropdownMenu.SubMenu>
-															)}
-														</Conditional>
-
-														<SeparatedConditional
-															items={[FilePathItems.Delete]}
-														/>
-													</ExplorerContextMenu>
-												</DropdownMenu.Root>
-
-												<Tooltip label="Show details">
-													<IconButton
-														onClick={() =>
-															setShowMetadata(!showMetadata)
-														}
-														active={showMetadata}
-													>
-														<SidebarSimple
-															className="rotate-180"
-															weight={
-																showMetadata ? 'fill' : 'regular'
-															}
-														/>
-													</IconButton>
-												</Tooltip>
-											</div>
-										</div>
-=======
-													<SeparatedConditional
-														items={[ObjectItems.AssignTag]}
-													/>
-
-													<Conditional
-														items={[
-															FilePathItems.CopyAsPath,
-															FilePathItems.Crypto,
-															FilePathItems.Compress,
-															ObjectItems.ConvertObject,
-															FilePathItems.SecureDelete
-														]}
-													>
-														{(items) => (
-															<DropdownMenu.SubMenu
-																label="More actions..."
-																icon={Plus}
-															>
-																{items}
-															</DropdownMenu.SubMenu>
-														)}
-													</Conditional>
->>>>>>> 1250f465
-
-													<SeparatedConditional
-														items={[FilePathItems.Delete]}
-													/>
-												</ExplorerContextMenu>
-											</DropdownMenu.Root>
-										)}
+															{items}
+														</DropdownMenu.SubMenu>
+													)}
+												</Conditional>
+
+												<SeparatedConditional
+													items={[FilePathItems.Delete]}
+												/>
+											</ExplorerContextMenu>
+										</DropdownMenu.Root>
 
 										<Tooltip label="Show details">
 											<IconButton
