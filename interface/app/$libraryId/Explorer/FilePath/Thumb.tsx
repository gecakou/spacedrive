--- conflicted
+++ resolved
@@ -143,7 +143,6 @@
 					}
 					break;
 
-<<<<<<< HEAD
 				default:
 					if (itemData.customIcon) {
 						setSrc(getIconByName(itemData.customIcon as any));
@@ -180,7 +179,7 @@
 				}}
 				className={clsx(
 					'relative flex shrink-0 items-center justify-center',
-					!loaded && 'invisible',
+					// !loaded && 'invisible',
 					!props.size && 'h-full w-full',
 					props.cover && 'overflow-hidden',
 					props.className
@@ -209,101 +208,6 @@
 												'h-full w-full',
 												className,
 												props.frame && frameClassName
-=======
-	return (
-		<div
-			style={{
-				...(props.size
-					? { maxWidth: props.size, width: props.size, height: props.size }
-					: {})
-			}}
-			className={clsx(
-				'relative flex shrink-0 items-center justify-center',
-				// !loaded && 'invisible',
-				!props.size && 'h-full w-full',
-				props.cover && 'overflow-hidden',
-				props.className
-			)}
-		>
-			{(() => {
-				if (!src) return;
-
-				const _childClassName =
-					typeof props.childClassName === 'function'
-						? props.childClassName(thumbType)
-						: props.childClassName;
-
-				const className = clsx(childClassName, _childClassName);
-
-				switch (thumbType) {
-					case ThumbType.Original: {
-						switch (itemData.extension === 'pdf' ? 'PDF' : itemData.kind) {
-							case 'PDF':
-								return (
-									<PDFViewer
-										src={src}
-										onLoad={onLoad}
-										onError={onError}
-										className={clsx(
-											'h-full w-full',
-											className,
-											props.frame && frameClassName
-										)}
-										crossOrigin="anonymous" // Here it is ok, because it is not a react attr
-									/>
-								);
-							case 'Text':
-							case 'Code':
-							case 'Config':
-								return (
-									<TextViewer
-										src={src}
-										onLoad={onLoad}
-										onError={onError}
-										className={clsx(
-											'textviewer-scroll h-full w-full overflow-y-auto whitespace-pre-wrap break-words px-4 font-mono',
-											!props.mediaControls
-												? 'overflow-hidden'
-												: 'overflow-auto',
-											className,
-											props.frame && [frameClassName, '!bg-none p-2']
-										)}
-										codeExtension={
-											((itemData.kind === 'Code' ||
-												itemData.kind === 'Config') &&
-												itemData.extension) ||
-											''
-										}
-										isSidebarPreview={props.isSidebarPreview}
-									/>
-								);
-
-							case 'Video':
-								return (
-									<Video
-										src={src}
-										onLoadedData={onLoad}
-										onError={onError}
-										paused={props.pauseVideo}
-										controls={props.mediaControls}
-										blackBars={props.blackBars}
-										blackBarsSize={props.blackBarsSize}
-										className={clsx(
-											className,
-											props.frame && !props.blackBars && frameClassName
-										)}
-									/>
-								);
-
-							case 'Audio':
-								return (
-									<>
-										<img
-											src={getIcon(
-												iconNames.Audio,
-												isDark,
-												itemData.extension
->>>>>>> 8ad468b2
 											)}
 											crossOrigin="anonymous" // Here it is ok, because it is not a react attr
 										/>
