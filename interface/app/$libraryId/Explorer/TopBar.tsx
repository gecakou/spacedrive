--- conflicted
+++ resolved
@@ -45,18 +45,15 @@
 	}, [topBarRef]);
 
 	const topBarCondition =
-		(topBarWidth < 1000 && countToolOptions >= 8) || (topBarWidth < 600 && countToolOptions >= 6);
+		(topBarWidth < 1000 && countToolOptions >= 8) ||
+		(topBarWidth < 600 && countToolOptions >= 6);
 
 	return (
 		<div
 			data-tauri-drag-region
 			ref={topBarRef}
 			className={clsx(
-<<<<<<< HEAD
-				'duration-250 absolute top-0 z-20 grid h-[46px] w-full shrink-0 grid-cols-3 items-center justify-center overflow-hidden border-b border-sidebar-divider bg-app px-5 transition-colors ease-out'
-=======
 				'duration-250 top-bar-blur absolute top-0 z-20  grid h-[46px] w-full shrink-0 grid-cols-3 items-center justify-center overflow-hidden border-b border-sidebar-divider bg-app/90 px-5 transition-[background-color,border-color] ease-out'
->>>>>>> 3e0ac937
 			)}
 		>
 			<div data-tauri-drag-region className="flex ">
@@ -74,22 +71,23 @@
 
 			<SearchBar formClassName="justify-center" ref={searchRef} />
 
-<<<<<<< HEAD
 			<div data-tauri-drag-region className="flex w-full flex-row justify-end">
-				<div data-tauri-drag-region className="flex gap-0">
-=======
-			<div data-tauri-drag-region className="flex flex-row justify-end w-full">
-				<div data-tauri-drag-region className={`gap-0 ${topBarCondition ? 'hidden' : 'flex'}`}>
->>>>>>> 3e0ac937
+				<div
+					data-tauri-drag-region
+					className={`gap-0 ${topBarCondition ? 'hidden' : 'flex'}`}
+				>
 					{toolBarRouteOptions[getPageName].options.map((group) => {
 						return (Object.keys(group) as groupKeys[]).map((groupKey) => {
 							return group[groupKey]?.map(
 								(
-<<<<<<< HEAD
-									{ icon, onClick, popOverComponent, toolTipLabel, topBarActive },
-=======
-									{ icon, onClick, popOverComponent, toolTipLabel, topBarActive, individual },
->>>>>>> 3e0ac937
+									{
+										icon,
+										onClick,
+										popOverComponent,
+										toolTipLabel,
+										topBarActive,
+										individual
+									},
 									index
 								) => {
 									const groupCount = Object.keys(group).length;
@@ -105,11 +103,7 @@
 										<div
 											data-tauri-drag-region
 											key={toolTipLabel}
-<<<<<<< HEAD
-											className="flex items-center"
-=======
 											className={`flex items-center ${individual && 'mx-1'}`}
->>>>>>> 3e0ac937
 										>
 											<Tooltip label={toolTipLabel}>
 												{popOverComponent ? (
