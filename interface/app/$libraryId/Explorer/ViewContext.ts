import { createContext, useContext, type ReactNode, type RefObject } from 'react';

import { ExplorerViewPadding } from './View';

export interface ExplorerViewContext {
	ref: RefObject<HTMLDivElement>;
	top?: number;
	bottom?: number;
	contextMenu?: ReactNode;
	isContextMenuOpen?: boolean;
<<<<<<< HEAD
	setIsContextMenuOpen: (isOpen: boolean) => void;
=======
	setIsContextMenuOpen?: (isOpen: boolean) => void;
>>>>>>> 95ea9359
	isRenaming: boolean;
	setIsRenaming: (isRenaming: boolean) => void;
	padding?: Omit<ExplorerViewPadding, 'x' | 'y'>;
	gap?: number | { x?: number; y?: number };
	selectable: boolean;
	listViewOptions?: {
		hideHeaderBorder?: boolean;
	};
}

export const ViewContext = createContext<ExplorerViewContext | null>(null);

export const useExplorerViewContext = () => {
	const ctx = useContext(ViewContext);

	if (ctx === null) throw new Error('ViewContext.Provider not found!');

	return ctx;
};<|MERGE_RESOLUTION|>--- conflicted
+++ resolved
@@ -8,11 +8,7 @@
 	bottom?: number;
 	contextMenu?: ReactNode;
 	isContextMenuOpen?: boolean;
-<<<<<<< HEAD
-	setIsContextMenuOpen: (isOpen: boolean) => void;
-=======
 	setIsContextMenuOpen?: (isOpen: boolean) => void;
->>>>>>> 95ea9359
 	isRenaming: boolean;
 	setIsRenaming: (isRenaming: boolean) => void;
 	padding?: Omit<ExplorerViewPadding, 'x' | 'y'>;
