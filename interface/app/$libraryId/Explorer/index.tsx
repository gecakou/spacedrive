import clsx from 'clsx';
import { ReactNode, useEffect, useMemo } from 'react';
import { useKey } from 'rooks';
import { ExplorerItem, useLibrarySubscription } from '@sd/client';
<<<<<<< HEAD
import { dialogManager } from '@sd/ui';
import { getExplorerStore, useExplorerStore } from '~/hooks/useExplorerStore';
import DeleteDialog from '../Explorer/File/DeleteDialog';
=======
import { getExplorerStore, useExplorerStore } from '~/hooks';
>>>>>>> 7e4c58a9
import ExplorerContextMenu from './ContextMenu';
import { Inspector } from './Inspector';
import View from './View';
import { useExplorerSearchParams } from './util';

interface Props {
	// TODO: not using data since context isn't actually used
	// and it's not exactly compatible with search
	// data?: ExplorerData;
	items?: ExplorerItem[];
	onLoadMore?(): void;
	hasNextPage?: boolean;
	isFetchingNextPage?: boolean;
	viewClassName?: string;
	children?: ReactNode;
	inspectorClassName?: string;
	explorerClassName?: string;
<<<<<<< HEAD
	listViewHeadersClassName?: string;
	scrollRef?: React.RefObject<HTMLDivElement>;
=======
>>>>>>> 7e4c58a9
}

export default function Explorer(props: Props) {
	const { selectedRowIndex, ...expStore } = useExplorerStore();
	const [{ path }] = useExplorerSearchParams();

	useLibrarySubscription(['jobs.newThumbnail'], {
		onStarted: () => {
			console.log('Started RSPC subscription new thumbnail');
		},
		onError: (err) => {
			console.error('Error in RSPC subscription new thumbnail', err);
		},
		onData: (cas_id) => {
			console.log({ cas_id });
			expStore.addNewThumbnail(cas_id);
		}
	});

	useEffect(() => {
		getExplorerStore().selectedRowIndex = null;
	}, [path]);

	const selectedItem = useMemo(() => {
		if (selectedRowIndex === null) return null;

		return props.items?.[selectedRowIndex] ?? null;
	}, [selectedRowIndex, props.items]);

	useKey('Space', (e) => {
		e.preventDefault();

		if (selectedItem) getExplorerStore().quickViewObject = selectedItem;
	});

	useKey('Delete', (e) => {
		e.preventDefault();

		if (!selectedItem) return;

		dialogManager.create((dp) => (
			<DeleteDialog
				{...dp}
				location_id={selectedItem.item.location_id}
				path_id={selectedItem.item.id}
			/>
		));
	});

	return (
		<div className="flex h-screen w-full flex-col bg-app">
			<div className="flex flex-1">
				<div className={clsx('flex-1 overflow-hidden', props.explorerClassName)}>
					{props.children}
					<ExplorerContextMenu>
						{props.items && (
							<View
								data={props.items}
								onLoadMore={props.onLoadMore}
								hasNextPage={props.hasNextPage}
								listViewHeadersClassName={props.listViewHeadersClassName}
								isFetchingNextPage={props.isFetchingNextPage}
								viewClassName={props.viewClassName}
							/>
						)}
					</ExplorerContextMenu>
				</div>
				{expStore.showInspector && (
					<div className="w-[260px] shrink-0">
						<Inspector className={props.inspectorClassName} data={selectedItem} />
					</div>
				)}
			</div>
		</div>
	);
}<|MERGE_RESOLUTION|>--- conflicted
+++ resolved
@@ -2,13 +2,9 @@
 import { ReactNode, useEffect, useMemo } from 'react';
 import { useKey } from 'rooks';
 import { ExplorerItem, useLibrarySubscription } from '@sd/client';
-<<<<<<< HEAD
 import { dialogManager } from '@sd/ui';
-import { getExplorerStore, useExplorerStore } from '~/hooks/useExplorerStore';
 import DeleteDialog from '../Explorer/File/DeleteDialog';
-=======
 import { getExplorerStore, useExplorerStore } from '~/hooks';
->>>>>>> 7e4c58a9
 import ExplorerContextMenu from './ContextMenu';
 import { Inspector } from './Inspector';
 import View from './View';
@@ -26,11 +22,7 @@
 	children?: ReactNode;
 	inspectorClassName?: string;
 	explorerClassName?: string;
-<<<<<<< HEAD
 	listViewHeadersClassName?: string;
-	scrollRef?: React.RefObject<HTMLDivElement>;
-=======
->>>>>>> 7e4c58a9
 }
 
 export default function Explorer(props: Props) {
