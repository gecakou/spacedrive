--- conflicted
+++ resolved
@@ -6,13 +6,9 @@
 import { isNonEmpty } from '~/util';
 import { useExplorerContext } from '../../Context';
 import { getExplorerStore } from '../../store';
-<<<<<<< HEAD
-import { uniqueId, useExplorerSearchParams } from '../../util';
-=======
 import { useExplorerSearchParams } from '../../util';
 import { ConditionalItem } from '../ConditionalItem';
 import { useContextMenuContext } from '../context';
->>>>>>> 1695842b
 
 export const CutCopyItems = new ConditionalItem({
 	useCondition: () => {
