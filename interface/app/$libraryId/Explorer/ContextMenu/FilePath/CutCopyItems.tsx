import { Copy, Scissors } from 'phosphor-react';
import { useLibraryMutation } from '@sd/client';
import { ContextMenu, ModifierKeys } from '@sd/ui';
import { showAlertDialog } from '~/components';
import { useKeybindFactory } from '~/hooks/useKeybindFactory';
import { isNonEmpty } from '~/util';
import { useExplorerContext } from '../../Context';
import { getExplorerStore } from '../../store';
import { useExplorerSearchParams } from '../../util';
import { ConditionalItem } from '../ConditionalItem';
import { useContextMenuContext } from '../context';

export const CutCopyItems = new ConditionalItem({
	useCondition: () => {
		const { parent } = useExplorerContext();
		const { selectedFilePaths } = useContextMenuContext();

		if (parent?.type !== 'Location' || !isNonEmpty(selectedFilePaths)) return null;

		return { locationId: parent.location.id, selectedFilePaths };
	},
	Component: ({ locationId, selectedFilePaths }) => {
		const keybind = useKeybindFactory();
		const [{ path }] = useExplorerSearchParams();

		const copyFiles = useLibraryMutation('files.copyFiles');

		return (
			<>
				<ContextMenu.Item
					label="Cut"
					keybind={keybind([ModifierKeys.Control], ['X'])}
					onClick={() => {
						getExplorerStore().cutCopyState = {
							sourceParentPath: path ?? '/',
							sourceLocationId: locationId,
<<<<<<< HEAD
							sourcePathId: selectedFilePaths[0].id,
							actionType: 'Cut',
							active: true
=======
							sourcePathIds: selectedFilePaths.map((p) => p.id),
							type: 'Cut'
>>>>>>> 45127609
						};
					}}
					icon={Scissors}
				/>

				<ContextMenu.Item
					label="Copy"
					keybind={keybind([ModifierKeys.Control], ['C'])}
					onClick={() => {
						getExplorerStore().cutCopyState = {
							sourceParentPath: path ?? '/',
							sourceLocationId: locationId,
<<<<<<< HEAD
							sourcePathId: selectedFilePaths[0].id,
							actionType: 'Copy',
							active: true
=======
							sourcePathIds: selectedFilePaths.map((p) => p.id),
							type: 'Copy'
>>>>>>> 45127609
						};
					}}
					icon={Copy}
				/>

				<ContextMenu.Item
					label="Duplicate"
					keybind={keybind([ModifierKeys.Control], ['D'])}
					onClick={async () => {
						try {
							await copyFiles.mutateAsync({
								source_location_id: locationId,
								sources_file_path_ids: selectedFilePaths.map((p) => p.id),
								target_location_id: locationId,
								target_location_relative_directory_path: path ?? '/',
								target_file_name_suffix: ' copy'
							});
						} catch (error) {
							showAlertDialog({
								title: 'Error',
								value: `Failed to duplcate file, due to an error: ${error}`
							});
						}
					}}
				/>
			</>
		);
	}
});<|MERGE_RESOLUTION|>--- conflicted
+++ resolved
@@ -34,14 +34,8 @@
 						getExplorerStore().cutCopyState = {
 							sourceParentPath: path ?? '/',
 							sourceLocationId: locationId,
-<<<<<<< HEAD
-							sourcePathId: selectedFilePaths[0].id,
-							actionType: 'Cut',
-							active: true
-=======
 							sourcePathIds: selectedFilePaths.map((p) => p.id),
 							type: 'Cut'
->>>>>>> 45127609
 						};
 					}}
 					icon={Scissors}
@@ -54,14 +48,8 @@
 						getExplorerStore().cutCopyState = {
 							sourceParentPath: path ?? '/',
 							sourceLocationId: locationId,
-<<<<<<< HEAD
-							sourcePathId: selectedFilePaths[0].id,
-							actionType: 'Copy',
-							active: true
-=======
 							sourcePathIds: selectedFilePaths.map((p) => p.id),
 							type: 'Copy'
->>>>>>> 45127609
 						};
 					}}
 					icon={Copy}
