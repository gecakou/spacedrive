--- conflicted
+++ resolved
@@ -57,7 +57,6 @@
 	Component: () => {
 		const explorerView = useExplorerViewContext();
 		const keybind = useKeybindFactory();
-<<<<<<< HEAD
 
 		return (
 			<ContextMenu.Item
@@ -76,26 +75,6 @@
 		const items = useMemo(() => {
 			const array: Parameters<NonNullable<Platform['revealItems']>>[1] = [];
 
-=======
-
-		return (
-			<ContextMenu.Item
-				label="Rename"
-				keybind={keybind([], ['Enter'])}
-				onClick={() => explorerView.setIsRenaming(true)}
-			/>
-		);
-	}
-});
-
-export const RevealInNativeExplorer = new ConditionalItem({
-	useCondition: () => {
-		const { selectedItems } = useContextMenuContext();
-
-		const items = useMemo(() => {
-			const array: Parameters<NonNullable<Platform['revealItems']>>[1] = [];
-
->>>>>>> 45127609
 			for (const item of selectedItems) {
 				switch (item.type) {
 					case 'Path': {
@@ -126,19 +105,6 @@
 					}
 				}
 			}
-<<<<<<< HEAD
-
-			return array;
-		}, [selectedItems]);
-
-		if (!isNonEmpty(items)) return null;
-
-		return { items };
-	},
-	Component: ({ items }) => <RevealInNativeExplorerBase items={items} />
-});
-=======
->>>>>>> 45127609
 
 			return array;
 		}, [selectedItems]);
