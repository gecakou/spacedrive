--- conflicted
+++ resolved
@@ -32,7 +32,6 @@
 export type FilePathSearchOrderingKeys = UnionKeys<FilePathSearchOrdering> | 'none';
 export type ObjectSearchOrderingKeys = UnionKeys<ObjectSearchOrdering> | 'none';
 
-<<<<<<< HEAD
 export const nullValuesHandler = (obj: ExplorerSettings) => {
 	const newObj: any = { ...defaultExplorerSettings };
 	Object.entries(obj).forEach(([key, value]) => {
@@ -64,7 +63,7 @@
 		objectId: 180
 	}
 } as const;
-=======
+
 type CutCopyState =
 	| {
 			type: 'Idle';
@@ -75,7 +74,6 @@
 			sourceLocationId: number;
 			sourcePathIds: number[];
 	  };
->>>>>>> 9c0aec81
 
 const state = {
 	tagAssignMode: false,
@@ -84,20 +82,11 @@
 	newThumbnails: proxySet() as Set<string>,
 	cutCopyState: { type: 'Idle' } as CutCopyState,
 	quickViewObject: null as ExplorerItem | null,
-<<<<<<< HEAD
-	groupBy: 'none',
-	...defaultExplorerSettings
-} as const;
-=======
-	mediaColumns: 8,
-	mediaAspectSquare: false,
-	orderBy: 'dateCreated' as FilePathSearchOrderingKeys,
-	orderByDirection: 'Desc' as SortOrder,
 	groupBy: 'none',
 	isDragging: false,
-	gridGap: 8
+	gridGap: 8,
+	...defaultExplorerSettings
 };
->>>>>>> 9c0aec81
 
 export function flattenThumbnailKey(thumbKey: string[]) {
 	return thumbKey.join('/');
