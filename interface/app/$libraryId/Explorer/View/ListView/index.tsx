--- conflicted
+++ resolved
@@ -14,19 +14,8 @@
 
 import { useLayoutContext } from '../../../Layout/Context';
 import { useExplorerContext } from '../../Context';
-<<<<<<< HEAD
-import { getQuickPreviewStore } from '../../QuickPreview/store';
+import { getQuickPreviewStore, useQuickPreviewStore } from '../../QuickPreview/store';
 import { createOrdering, getOrderingDirection, orderingKey } from '../../store';
-=======
-import { getQuickPreviewStore, useQuickPreviewStore } from '../../QuickPreview/store';
-import {
-	createOrdering,
-	getOrderingDirection,
-	isCut,
-	orderingKey,
-	useExplorerStore
-} from '../../store';
->>>>>>> 88e346fa
 import { uniqueId } from '../../util';
 import { useExplorerViewContext } from '../Context';
 import { useDragScrollable } from '../useDragScrollable';
@@ -43,12 +32,8 @@
 	const layout = useLayoutContext();
 	const explorer = useExplorerContext();
 	const explorerView = useExplorerViewContext();
-<<<<<<< HEAD
 	const explorerSettings = explorer.useSettingsSnapshot();
-=======
-	const settings = explorer.useSettingsSnapshot();
 	const quickPreview = useQuickPreviewStore();
->>>>>>> 88e346fa
 
 	const tableRef = useRef<HTMLDivElement>(null);
 	const tableHeaderRef = useRef<HTMLDivElement | null>(null);
@@ -417,134 +402,6 @@
 		]
 	);
 
-<<<<<<< HEAD
-=======
-	useEffect(() => setRanges([]), [settings.order]);
-
-	useEffect(() => {
-		if (!getQuickPreviewStore().open || explorer.selectedItems.size !== 1) return;
-
-		const [item] = [...explorer.selectedItems];
-		if (!item) return;
-
-		const itemId = uniqueId(item);
-		setRanges([[itemId, itemId]]);
-	}, [explorer.selectedItems]);
-
-	useEffect(() => {
-		if (initialized || !sized || !explorer.count || explorer.selectedItems.size === 0) {
-			if (explorer.selectedItems.size === 0 && !initialized) setInitialized(true);
-			return;
-		}
-
-		const rows = [...explorer.selectedItems]
-			.reduce((rows, item) => {
-				const row = rowsById[uniqueId(item)];
-				if (row) rows.push(row);
-				return rows;
-			}, [] as Row<ExplorerItem>[])
-			.sort((a, b) => a.index - b.index);
-
-		const lastRow = rows[rows.length - 1];
-		if (!lastRow) return;
-
-		scrollToRow(lastRow);
-		setRanges(rows.map((row) => [uniqueId(row.original), uniqueId(row.original)] as Range));
-		setInitialized(true);
-	}, [explorer.count, explorer.selectedItems, initialized, rowsById, scrollToRow, sized]);
-
-	// Measure initial column widths
-	useEffect(() => {
-		if (
-			!tableRef.current ||
-			sized ||
-			!isNonEmptyObject(columnSizing) ||
-			!isNonEmptyObject(columnVisibility)
-		) {
-			return;
-		}
-
-		const sizing = table
-			.getVisibleLeafColumns()
-			.reduce(
-				(sizing, column) => ({ ...sizing, [column.id]: column.getSize() }),
-				{} as ColumnSizingState
-			);
-
-		const tableWidth = tableRef.current.offsetWidth;
-		const columnsWidth =
-			Object.values(sizing).reduce((a, b) => a + b, 0) + (padding.left + padding.right);
-
-		if (columnsWidth < tableWidth) {
-			const nameWidth = (sizing.name ?? 0) + (tableWidth - columnsWidth);
-			table.setColumnSizing({ ...sizing, name: nameWidth });
-			setLocked(true);
-		} else if (columnsWidth > tableWidth) {
-			const nameColSize = sizing.name ?? 0;
-			const minNameColSize = table.getColumn('name')?.columnDef.minSize;
-
-			const difference = columnsWidth - tableWidth;
-
-			if (minNameColSize !== undefined && nameColSize - difference >= minNameColSize) {
-				table.setColumnSizing({ ...sizing, name: nameColSize - difference });
-				setLocked(true);
-			}
-		} else if (columnsWidth === tableWidth) {
-			setLocked(true);
-		}
-
-		setSized(true);
-	}, [columnSizing, columnVisibility, padding.left, padding.right, sized, table]);
-
-	// Load more items
-	useEffect(() => {
-		if (!explorer.loadMore) return;
-
-		const lastRow = virtualRows[virtualRows.length - 1];
-		if (!lastRow) return;
-
-		const loadMoreFromRow = Math.ceil(rows.length * 0.75);
-
-		if (lastRow.index >= loadMoreFromRow - 1) explorer.loadMore.call(undefined);
-	}, [virtualRows, rows.length, explorer.loadMore]);
-
-	// Sync scroll
-	useEffect(() => {
-		const table = tableRef.current;
-		const header = tableHeaderRef.current;
-		const body = tableBodyRef.current;
-
-		if (!table || !header || !body || quickPreview.open) return;
-
-		const handleWheel = (event: WheelEvent) => {
-			if (Math.abs(event.deltaX) < Math.abs(event.deltaY)) return;
-			event.preventDefault();
-			header.scrollLeft += event.deltaX;
-			body.scrollLeft += event.deltaX;
-		};
-
-		const handleScroll = (element: HTMLDivElement) => {
-			if (isLeftMouseDown) return;
-			// Sorting sometimes resets scrollLeft
-			// so we reset it here in case it does
-			// to keep the scroll in sync
-			// TODO: Find a better solution
-			header.scrollLeft = element.scrollLeft;
-			body.scrollLeft = element.scrollLeft;
-		};
-
-		table.addEventListener('wheel', handleWheel);
-		header.addEventListener('scroll', () => handleScroll(header));
-		body.addEventListener('scroll', () => handleScroll(body));
-
-		return () => {
-			table.removeEventListener('wheel', handleWheel);
-			header.addEventListener('scroll', () => handleScroll(header));
-			body.addEventListener('scroll', () => handleScroll(body));
-		};
-	}, [sized, isLeftMouseDown]);
-
->>>>>>> 88e346fa
 	const keyboardHandler = (e: KeyboardEvent, direction: 'ArrowDown' | 'ArrowUp') => {
 		if (!explorerView.selectable) return;
 
@@ -701,18 +558,15 @@
 
 	useEffect(() => setRanges([]), [explorerSettings.order]);
 
-	//this is to handle selection for quickpreview slider
 	useEffect(() => {
 		if (!getQuickPreviewStore().open || explorer.selectedItems.size !== 1) return;
 
 		const [item] = [...explorer.selectedItems];
 		if (!item) return;
 
-		explorer.resetSelectedItems([item]);
-
 		const itemId = uniqueId(item);
 		setRanges([[itemId, itemId]]);
-	}, [explorer]);
+	}, [explorer.selectedItems]);
 
 	useEffect(() => {
 		if (initialized || !sized || !explorer.count || explorer.selectedItems.size === 0) {
@@ -796,7 +650,7 @@
 		const header = tableHeaderRef.current;
 		const body = tableBodyRef.current;
 
-		if (!table || !header || !body) return;
+		if (!table || !header || !body || quickPreview.open) return;
 
 		const handleWheel = (event: WheelEvent) => {
 			if (Math.abs(event.deltaX) < Math.abs(event.deltaY)) return;
@@ -824,7 +678,7 @@
 			header.addEventListener('scroll', () => handleScroll(header));
 			body.addEventListener('scroll', () => handleScroll(body));
 		};
-	}, [sized, isLeftMouseDown]);
+	}, [sized, isLeftMouseDown, quickPreview.open]);
 
 	useShortcut('explorerEscape', () => {
 		if (!explorerView.selectable || explorer.selectedItems.size === 0) return;
