--- conflicted
+++ resolved
@@ -1,18 +1,11 @@
 import clsx from 'clsx';
-import exp from 'constants';
 import { memo } from 'react';
 import { ExplorerItem, byteSize, getItemFilePath, getItemLocation } from '@sd/client';
 import { ViewItem } from '.';
 import { useExplorerContext } from '../Context';
 import { FileThumb } from '../FilePath/Thumb';
 import { useExplorerViewContext } from '../ViewContext';
-<<<<<<< HEAD
-import { isCut, useExplorerStore } from '../store';
-import { uniqueId } from '../util';
-=======
-import { useExplorerStore } from '../store';
 import GridList from './GridList';
->>>>>>> 1695842b
 import RenamableItemText from './RenamableItemText';
 
 interface GridViewItemProps {
@@ -70,39 +63,6 @@
 	const explorerView = useExplorerViewContext();
 
 	return (
-<<<<<<< HEAD
-		<GridList
-			scrollRef={explorerView.scrollRef}
-			count={explorerView.items?.length || 100}
-			size={{ width: explorerStore.gridItemSize, height: itemHeight }}
-			padding={12}
-			selectable={!!explorerView.items}
-			selected={explorerView.selected}
-			onSelectedChange={explorerView.onSelectedChange}
-			overscan={explorerView.overscan}
-			onLoadMore={explorerView.onLoadMore}
-			rowsBeforeLoadMore={explorerView.rowsBeforeLoadMore}
-			top={explorerView.top}
-			preventSelection={explorerView.isRenaming || !explorerView.selectable}
-			preventContextMenuSelection={explorerView.contextMenu === undefined}
-		>
-			{({ index, item: Item }) => {
-				const item = explorerView.items?.[index];
-				if (!item) return null;
-
-				const id = uniqueId(item);
-				const cut = isCut(item, explorerStore.cutCopyState);
-				const isSelected = Array.isArray(explorerView.selected)
-					? explorerView.selected.includes(id)
-					: explorerView.selected === id;
-
-				return (
-					<Item selected={isSelected} id={id}>
-						<GridViewItem data={item} selected={isSelected} index={index} cut={cut} />
-					</Item>
-				);
-			}}
-=======
 		<GridList>
 			{({ item, selected, cut }) => (
 				<GridViewItem
@@ -113,7 +73,6 @@
 					renamable={explorer.selectedItems.size === 1}
 				/>
 			)}
->>>>>>> 1695842b
 		</GridList>
 	);
 };