--- conflicted
+++ resolved
@@ -37,14 +37,12 @@
 			<FileThumb
 				data={data}
 				cover={mediaAspectSquare}
-				blackBars
 				extension
 				className={clsx(
 					!mediaAspectSquare && 'p-0.5',
 					cut && 'opacity-60',
 					filePathData?.hidden && 'opacity-50'
 				)}
-<<<<<<< HEAD
 				ref={setDraggableRef}
 				childProps={{
 					style,
@@ -52,15 +50,6 @@
 					...listeners
 				}}
 			/>
-=======
-			>
-				<FileThumb
-					data={data}
-					cover={settings.mediaAspectSquare}
-					extension
-					className={clsx(!settings.mediaAspectSquare && 'px-1', cut && 'opacity-60')}
-				/>
->>>>>>> 3739ba85
 
 			<Button
 				variant="gray"
