--- conflicted
+++ resolved
@@ -12,8 +12,7 @@
 import { useExplorerContext } from '../Context';
 import { QuickPreview } from '../QuickPreview';
 import { useQuickPreviewContext } from '../QuickPreview/Context';
-<<<<<<< HEAD
-import { useQuickPreviewStore } from '../QuickPreview/store';
+import { getQuickPreviewStore, useQuickPreviewStore } from '../QuickPreview/store';
 import { getExplorerStore, useExplorerStore } from '../store';
 import { useExplorerDroppable } from '../useExplorerDroppable';
 import { useExplorerSearchParams } from '../util';
@@ -22,13 +21,6 @@
 import { GridView } from './GridView';
 import { ListView } from './ListView';
 import { MediaView } from './MediaView';
-=======
-import { getQuickPreviewStore, useQuickPreviewStore } from '../QuickPreview/store';
-import { ViewContext, type ExplorerViewContext } from '../ViewContext';
-import GridView from './GridView';
-import ListView from './ListView';
-import MediaView from './MediaView';
->>>>>>> a18fdfbc
 import { useExplorerViewPadding } from './util';
 import { useViewItemDoubleClick } from './ViewItem';
 
@@ -49,7 +41,6 @@
 	padding?: number | ExplorerViewPadding;
 }
 
-<<<<<<< HEAD
 export const View = ({
 	className,
 	style,
@@ -167,87 +158,6 @@
 				}}
 			>
 				<div ref={setDroppableRef} className="h-full w-full">
-=======
-export default memo(
-	({ className, style, emptyNotice, padding, ...contextProps }: ExplorerViewProps) => {
-		const explorer = useExplorerContext();
-		const quickPreview = useQuickPreviewContext();
-		const quickPreviewStore = useQuickPreviewStore();
-		const layoutStore = useExplorerLayoutStore();
-		const { doubleClick } = useViewItemDoubleClick();
-
-		const { layoutMode } = explorer.useSettingsSnapshot();
-
-		const ref = useRef<HTMLDivElement>(null);
-
-		const [isContextMenuOpen, setIsContextMenuOpen] = useState(false);
-		const [isRenaming, setIsRenaming] = useState(false);
-		const [showLoading, setShowLoading] = useState(false);
-
-		const viewPadding = useExplorerViewPadding(padding);
-
-		useKeyDownHandlers({
-			disabled: isRenaming || quickPreviewStore.open
-		});
-
-		useEffect(() => {
-			if (!isContextMenuOpen || explorer.selectedItems.size !== 0) return;
-			// Close context menu when no items are selected
-			document.dispatchEvent(new KeyboardEvent('keydown', { key: 'Escape' }));
-			setIsContextMenuOpen(false);
-		}, [explorer.selectedItems, isContextMenuOpen]);
-
-		useEffect(() => {
-			if (explorer.isFetchingNextPage) {
-				const timer = setTimeout(() => setShowLoading(true), 100);
-				return () => clearTimeout(timer);
-			} else setShowLoading(false);
-		}, [explorer.isFetchingNextPage]);
-
-		useEffect(() => {
-			if (explorer.layouts[layoutMode]) return;
-			// If the current layout mode is not available, switch to the first available layout mode
-			const layout = (Object.keys(explorer.layouts) as ExplorerLayout[]).find(
-				(key) => explorer.layouts[key]
-			);
-			explorer.settingsStore.layoutMode = layout ?? 'grid';
-		}, [layoutMode, explorer.layouts, explorer.settingsStore]);
-
-		useShortcut('openObject', (e) => {
-			e.stopPropagation();
-			e.preventDefault();
-			if (quickPreviewStore.open || isRenaming) return;
-			doubleClick();
-		});
-
-		useShortcut('showImageSlider', (e) => {
-			e.stopPropagation();
-			getExplorerLayoutStore().showImageSlider = !layoutStore.showImageSlider;
-		});
-
-		useShortcut('toggleQuickPreview', (e) => {
-			if (isRenaming) return;
-			e.preventDefault();
-			getQuickPreviewStore().open = !quickPreviewStore.open;
-		});
-
-		useKeyCopyCutPaste();
-
-		if (!explorer.layouts[layoutMode]) return null;
-
-		return (
-			<>
-				<div
-					ref={ref}
-					style={style}
-					className={clsx('h-full w-full', className)}
-					onMouseDown={(e) => {
-						if (e.button === 2 || (e.button === 0 && e.shiftKey)) return;
-
-						explorer.resetSelectedItems();
-					}}
-				>
->>>>>>> a18fdfbc
 					{explorer.items === null || (explorer.items && explorer.items.length > 0) ? (
 						<>
 							{layoutMode === 'grid' && <GridView />}
@@ -281,6 +191,12 @@
 
 	useKeyCopyCutPaste();
 
+	useShortcut('toggleQuickPreview', (e) => {
+		if (explorerStore.isRenaming) return;
+		e.preventDefault();
+		getQuickPreviewStore().open = !quickPreviewStore.open;
+	});
+
 	useShortcut('openObject', (e) => {
 		if (explorerStore.isRenaming || quickPreviewStore.open) return;
 		e.stopPropagation();
