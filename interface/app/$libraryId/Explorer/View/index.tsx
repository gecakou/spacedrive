--- conflicted
+++ resolved
@@ -35,12 +35,8 @@
 import { useQuickPreviewContext } from '../QuickPreview/Context';
 import { type ExplorerViewContext, ViewContext, useExplorerViewContext } from '../ViewContext';
 import { useExplorerConfigStore } from '../config';
-<<<<<<< HEAD
 import { getExplorerStore, useExplorerStore } from '../store';
-=======
-import { getExplorerStore } from '../store';
 import { uniqueId } from '../util';
->>>>>>> c966c0ed
 import GridView from './GridView';
 import ListView from './ListView';
 import MediaView from './MediaView';
@@ -133,30 +129,8 @@
 			}
 		}
 
-<<<<<<< HEAD
 		if (items.dirs.length > 0) {
-			const item = items.dirs[0];
-			if (!item) return;
-
-			navigate({
-				pathname: `../location/${item.location_id}`,
-				search: createSearchParams({
-					path: `${item.materialized_path}${item.name}/`
-				}).toString()
-			});
-		} else if (items.locations.length > 0) {
-			const location = items.locations[0];
-			if (!location) return;
-
-			navigate({
-				pathname: `../location/${location.id}`,
-				search: createSearchParams({
-					path: `/`
-				}).toString()
-			});
-=======
-		if (selectedItems.dirs.length > 0) {
-			const [item] = selectedItems.dirs;
+			const [item] = items.dirs;
 			if (item) {
 				navigate({
 					pathname: `../location/${item.location_id}`,
@@ -168,8 +142,8 @@
 			}
 		}
 
-		if (selectedItems.locations.length > 0) {
-			const [location] = selectedItems.locations;
+		if (items.locations.length > 0) {
+			const [location] = items.locations;
 			if (location) {
 				navigate({
 					pathname: `../location/${location.id}`,
@@ -181,15 +155,14 @@
 			}
 		}
 
-		if (selectedItems.non_indexed.length > 0) {
-			const [non_indexed] = selectedItems.non_indexed;
+		if (items.non_indexed.length > 0) {
+			const [non_indexed] = items.non_indexed;
 			if (non_indexed) {
 				navigate({
 					search: createSearchParams({ path: non_indexed.path }).toString()
 				});
 				return;
 			}
->>>>>>> c966c0ed
 		}
 	};
 
