import clsx from 'clsx';
import { Columns, GridFour, Icon, MonitorPlay, Rows } from 'phosphor-react';
import {
	type HTMLAttributes,
	type PropsWithChildren,
	type ReactNode,
	isValidElement,
	memo,
	useCallback,
	useEffect,
	useRef,
	useState
} from 'react';
import { createPortal } from 'react-dom';
import { createSearchParams, useNavigate } from 'react-router-dom';
import {
	type ExplorerItem,
	type FilePath,
	type Location,
	type Object,
	getItemFilePath,
	getItemObject,
	isPath,
	useLibraryContext,
	useLibraryMutation
} from '@sd/client';
import { ContextMenu, ModifierKeys, dialogManager } from '@sd/ui';
import { showAlertDialog } from '~/components';
import { useOperatingSystem } from '~/hooks';
import { isNonEmpty } from '~/util';
import { usePlatform } from '~/util/Platform';
import CreateDialog from '../../settings/library/tags/CreateDialog';
import { useExplorerContext } from '../Context';
import { QuickPreview } from '../QuickPreview';
import { useQuickPreviewContext } from '../QuickPreview/Context';
import { type ExplorerViewContext, ViewContext, useExplorerViewContext } from '../ViewContext';
import { useExplorerConfigStore } from '../config';
import { getExplorerStore, useExplorerStore } from '../store';
import GridView from './GridView';
import ListView from './ListView';
import MediaView from './MediaView';

interface ViewItemProps extends PropsWithChildren, HTMLAttributes<HTMLDivElement> {
	data: ExplorerItem;
}

export const ViewItem = ({ data, children, ...props }: ViewItemProps) => {
	const explorer = useExplorerContext();
	const explorerView = useExplorerViewContext();

	const location = getItemLocation(data);

	const explorerConfig = useExplorerConfigStore();

	const navigate = useNavigate();
	const { library } = useLibraryContext();
	const { openFilePaths } = usePlatform();

	const updateAccessTime = useLibraryMutation('files.updateAccessTime');

	function updateList<T = FilePath | Location>(list: T[], item: T, push: boolean) {
		return !push ? [item, ...list] : [...list, item];
	}

	const onDoubleClick = async () => {
		const selectedItems = [...explorer.selectedItems].reduce(
			(items, item) => {
				const sameAsClicked = data.item.id === item.item.id;

				switch (item.type) {
					case 'Path':
					case 'Object': {
						const filePath = getItemFilePath(item);
						if (filePath) {
							if (isPath(item) && item.item.is_dir) {
								items.dirs = updateList(items.dirs, filePath, !sameAsClicked);
							} else items.paths = updateList(items.paths, filePath, !sameAsClicked);
						}
						break;
					}

					case 'Location': {
						items.locations = updateList(items.locations, item.item, !sameAsClicked);
					}
				}

				return items;
			},
			{
				paths: [],
				dirs: [],
				locations: []
			} as { paths: FilePath[]; dirs: FilePath[]; locations: Location[] }
		);

		if (selectedItems.paths.length > 0 && !explorerView.isRenaming) {
			if (explorerConfig.openOnDoubleClick && openFilePaths) {
				updateAccessTime
					.mutateAsync(
						selectedItems.paths.map(({ object_id }) => object_id!).filter(Boolean)
					)
					.catch(console.error);

				try {
					await openFilePaths(
						library.uuid,
						selectedItems.paths.map(({ id }) => id)
					);
				} catch (error) {
					showAlertDialog({
						title: 'Error',
						value: `Failed to open file, due to an error: ${error}`
					});
				}
			} else if (!explorerConfig.openOnDoubleClick) {
				if (data.type !== 'Location' && !(isPath(data) && data.item.is_dir)) {
					getExplorerStore().quickViewObject = data;
					return;
				}
			}
		}

		if (selectedItems.dirs.length > 0) {
			const item = selectedItems.dirs[0];
			if (!item) return;

			navigate({
				pathname: `../location/${item.location_id}`,
				search: createSearchParams({
					path: `${item.materialized_path}${item.name}/`
				}).toString()
			});
		} else if (selectedItems.locations.length > 0) {
			const location = selectedItems.locations[0];
			if (!location) return;

			navigate({
				pathname: `../location/${location.id}`,
				search: createSearchParams({
					path: `/`
				}).toString()
			});
		}
	};

	return (
		<ContextMenu.Root
			trigger={
				<div onDoubleClick={onDoubleClick} {...props}>
					{children}
				</div>
			}
			onOpenChange={explorerView.setIsContextMenuOpen}
			disabled={explorerView.contextMenu === undefined}
			asChild={false}
			onMouseDown={(e) => e.stopPropagation()}
		>
			{explorerView.contextMenu}
		</ContextMenu.Root>
	);
};

export interface ExplorerViewProps
	extends Omit<
		ExplorerViewContext,
		'selectable' | 'isRenaming' | 'setIsRenaming' | 'setIsContextMenuOpen' | 'ref'
	> {
	className?: string;
	style?: React.CSSProperties;
	emptyNotice?: JSX.Element;
}

export default memo(({ className, style, emptyNotice, ...contextProps }: ExplorerViewProps) => {
	const explorer = useExplorerContext();

	const quickPreviewCtx = useQuickPreviewContext();

<<<<<<< HEAD
	const { layoutMode } = explorer.useSettingsSnapshot();
=======
	const { layoutMode, quickViewObject } = useExplorerStore();
>>>>>>> bcbbe581

	const ref = useRef<HTMLDivElement>(null);

	const [isContextMenuOpen, setIsContextMenuOpen] = useState(false);
	const [isRenaming, setIsRenaming] = useState(false);

	useKeyDownHandlers({
		isRenaming
	});

	useEffect(() => {
		// using .next() is not great
		const explorerStore = getExplorerStore();
		const selectedItem = explorer.selectedItems.values().next().value as
			| ExplorerItem
			| undefined;
		if (explorerStore.quickViewObject != null && selectedItem) {
			explorerStore.quickViewObject = selectedItem;
		}
	}, [explorer.selectedItems]);

	return (
		<>
			<div
				ref={ref}
				style={style}
				className={clsx('h-full w-full', className)}
				onMouseDown={(e) => {
					if (e.button === 2 || (e.button === 0 && e.shiftKey)) return;

					explorer.resetSelectedItems();
				}}
			>
				{explorer.items === null || (explorer.items && explorer.items.length > 0) ? (
					<ViewContext.Provider
						value={
							{
								...contextProps,
								selectable:
									explorer.selectable && !isContextMenuOpen && !isRenaming,
								setIsContextMenuOpen,
								isRenaming,
								setIsRenaming,
								ref
							} as ExplorerViewContext
						}
					>
						{layoutMode === 'grid' && <GridView />}
						{layoutMode === 'list' && <ListView />}
						{layoutMode === 'media' && <MediaView />}
					</ViewContext.Provider>
				) : (
					emptyNotice
				)}
			</div>
			{quickPreviewCtx.ref && createPortal(<QuickPreview />, quickPreviewCtx.ref)}
		</>
	);
});

export const EmptyNotice = (props: { icon?: Icon | ReactNode; message?: ReactNode }) => {
	const { layoutMode } = useExplorerContext().useSettingsSnapshot();

	const emptyNoticeIcon = (icon?: Icon) => {
		const Icon =
			icon ??
			{
				grid: GridFour,
				media: MonitorPlay,
				columns: Columns,
				list: Rows
			}[layoutMode];

		return <Icon size={100} opacity={0.3} />;
	};

	return (
		<div className="flex h-full flex-col items-center justify-center text-ink-faint">
			{props.icon
				? isValidElement(props.icon)
					? props.icon
					: emptyNoticeIcon(props.icon as Icon)
				: emptyNoticeIcon()}

			<p className="mt-5 text-sm font-medium">
				{props.message !== undefined ? props.message : 'This list is empty'}
			</p>
		</div>
	);
};

const useKeyDownHandlers = ({ isRenaming }: { isRenaming: boolean }) => {
	const explorer = useExplorerContext();

	const os = useOperatingSystem();
	const { library } = useLibraryContext();
	const { openFilePaths } = usePlatform();

	const handleNewTag = useCallback(
		async (event: KeyboardEvent) => {
			const objects: Object[] = [];

			for (const item of explorer.selectedItems) {
				const object = getItemObject(item);
				if (!object) return;
				objects.push(object);
			}

			if (
				!isNonEmpty(objects) ||
				event.key.toUpperCase() !== 'N' ||
				!event.getModifierState(os === 'macOS' ? ModifierKeys.Meta : ModifierKeys.Control)
			)
				return;

			dialogManager.create((dp) => <CreateDialog {...dp} objects={objects} />);
		},
		[os, explorer.selectedItems]
	);

	const handleOpenShortcut = useCallback(
		async (event: KeyboardEvent) => {
			if (
				event.code.toUpperCase() !== 'O' ||
				!event.getModifierState(
					os === 'macOS' ? ModifierKeys.Meta : ModifierKeys.Control
				) ||
				!openFilePaths
			)
				return;

			const paths: number[] = [];

			for (const item of explorer.selectedItems) {
				const path = getItemFilePath(item);
				if (!path) return;
				paths.push(path.id);
			}

			if (!isNonEmpty(paths)) return;

			try {
				await openFilePaths(library.uuid, paths);
			} catch (error) {
				showAlertDialog({
					title: 'Error',
					value: `Couldn't open file, due to an error: ${error}`
				});
			}
		},
		[os, library.uuid, openFilePaths, explorer.selectedItems]
	);

	const handleOpenQuickPreview = useCallback(
		async (event: KeyboardEvent) => {
			if (event.key !== ' ') return;
			if (!getExplorerStore().quickViewObject) {
				// ENG-973 - Don't use Set -> Array -> First Item
				const items = [...explorer.selectedItems];
				if (!isNonEmpty(items)) return;

				getExplorerStore().quickViewObject = items[0];
			} else {
				getExplorerStore().quickViewObject = null;
			}
		},
		[explorer.selectedItems]
	);

	const handleExplorerShortcut = useCallback(
		(event: KeyboardEvent) => {
			if (
				event.key.toUpperCase() !== 'I' ||
				!event.getModifierState(os === 'macOS' ? ModifierKeys.Meta : ModifierKeys.Control)
			)
				return;

			getExplorerStore().showInspector = !getExplorerStore().showInspector;
		},
		[os]
	);

	useEffect(() => {
		const handlers = [
			handleNewTag,
			handleOpenShortcut,
			handleOpenQuickPreview,
			handleExplorerShortcut
		];
		const handler = (event: KeyboardEvent) => {
			if (isRenaming) return;
			for (const handler of handlers) handler(event);
		};
		document.body.addEventListener('keydown', handler);
		return () => document.body.removeEventListener('keydown', handler);
	}, [
		isRenaming,
		handleNewTag,
		handleOpenShortcut,
		handleOpenQuickPreview,
		handleExplorerShortcut
	]);
};<|MERGE_RESOLUTION|>--- conflicted
+++ resolved
@@ -175,11 +175,7 @@
 
 	const quickPreviewCtx = useQuickPreviewContext();
 
-<<<<<<< HEAD
 	const { layoutMode } = explorer.useSettingsSnapshot();
-=======
-	const { layoutMode, quickViewObject } = useExplorerStore();
->>>>>>> bcbbe581
 
 	const ref = useRef<HTMLDivElement>(null);
 
