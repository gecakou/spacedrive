--- conflicted
+++ resolved
@@ -33,12 +33,7 @@
 import { useExplorerContext } from '../Context';
 import { FileThumb } from '../FilePath/Thumb';
 import { InfoPill } from '../Inspector';
-<<<<<<< HEAD
 import { getQuickPreviewStore } from '../QuickPreview/store';
-import { useExplorerViewContext } from '../ViewContext';
-import { createOrdering, getOrderingDirection, orderingKey, useExplorerStore } from '../store';
-import { isCut } from '../store';
-=======
 import {
 	createOrdering,
 	getOrderingDirection,
@@ -46,7 +41,6 @@
 	orderingKey,
 	useExplorerStore
 } from '../store';
->>>>>>> 94d8f61d
 import { uniqueId } from '../util';
 import { useExplorerViewContext } from '../ViewContext';
 import RenamableItemText from './RenamableItemText';
