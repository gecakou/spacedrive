--- conflicted
+++ resolved
@@ -127,13 +127,8 @@
 						i === 1 && 'z-20 !h-[80%] !w-[80%] rotate-[-5deg]',
 						i === 2 && 'z-10 !h-[84%] !w-[84%] rotate-[7deg]'
 					)}
-<<<<<<< HEAD
-					childClassName={({ type }) =>
-						type !== 'icon' && thumbs.length > 1
-=======
 					childClassName={(type) =>
 						type !== 'ICON' && thumbs.length > 1
->>>>>>> c966c0ed
 							? 'shadow-md shadow-app-shade'
 							: undefined
 					}
@@ -143,12 +138,7 @@
 	);
 };
 
-<<<<<<< HEAD
 export const SingleItemMetadata = ({ item }: { item: ExplorerItem }) => {
-	const filePathData = getItemFilePath(item);
-=======
-const SingleItemMetadata = ({ item }: { item: ExplorerItem }) => {
->>>>>>> c966c0ed
 	const objectData = getItemObject(item);
 	const readyToFetch = useIsFetchReady(item);
 	const isNonIndexed = item.type === 'NonIndexedPath';
@@ -188,15 +178,9 @@
 
 	return (
 		<>
-<<<<<<< HEAD
 			<h3 className="truncate px-3 pb-1 pt-2 text-base font-bold text-ink">
-				{filePathData?.name}
-				{filePathData?.extension && `.${filePathData.extension}`}
-=======
-			<h3 className="truncate px-3 pb-1 pt-2 text-base font-bold">
 				{name}
 				{extension && `.${extension}`}
->>>>>>> c966c0ed
 			</h3>
 
 			{objectData && (
