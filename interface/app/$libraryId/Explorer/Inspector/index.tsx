--- conflicted
+++ resolved
@@ -27,11 +27,7 @@
 	useLibraryQuery
 } from '@sd/client';
 import { Button, Divider, DropdownMenu, Tooltip, tw } from '@sd/ui';
-<<<<<<< HEAD
-import Accordion from '~/components/Accordion';
-=======
 import AssignTagMenuItems from '~/components/AssignTagMenuItems';
->>>>>>> 1695842b
 import { useIsDark } from '~/hooks';
 import { isNonEmpty } from '~/util';
 import { stringify } from '~/util/uuid';
@@ -129,17 +125,9 @@
 	const tags = useLibraryQuery(['tags.getForObject', objectData?.id || -1], {
 		enabled: readyToFetch && !!objectData
 	});
-<<<<<<< HEAD
-	const mediaData = useLibraryQuery(['files.getMediaData', { id: objectData?.id || -1 }], {
-		enabled: readyToFetch && objectData?.id !== undefined
-	});
-	const fullObjectData = useLibraryQuery(['files.get', { id: objectData?.id || -1 }], {
-		enabled: readyToFetch && objectData?.id !== undefined
-=======
 
 	const object = useLibraryQuery(['files.get', { id: objectData?.id || -1 }], {
 		enabled: readyToFetch && !!objectData
->>>>>>> 1695842b
 	});
 
 	const fileFullPath = useLibraryQuery(['files.getPath', filePathData?.id || -1], {
@@ -267,176 +255,6 @@
 								label="Checksum"
 								value={filePathData.integrity_checksum}
 							/>
-<<<<<<< HEAD
-						</div>
-					)}
-					<div className="flex w-full select-text flex-col overflow-hidden rounded-lg border border-app-line bg-app-box py-0.5 shadow-app-shade/10">
-						<h3 className="truncate px-3 pb-1 pt-2 text-base font-bold">
-							{filePathData?.name}
-							{filePathData?.extension && `.${filePathData.extension}`}
-						</h3>
-						{objectData && (
-							<div className="mx-3 mb-0.5 mt-1 flex flex-row space-x-0.5">
-								<Tooltip label="Favorite">
-									<FavoriteButton data={objectData} />
-								</Tooltip>
-
-								<Tooltip label="Encrypt">
-									<Button size="icon">
-										<Lock className="h-[18px] w-[18px]" />
-									</Button>
-								</Tooltip>
-								<Tooltip label="Share">
-									<Button size="icon">
-										<Link className="h-[18px] w-[18px]" />
-									</Button>
-								</Tooltip>
-							</div>
-						)}
-						{isPath(data) && context && 'path' in context && (
-							<MetaContainer>
-								<MetaTitle>URI</MetaTitle>
-								<MetaValue>
-									{`${context.path}/${data.item.materialized_path}${
-										data.item.name
-									}${data.item.is_dir ? `.${data.item.extension}` : '/'}`}
-								</MetaValue>
-							</MetaContainer>
-						)}
-						<Divider />
-						<MetaContainer>
-							<div className="flex flex-wrap gap-1 overflow-hidden">
-								<InfoPill>
-									{isDir ? 'Folder' : ObjectKind[objectData?.kind || 0]}
-								</InfoPill>
-								{filePathData?.extension && (
-									<InfoPill>{filePathData.extension}</InfoPill>
-								)}
-								{tags.data?.map((tag) => (
-									<Tooltip
-										key={tag.id}
-										label={tag.name || ''}
-										className="flex overflow-hidden"
-									>
-										<InfoPill
-											className="truncate !text-white"
-											style={{ backgroundColor: tag.color + 'CC' }}
-										>
-											{tag.name}
-										</InfoPill>
-									</Tooltip>
-								))}
-								{objectData?.id && (
-									<DropdownMenu.Root
-										trigger={<PlaceholderPill>Add Tag</PlaceholderPill>}
-										side="left"
-										sideOffset={5}
-										alignOffset={-10}
-									>
-										<AssignTagMenuItems objectId={objectData.id} />
-									</DropdownMenu.Root>
-								)}
-							</div>
-						</MetaContainer>
-						<Divider />
-						<MetaContainer className="!flex-row space-x-2">
-							{filePathData?.size_in_bytes_bytes && (
-								<MetaTextLine>
-									<InspectorIcon component={Cube} />
-									<span className="mr-1.5">Size</span>
-									<MetaValue>
-										{`${byteSize(filePathData.size_in_bytes_bytes)}`}
-									</MetaValue>
-								</MetaTextLine>
-							)}
-							{fullObjectData.data?.media_data?.duration && (
-								<MetaTextLine>
-									<InspectorIcon component={Clock} />
-									<span className="mr-1.5">Duration</span>
-									<MetaValue>{fullObjectData.data.media_data.duration}</MetaValue>
-								</MetaTextLine>
-							)}
-						</MetaContainer>
-						<Divider />
-						<MetaContainer>
-							<Tooltip label={dayjs(item.date_created).format('h:mm:ss a')}>
-								<MetaTextLine>
-									<InspectorIcon component={Clock} />
-									<MetaKeyName className="mr-1.5">Created</MetaKeyName>
-									<MetaValue>
-										{dayjs(item.date_created).format('MMM Do YYYY')}
-									</MetaValue>
-								</MetaTextLine>
-							</Tooltip>
-							{filePathData && (
-								<Tooltip
-									label={dayjs(filePathData.date_indexed).format('h:mm:ss a')}
-								>
-									<MetaTextLine>
-										<InspectorIcon component={Barcode} />
-										<MetaKeyName className="mr-1.5">Indexed</MetaKeyName>
-										<MetaValue>
-											{dayjs(filePathData?.date_indexed).format(
-												'MMM Do YYYY'
-											)}
-										</MetaValue>
-									</MetaTextLine>
-								</Tooltip>
-							)}
-							<Accordion className="mt-2" title="More details">
-								<p className="text-xs">data here</p>
-							</Accordion>
-							{fileFullPath && (
-								<Tooltip label={fileFullPath}>
-									<MetaTextLine>
-										<InspectorIcon component={Path} />
-										<MetaKeyName className="mr-1.5">Path</MetaKeyName>
-										<MetaValue>{fileFullPath}</MetaValue>
-									</MetaTextLine>
-								</Tooltip>
-							)}
-						</MetaContainer>
-
-						{!isDir && objectData && (
-							<>
-								<Note data={objectData} />
-								<Divider />
-								<MetaContainer>
-									<Tooltip label={filePathData?.cas_id || ''}>
-										<MetaTextLine>
-											<InspectorIcon component={Snowflake} />
-											<MetaKeyName className="mr-1.5">Content ID</MetaKeyName>
-											<MetaValue>{filePathData?.cas_id || ''}</MetaValue>
-										</MetaTextLine>
-									</Tooltip>
-									{filePathData?.integrity_checksum && (
-										<Tooltip label={filePathData?.integrity_checksum || ''}>
-											<MetaTextLine>
-												<InspectorIcon component={CircleWavyCheck} />
-												<MetaKeyName className="mr-1.5">
-													Checksum
-												</MetaKeyName>
-												<MetaValue>
-													{filePathData?.integrity_checksum}
-												</MetaValue>
-											</MetaTextLine>
-										</Tooltip>
-									)}
-									{pub_id && (
-										<Tooltip label={pub_id || ''}>
-											<MetaTextLine>
-												<InspectorIcon component={Hash} />
-												<MetaKeyName className="mr-1.5">
-													Object ID
-												</MetaKeyName>
-												<MetaValue>{pub_id}</MetaValue>
-											</MetaTextLine>
-										</Tooltip>
-									)}
-								</MetaContainer>
-							</>
-=======
->>>>>>> 1695842b
 						)}
 
 						<MetaData icon={Hash} label="Object ID" value={pubId} />
