--- conflicted
+++ resolved
@@ -43,13 +43,8 @@
 } from '@sd/client';
 import { Button, Divider, DropdownMenu, toast, Tooltip, tw } from '@sd/ui';
 import { LibraryIdParamsSchema } from '~/app/route-schemas';
-<<<<<<< HEAD
 import { Folder, Icon } from '~/components';
-import AssignTagMenuItems from '~/components/AssignTagMenuItems';
 import { useZodRouteParams } from '~/hooks';
-=======
-import { useIsDark, useZodRouteParams } from '~/hooks';
->>>>>>> c91ccff3
 import { isNonEmpty } from '~/util';
 
 import { useExplorerContext } from '../Context';
