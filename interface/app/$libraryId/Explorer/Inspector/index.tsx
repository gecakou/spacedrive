--- conflicted
+++ resolved
@@ -399,13 +399,8 @@
 
 	const { libraryId } = useZodRouteParams(LibraryIdParamsSchema);
 
-<<<<<<< HEAD
-	const tags = useLibraryQuery(['tags.list'], {
+	const tagsQuery = useLibraryQuery(['tags.list'], {
 		enabled: readyToFetch && !explorerStore.isDragSelecting,
-=======
-	const tagsQuery = useLibraryQuery(['tags.list'], {
-		enabled: readyToFetch && !explorerStore.isDragging,
->>>>>>> 88e346fa
 		suspense: true
 	});
 	useNodes(tagsQuery.data?.nodes);
