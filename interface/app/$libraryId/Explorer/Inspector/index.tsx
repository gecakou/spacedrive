// import types from '../../constants/file-types.json';
import { Image, Image_Light } from '@sd/assets/icons';
import clsx from 'clsx';
import dayjs from 'dayjs';
<<<<<<< HEAD
=======
import {
	Barcode,
	CircleWavyCheck,
	Clock,
	Cube,
	Hash,
	Link,
	Lock,
	Path,
	Snowflake
} from 'phosphor-react';
import { HTMLAttributes, useEffect, useState } from 'react';
>>>>>>> 3d51c609
import {
	Barcode,
	CircleWavyCheck,
	Clock,
	Cube,
	Hash,
	Link,
	Lock,
	Path,
	Snowflake
} from 'phosphor-react';
import { type HTMLAttributes, type ReactNode, useEffect, useState } from 'react';
import {
	type ExplorerItem,
	type Location,
	type Tag,
	getExplorerItemData,
	getItemFilePath,
	getItemObject,
	isPath,
	useLibraryQuery
} from '@sd/client';
import { Button, Divider, DropdownMenu, Tooltip, tw } from '@sd/ui';
import { useIsDark } from '~/hooks';
import AssignTagMenuItems from '../ContextMenu/Object/AssignTagMenuItems';
import FileThumb from '../FilePath/Thumb';
<<<<<<< HEAD
import { uniqueId } from '../util';
=======
import { useExplorerStore } from '../store.js';
>>>>>>> 3d51c609
import FavoriteButton from './FavoriteButton';
import Note from './Note';

export const InfoPill = tw.span`inline border border-transparent px-1 text-[11px] font-medium shadow shadow-app-shade/5 bg-app-selected rounded-md text-ink-dull`;
export const PlaceholderPill = tw.span`inline border px-1 text-[11px] shadow shadow-app-shade/10 rounded-md bg-transparent border-dashed border-app-active transition hover:text-ink-faint hover:border-ink-faint font-medium text-ink-faint/70`;

export const MetaContainer = tw.div`flex flex-col px-4 py-1.5`;
export const MetaTitle = tw.h5`text-xs font-bold`;
export const MetaKeyName = tw.h5`text-xs flex-shrink-0 flex-wrap-0`;
export const MetaValue = tw.p`text-xs break-all text-ink truncate`;

const MetaTextLine = tw.div`flex items-center my-0.5 text-xs text-ink-dull`;

const InspectorIcon = ({ component: Icon, ...props }: any) => (
	<Icon weight="bold" {...props} className={clsx('mr-2 shrink-0', props.className)} />
);

const ContainerWithDivider = ({
	children,
	before = false,
	...props
}: Parameters<typeof MetaContainer>[0] & { before?: boolean }) => {
	if (Array.isArray(children)) {
		const childrens = children.filter(Boolean) as ReactNode[];
		children = childrens.length === 0 ? null : childrens;
	}

	return children ? (
		<>
			{before && <Divider />}

			<MetaContainer {...props}>{children}</MetaContainer>

			{before || <Divider />}
		</>
	) : null;
};

interface Props extends HTMLAttributes<HTMLDivElement> {
	context?: Location | Tag;
	data?: ExplorerItem;
	showThumbnail?: boolean;
}

export const Inspector = ({ data, context, showThumbnail = true, ...props }: Props) => {
	const dataId = data ? uniqueId(data) : null;
	const isDark = useIsDark();
	const objectData = data ? getItemObject(data) : null;
<<<<<<< HEAD
=======
	const filePathData = data ? getItemFilePath(data) : null;
	const explorerStore = useExplorerStore();

	const isDir = data?.type === 'Path' ? data.item.is_dir : false;

	// this prevents the inspector from fetching data when the user is navigating quickly
>>>>>>> 3d51c609
	const [readyToFetch, setReadyToFetch] = useState(false);

	// Prevents the inspector from fetching data when the user is navigating quickly
	useEffect(() => {
		const timeout = setTimeout(() => {
			setReadyToFetch(true);
		}, 350);
		return () => clearTimeout(timeout);
	}, [dataId]);

	// this is causing LAG
	const tags = useLibraryQuery(['tags.getForObject', objectData?.id ?? -1], {
		enabled: !!objectData && readyToFetch
	});

	const fullObjectData = useLibraryQuery(['files.get', { id: objectData?.id ?? -1 }], {
		enabled: !!objectData && readyToFetch
	});

	let { data: fileFullPath } = useLibraryQuery(['files.getPath', objectData?.id ?? -1], {
		enabled: !!objectData && readyToFetch
	});

	if (fileFullPath == null && data) {
		switch (data.type) {
			case 'Location':
			case 'NonIndexedPath':
				fileFullPath = data.item.path;
		}
	}

	if (!data)
		return (
			<div {...props}>
				<div className="flex w-full flex-col items-center justify-center">
					<img src={isDark ? Image : Image_Light} />
					<div
						className="mt-[15px] flex h-[390px] w-[245px] select-text items-center justify-center
	rounded-lg border border-app-line bg-app-box py-0.5 shadow-app-shade/10"
					>
						<p className="text-sm text-ink-dull">Nothing selected</p>
					</div>
				</div>
			</div>
		);

	const { name, isDir, kind, size, casId, dateCreated, dateIndexed } = getExplorerItemData(data);

	const pubId = fullObjectData?.data ? uniqueId(fullObjectData?.data) : null;
	const mediaData = fullObjectData?.data?.media_data;

	let extension, integrityChecksum;
	const filePathItem = getItemFilePath(data);
	if (filePathItem) {
		extension = 'extension' in filePathItem ? filePathItem.extension : null;
		integrityChecksum =
			'integrity_checksum' in filePathItem ? filePathItem.integrity_checksum : null;
	}

	return (
		<div {...props}>
<<<<<<< HEAD
			{showThumbnail && (
				<div className="mb-2 aspect-square">
					<FileThumb loadOriginal size={null} data={data} className="mx-auto" />
				</div>
			)}

			<div className="flex w-full select-text flex-col overflow-hidden rounded-lg border border-app-line bg-app-box py-0.5 shadow-app-shade/10">
				<h3 className="truncate px-3 pb-1 pt-2 text-base font-bold">
					{name}
					{extension && `.${extension}`}
				</h3>

				{objectData && (
					<div className="mx-3 mb-0.5 mt-1 flex flex-row space-x-0.5">
						<Tooltip label="Favorite">
							<FavoriteButton data={objectData} />
						</Tooltip>

						<Tooltip label="Encrypt">
							<Button size="icon">
								<Lock className="h-[18px] w-[18px]" />
							</Button>
						</Tooltip>

						<Tooltip label="Share">
							<Button size="icon">
								<Link className="h-[18px] w-[18px]" />
							</Button>
						</Tooltip>
					</div>
				)}

				{isPath(data) && context && 'path' in context && (
					<ContainerWithDivider>
						<MetaTitle>URI</MetaTitle>
						<MetaValue>
							{`${context.path}/${data.item.materialized_path}${data.item.name}${
								data.item.is_dir ? `.${data.item.extension}` : '/'
							}`}
						</MetaValue>
					</ContainerWithDivider>
				)}

				<ContainerWithDivider>
					<div className="flex flex-wrap gap-1 overflow-hidden">
						<InfoPill>{isDir ? 'Folder' : kind}</InfoPill>

						{extension && <InfoPill>{extension}</InfoPill>}

						{tags.data?.map((tag) => (
							<Tooltip
								key={tag.id}
								label={tag.name || ''}
								className="flex overflow-hidden"
							>
								<InfoPill
									className="truncate !text-white"
									style={{ backgroundColor: tag.color + 'CC' }}
								>
									{tag.name}
								</InfoPill>
							</Tooltip>
						))}

=======
			{item ? (
				<>
					{showThumbnail && (
						<div className="mb-2 aspect-square">
							<FileThumb
								pauseVideo={!!explorerStore.quickViewObject}
								loadOriginal
								size={null}
								data={data}
								className="mx-auto"
							/>
						</div>
					)}
					<div className="flex w-full select-text flex-col overflow-hidden rounded-lg border border-app-line bg-app-box py-0.5 shadow-app-shade/10">
						<h3 className="truncate px-3 pb-1 pt-2 text-base font-bold">
							{filePathData?.name}
							{filePathData?.extension && `.${filePathData.extension}`}
						</h3>
>>>>>>> 3d51c609
						{objectData && (
							<DropdownMenu.Root
								trigger={<PlaceholderPill>Add Tag</PlaceholderPill>}
								side="left"
								sideOffset={5}
								alignOffset={-10}
							>
								<AssignTagMenuItems objectId={objectData.id} />
							</DropdownMenu.Root>
						)}
					</div>
				</ContainerWithDivider>

				<ContainerWithDivider className="!flex-row space-x-2">
					{!isDir && size && (
						<MetaTextLine>
							<InspectorIcon component={Cube} />
							<span className="mr-1.5">Size</span>
							<MetaValue>{`${size}`}</MetaValue>
						</MetaTextLine>
					)}

					{mediaData && (
						<MetaTextLine>
							<InspectorIcon component={Clock} />
							<span className="mr-1.5">Duration</span>
							<MetaValue>{mediaData.duration_seconds}</MetaValue>
						</MetaTextLine>
					)}
				</ContainerWithDivider>

				<MetaContainer>
					<Tooltip label={dayjs(dateCreated).format('h:mm:ss a')}>
						<MetaTextLine>
							<InspectorIcon component={Clock} />
							<MetaKeyName className="mr-1.5">Created</MetaKeyName>
							<MetaValue>{dayjs(dateCreated).format('MMM Do YYYY')}</MetaValue>
						</MetaTextLine>
					</Tooltip>

					{dateIndexed && (
						<Tooltip label={dayjs(dateIndexed).format('h:mm:ss a')}>
							<MetaTextLine>
								<InspectorIcon component={Barcode} />
								<MetaKeyName className="mr-1.5">Indexed</MetaKeyName>
								<MetaValue>{dayjs(dateIndexed).format('MMM Do YYYY')}</MetaValue>
							</MetaTextLine>
						</Tooltip>
					)}

					{fileFullPath && (
						<Tooltip label={fileFullPath}>
							<MetaTextLine>
								<InspectorIcon component={Path} />
								<MetaKeyName className="mr-1.5">Path</MetaKeyName>
								<MetaValue>{fileFullPath}</MetaValue>
							</MetaTextLine>
						</Tooltip>
					)}
				</MetaContainer>

				{!isDir && (
					<>
						{objectData && <Note data={objectData} />}

						<ContainerWithDivider before={true}>
							{casId && (
								<Tooltip label={casId}>
									<MetaTextLine>
										<InspectorIcon component={Snowflake} />
										<MetaKeyName className="mr-1.5">Content ID</MetaKeyName>
										<MetaValue>{casId}</MetaValue>
									</MetaTextLine>
								</Tooltip>
							)}

							{integrityChecksum && (
								<Tooltip label={integrityChecksum}>
									<MetaTextLine>
										<InspectorIcon component={CircleWavyCheck} />
										<MetaKeyName className="mr-1.5">Checksum</MetaKeyName>
										<MetaValue>{integrityChecksum}</MetaValue>
									</MetaTextLine>
								</Tooltip>
							)}

							{pubId && (
								<Tooltip label={pubId || ''}>
									<MetaTextLine>
<<<<<<< HEAD
										<InspectorIcon component={Hash} />
										<MetaKeyName className="mr-1.5">Object ID</MetaKeyName>
										<MetaValue>{pubId}</MetaValue>
=======
										<InspectorIcon component={Path} />
										<MetaKeyName className="mr-1.5">Path</MetaKeyName>
										<MetaValue>{fileFullPath}</MetaValue>
>>>>>>> 3d51c609
									</MetaTextLine>
								</Tooltip>
							)}
						</ContainerWithDivider>
					</>
				)}
			</div>
		</div>
	);
};<|MERGE_RESOLUTION|>--- conflicted
+++ resolved
@@ -2,21 +2,6 @@
 import { Image, Image_Light } from '@sd/assets/icons';
 import clsx from 'clsx';
 import dayjs from 'dayjs';
-<<<<<<< HEAD
-=======
-import {
-	Barcode,
-	CircleWavyCheck,
-	Clock,
-	Cube,
-	Hash,
-	Link,
-	Lock,
-	Path,
-	Snowflake
-} from 'phosphor-react';
-import { HTMLAttributes, useEffect, useState } from 'react';
->>>>>>> 3d51c609
 import {
 	Barcode,
 	CircleWavyCheck,
@@ -43,11 +28,8 @@
 import { useIsDark } from '~/hooks';
 import AssignTagMenuItems from '../ContextMenu/Object/AssignTagMenuItems';
 import FileThumb from '../FilePath/Thumb';
-<<<<<<< HEAD
+import { useExplorerStore } from '../store.js';
 import { uniqueId } from '../util';
-=======
-import { useExplorerStore } from '../store.js';
->>>>>>> 3d51c609
 import FavoriteButton from './FavoriteButton';
 import Note from './Note';
 
@@ -96,15 +78,7 @@
 	const dataId = data ? uniqueId(data) : null;
 	const isDark = useIsDark();
 	const objectData = data ? getItemObject(data) : null;
-<<<<<<< HEAD
-=======
-	const filePathData = data ? getItemFilePath(data) : null;
 	const explorerStore = useExplorerStore();
-
-	const isDir = data?.type === 'Path' ? data.item.is_dir : false;
-
-	// this prevents the inspector from fetching data when the user is navigating quickly
->>>>>>> 3d51c609
 	const [readyToFetch, setReadyToFetch] = useState(false);
 
 	// Prevents the inspector from fetching data when the user is navigating quickly
@@ -166,10 +140,15 @@
 
 	return (
 		<div {...props}>
-<<<<<<< HEAD
 			{showThumbnail && (
 				<div className="mb-2 aspect-square">
-					<FileThumb loadOriginal size={null} data={data} className="mx-auto" />
+					<FileThumb
+						pauseVideo={!!explorerStore.quickViewObject}
+						loadOriginal
+						size={null}
+						data={data}
+						className="mx-auto"
+					/>
 				</div>
 			)}
 
@@ -231,26 +210,6 @@
 							</Tooltip>
 						))}
 
-=======
-			{item ? (
-				<>
-					{showThumbnail && (
-						<div className="mb-2 aspect-square">
-							<FileThumb
-								pauseVideo={!!explorerStore.quickViewObject}
-								loadOriginal
-								size={null}
-								data={data}
-								className="mx-auto"
-							/>
-						</div>
-					)}
-					<div className="flex w-full select-text flex-col overflow-hidden rounded-lg border border-app-line bg-app-box py-0.5 shadow-app-shade/10">
-						<h3 className="truncate px-3 pb-1 pt-2 text-base font-bold">
-							{filePathData?.name}
-							{filePathData?.extension && `.${filePathData.extension}`}
-						</h3>
->>>>>>> 3d51c609
 						{objectData && (
 							<DropdownMenu.Root
 								trigger={<PlaceholderPill>Add Tag</PlaceholderPill>}
@@ -340,15 +299,9 @@
 							{pubId && (
 								<Tooltip label={pubId || ''}>
 									<MetaTextLine>
-<<<<<<< HEAD
 										<InspectorIcon component={Hash} />
 										<MetaKeyName className="mr-1.5">Object ID</MetaKeyName>
 										<MetaValue>{pubId}</MetaValue>
-=======
-										<InspectorIcon component={Path} />
-										<MetaKeyName className="mr-1.5">Path</MetaKeyName>
-										<MetaValue>{fileFullPath}</MetaValue>
->>>>>>> 3d51c609
 									</MetaTextLine>
 								</Tooltip>
 							)}
