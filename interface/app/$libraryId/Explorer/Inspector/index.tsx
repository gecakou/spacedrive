import { Image, Image_Light } from '@sd/assets/icons';
import clsx from 'clsx';
import dayjs from 'dayjs';
import {
	Barcode,
	CircleWavyCheck,
	Clock,
	Cube,
	Eraser,
	FolderOpen,
	Hash,
	Icon,
	Link,
	Lock,
	Path,
	Snowflake
} from 'phosphor-react';
import { HTMLAttributes, ReactNode, useCallback, useEffect, useMemo, useState } from 'react';
import {
	ExplorerItem,
	ObjectKind,
	byteSize,
	bytesToNumber,
	getItemFilePath,
	getItemObject,
	useItemsAsObjects,
	useLibraryQuery
} from '@sd/client';
import { Button, Divider, DropdownMenu, Tooltip, tw } from '@sd/ui';
import AssignTagMenuItems from '~/components/AssignTagMenuItems';
import { useIsDark } from '~/hooks';
import { isNonEmpty } from '~/util';
import { stringify } from '~/util/uuid';
import { useExplorerContext } from '../Context';
import { FileThumb } from '../FilePath/Thumb';
import { useExplorerStore } from '../store';
import FavoriteButton from './FavoriteButton';
import Note from './Note';

export const InfoPill = tw.span`inline border border-transparent px-1 text-[11px] font-medium shadow shadow-app-shade/5 bg-app-selected rounded-md text-ink-dull`;
export const PlaceholderPill = tw.span`cursor-default inline border px-1 text-[11px] shadow shadow-app-shade/10 rounded-md bg-transparent border-dashed border-app-active transition hover:text-ink-faint hover:border-ink-faint font-medium text-ink-faint/70`;

export const MetaContainer = tw.div`flex flex-col px-4 py-2 gap-1`;
export const MetaTitle = tw.h5`text-xs font-bold text-ink`;

const DATE_FORMAT = 'D MMM YYYY';

interface Props extends HTMLAttributes<HTMLDivElement> {
	showThumbnail?: boolean;
}

export const Inspector = ({ showThumbnail = true, ...props }: Props) => {
	const explorer = useExplorerContext();

	const isDark = useIsDark();

	const selectedItems = useMemo(() => [...explorer.selectedItems], [explorer.selectedItems]);

	return (
		<div {...props}>
			{showThumbnail && (
				<div className="relative mb-2 flex aspect-square items-center justify-center px-2">
					{isNonEmpty(selectedItems) ? (
						<Thumbnails items={selectedItems} />
					) : (
						<img src={isDark ? Image : Image_Light} />
					)}
				</div>
			)}

			<div className="flex select-text flex-col overflow-hidden rounded-lg border border-app-line bg-app-box py-0.5 shadow-app-shade/10">
				{!isNonEmpty(selectedItems) ? (
					<div className="flex h-[390px] items-center justify-center text-sm text-ink-dull">
						Nothing selected
					</div>
				) : selectedItems.length === 1 ? (
					<SingleItemMetadata item={selectedItems[0]} />
				) : (
					<MultiItemMetadata items={selectedItems} />
				)}
			</div>
		</div>
	);
};

const Thumbnails = ({ items }: { items: ExplorerItem[] }) => {
	const explorerStore = useExplorerStore();

	const lastThreeItems = items.slice(-3).reverse();

	return (
		<>
			{lastThreeItems.map((item, i, thumbs) => (
				<FileThumb
					key={item.item.id}
					data={item}
					loadOriginal
					frame
					blackBars={thumbs.length === 1}
					blackBarsSize={16}
					extension={thumbs.length > 1}
					pauseVideo={!!explorerStore.quickViewObject || thumbs.length > 1}
					className={clsx(
						thumbs.length > 1 && '!absolute',
						i === 0 && thumbs.length > 1 && 'z-30 !h-[76%] !w-[76%]',
						i === 1 && 'z-20 !h-[80%] !w-[80%] rotate-[-5deg]',
						i === 2 && 'z-10 !h-[84%] !w-[84%] rotate-[7deg]'
					)}
<<<<<<< HEAD
					pauseVideo={!!explorerStore.showQuickView || thumbs.length > 1}
					frame={thumbs.length > 1}
					childClassName={({ type }) =>
=======
					childClassName={(type) =>
>>>>>>> 48adb2c7
						type !== 'icon' && thumbs.length > 1
							? 'shadow-md shadow-app-shade'
							: undefined
					}
				/>
			))}
		</>
	);
};

export const SingleItemMetadata = ({ item }: { item: ExplorerItem }) => {
	const filePathData = getItemFilePath(item);
	const objectData = getItemObject(item);

	const isDir = item.type === 'Path' && item.item.is_dir;

	const readyToFetch = useIsFetchReady(item);

	const tags = useLibraryQuery(['tags.getForObject', objectData?.id || -1], {
		enabled: readyToFetch && !!objectData
	});

	const object = useLibraryQuery(['files.get', { id: objectData?.id || -1 }], {
		enabled: readyToFetch && !!objectData
	});

	const fileFullPath = useLibraryQuery(['files.getPath', filePathData?.id || -1], {
		enabled: readyToFetch && !!filePathData
	});

	const pubId = useMemo(
		() => (object?.data?.pub_id ? stringify(object.data.pub_id) : null),
		[object?.data?.pub_id]
	);

	const formatDate = (date: string | null | undefined) => date && dayjs(date).format(DATE_FORMAT);

	return (
		<>
			<h3 className="truncate px-3 pb-1 pt-2 text-base font-bold text-ink">
				{filePathData?.name}
				{filePathData?.extension && `.${filePathData.extension}`}
			</h3>

			{objectData && (
				<div className="mx-3 mb-0.5 mt-1 flex flex-row space-x-0.5 text-ink">
					<Tooltip label="Favorite">
						<FavoriteButton data={objectData} />
					</Tooltip>

					<Tooltip label="Encrypt">
						<Button size="icon">
							<Lock className="h-[18px] w-[18px]" />
						</Button>
					</Tooltip>
					<Tooltip label="Share">
						<Button size="icon">
							<Link className="h-[18px] w-[18px]" />
						</Button>
					</Tooltip>
				</div>
			)}

			<Divider />

			<MetaContainer>
				<MetaData
					icon={Cube}
					label="Size"
					value={`${byteSize(filePathData?.size_in_bytes_bytes)}`}
				/>

				<MetaData icon={Clock} label="Created" value={formatDate(item.item.date_created)} />

				<MetaData
					icon={Eraser}
					label="Modified"
					value={formatDate(filePathData?.date_modified)}
				/>

				<MetaData
					icon={Barcode}
					label="Indexed"
					value={formatDate(filePathData?.date_indexed)}
				/>
				<MetaData
					icon={FolderOpen}
					label="Accessed"
					value={formatDate(objectData?.date_accessed)}
				/>

				<MetaData
					icon={Path}
					label="Path"
					value={fileFullPath.data}
					onClick={() => {
						// TODO: Add toast notification
						fileFullPath.data && navigator.clipboard.writeText(fileFullPath.data);
					}}
				/>
			</MetaContainer>

			<Divider />

			<MetaContainer className="flex !flex-row flex-wrap gap-1 overflow-hidden">
				<InfoPill>{isDir ? 'Folder' : ObjectKind[objectData?.kind || 0]}</InfoPill>

				{filePathData?.extension && <InfoPill>{filePathData.extension}</InfoPill>}

				{tags.data?.map((tag) => (
					<Tooltip key={tag.id} label={tag.name || ''} className="flex overflow-hidden">
						<InfoPill
							className="truncate !text-white"
							style={{ backgroundColor: tag.color + 'CC' }}
						>
							{tag.name}
						</InfoPill>
					</Tooltip>
				))}

				{objectData && (
					<DropdownMenu.Root
						trigger={<PlaceholderPill>Add Tag</PlaceholderPill>}
						side="left"
						sideOffset={5}
						alignOffset={-10}
					>
						<AssignTagMenuItems objects={[objectData]} />
					</DropdownMenu.Root>
				)}
			</MetaContainer>

			{!isDir && objectData && (
				<>
					<Note data={objectData} />

					<Divider />

					<MetaContainer>
						<MetaData
							icon={Snowflake}
							label="Content ID"
							value={filePathData?.cas_id}
						/>

						{filePathData?.integrity_checksum && (
							<MetaData
								icon={CircleWavyCheck}
								label="Checksum"
								value={filePathData.integrity_checksum}
							/>
						)}

						<MetaData icon={Hash} label="Object ID" value={pubId} />
					</MetaContainer>
				</>
			)}
		</>
	);
};

type MetadataDate = Date | { from: Date; to: Date } | null;

const MultiItemMetadata = ({ items }: { items: ExplorerItem[] }) => {
	const explorerStore = useExplorerStore();

	const selectedObjects = useItemsAsObjects(items);

	const readyToFetch = useIsFetchReady(items);

	const tags = useLibraryQuery(['tags.list'], {
		enabled: readyToFetch && !explorerStore.isDragging,
		suspense: true
	});

	const tagsWithObjects = useLibraryQuery(
		['tags.getWithObjects', selectedObjects.map(({ id }) => id)],
		{ enabled: readyToFetch && !explorerStore.isDragging }
	);

	const formatDate = (metadataDate: MetadataDate) => {
		if (!metadataDate) return;

		if (metadataDate instanceof Date) return dayjs(metadataDate).format(DATE_FORMAT);

		const { from, to } = metadataDate;

		const sameMonth = from.getMonth() === to.getMonth();
		const sameYear = from.getFullYear() === to.getFullYear();

		const format = ['D', !sameMonth && 'MMM', !sameYear && 'YYYY'].filter(Boolean).join(' ');

		return `${dayjs(from).format(format)} - ${dayjs(to).format(DATE_FORMAT)}`;
	};

	const getDate = useCallback((metadataDate: MetadataDate, date: Date) => {
		date.setHours(0, 0, 0, 0);

		if (!metadataDate) {
			metadataDate = date;
		} else if (metadataDate instanceof Date && date.getTime() !== metadataDate.getTime()) {
			metadataDate = { from: metadataDate, to: date };
		} else if ('from' in metadataDate && date < metadataDate.from) {
			metadataDate.from = date;
		} else if ('to' in metadataDate && date > metadataDate.to) {
			metadataDate.to = date;
		}

		return metadataDate;
	}, []);

	const metadata = useMemo(
		() =>
			items.reduce(
				(metadata, item) => {
					const filePathData = getItemFilePath(item);
					const objectData = getItemObject(item);

					if (filePathData?.size_in_bytes_bytes) {
						metadata.size += bytesToNumber(filePathData.size_in_bytes_bytes);
					}

					if (filePathData?.date_created) {
						metadata.created = getDate(
							metadata.created,
							new Date(filePathData.date_created)
						);
					}

					if (filePathData?.date_modified) {
						metadata.modified = getDate(
							metadata.modified,
							new Date(filePathData.date_modified)
						);
					}

					if (filePathData?.date_indexed) {
						metadata.indexed = getDate(
							metadata.indexed,
							new Date(filePathData.date_indexed)
						);
					}

					if (objectData?.date_accessed) {
						metadata.accessed = getDate(
							metadata.accessed,
							new Date(objectData.date_accessed)
						);
					}

					const kind =
						item.type === 'Path' && item.item.is_dir
							? 'Folder'
							: ObjectKind[objectData?.kind || 0];

					if (kind) {
						const kindItems = metadata.kinds.get(kind);
						if (!kindItems) metadata.kinds.set(kind, [item]);
						else metadata.kinds.set(kind, [...kindItems, item]);
					}

					return metadata;
				},
				{ size: BigInt(0), indexed: null, kinds: new Map() } as {
					size: bigint;
					created: MetadataDate;
					modified: MetadataDate;
					indexed: MetadataDate;
					accessed: MetadataDate;
					kinds: Map<string, ExplorerItem[]>;
				}
			),
		[items, getDate]
	);

	return (
		<>
			<MetaContainer>
				<MetaData icon={Cube} label="Size" value={`${byteSize(metadata.size)}`} />
				<MetaData icon={Clock} label="Created" value={formatDate(metadata.created)} />
				<MetaData icon={Eraser} label="Modified" value={formatDate(metadata.modified)} />
				<MetaData icon={Barcode} label="Indexed" value={formatDate(metadata.indexed)} />
				<MetaData
					icon={FolderOpen}
					label="Accessed"
					value={formatDate(metadata.accessed)}
				/>
			</MetaContainer>

			<Divider />

			<MetaContainer className="flex !flex-row flex-wrap gap-1 overflow-hidden">
				{[...metadata.kinds].map(([kind, items]) => (
					<InfoPill key={kind}>{`${kind} (${items.length})`}</InfoPill>
				))}

				{tags.data?.map((tag) => {
					const objectsWithTag = tagsWithObjects.data?.[tag.id] || [];

					if (objectsWithTag.length === 0) return null;

					return (
						<Tooltip key={tag.id} label={tag.name} className="flex overflow-hidden">
							<InfoPill
								className="truncate !text-white"
								style={{
									backgroundColor: tag.color + 'CC',
									opacity:
										objectsWithTag.length === selectedObjects.length ? 1 : 0.5
								}}
							>
								{tag.name} ({objectsWithTag.length})
							</InfoPill>
						</Tooltip>
					);
				})}

				{isNonEmpty(selectedObjects) && (
					<DropdownMenu.Root
						trigger={<PlaceholderPill>Add Tag</PlaceholderPill>}
						side="left"
						sideOffset={5}
						alignOffset={-10}
					>
						<AssignTagMenuItems objects={selectedObjects} />
					</DropdownMenu.Root>
				)}
			</MetaContainer>
		</>
	);
};

interface MetaDataProps {
	icon: Icon;
	label: string;
	value: ReactNode;
	onClick?: () => void;
}

const MetaData = ({ icon: Icon, label, value, onClick }: MetaDataProps) => {
	return (
		<div className="flex cursor-default items-center text-xs text-ink-dull" onClick={onClick}>
			<Icon weight="bold" className="mr-2 shrink-0" />
			<span className="mr-2 flex-1 whitespace-nowrap">{label}</span>
			<Tooltip label={value} asChild>
				<span className="truncate break-all text-ink">{value || '--'}</span>
			</Tooltip>
		</div>
	);
};

const useIsFetchReady = (item: ExplorerItem | ExplorerItem[]) => {
	const [readyToFetch, setReadyToFetch] = useState(false);

	useEffect(() => {
		setReadyToFetch(false);

		const timeout = setTimeout(() => setReadyToFetch(true), 350);
		return () => clearTimeout(timeout);
	}, [item]);

	return readyToFetch;
};<|MERGE_RESOLUTION|>--- conflicted
+++ resolved
@@ -99,20 +99,14 @@
 					blackBars={thumbs.length === 1}
 					blackBarsSize={16}
 					extension={thumbs.length > 1}
-					pauseVideo={!!explorerStore.quickViewObject || thumbs.length > 1}
+					pauseVideo={!!explorerStore.showQuickView || thumbs.length > 1}
 					className={clsx(
 						thumbs.length > 1 && '!absolute',
 						i === 0 && thumbs.length > 1 && 'z-30 !h-[76%] !w-[76%]',
 						i === 1 && 'z-20 !h-[80%] !w-[80%] rotate-[-5deg]',
 						i === 2 && 'z-10 !h-[84%] !w-[84%] rotate-[7deg]'
 					)}
-<<<<<<< HEAD
-					pauseVideo={!!explorerStore.showQuickView || thumbs.length > 1}
-					frame={thumbs.length > 1}
 					childClassName={({ type }) =>
-=======
-					childClassName={(type) =>
->>>>>>> 48adb2c7
 						type !== 'icon' && thumbs.length > 1
 							? 'shadow-md shadow-app-shade'
 							: undefined
