--- conflicted
+++ resolved
@@ -2,7 +2,17 @@
 import { Image, Image_Light } from '@sd/assets/icons';
 import clsx from 'clsx';
 import dayjs from 'dayjs';
-import { Barcode, CircleWavyCheck, Clock, Cube, Hash, Link, Lock, Path, Snowflake } from 'phosphor-react';
+import {
+	Barcode,
+	CircleWavyCheck,
+	Clock,
+	Cube,
+	Hash,
+	Link,
+	Lock,
+	Path,
+	Snowflake
+} from 'phosphor-react';
 import { HTMLAttributes, useEffect, useState } from 'react';
 import {
 	ExplorerItem,
@@ -87,7 +97,7 @@
 						</div>
 					)}
 					<div className="flex w-full select-text flex-col overflow-hidden rounded-lg border border-app-line bg-app-box py-0.5 shadow-app-shade/10">
-						<h3 className="px-3 pt-2 pb-1 text-base font-bold truncate">
+						<h3 className="truncate px-3 pb-1 pt-2 text-base font-bold">
 							{filePathData?.name}
 							{filePathData?.extension && `.${filePathData.extension}`}
 						</h3>
@@ -199,23 +209,18 @@
 									</MetaTextLine>
 								</Tooltip>
 							)}
-<<<<<<< HEAD
 							<Accordion className="mt-2" title="More details">
 								<p className="text-xs">data here</p>
 							</Accordion>
-=======
 							{fileFullPath && (
 								<Tooltip label={fileFullPath}>
 									<MetaTextLine>
 										<InspectorIcon component={Path} />
 										<MetaKeyName className="mr-1.5">Path</MetaKeyName>
-										<MetaValue>
-											{fileFullPath}
-										</MetaValue>
+										<MetaValue>{fileFullPath}</MetaValue>
 									</MetaTextLine>
 								</Tooltip>
 							)}
->>>>>>> ae3d4c1c
 						</MetaContainer>
 
 						{!isDir && objectData && (
@@ -260,7 +265,7 @@
 					</div>
 				</>
 			) : (
-				<div className="flex flex-col items-center justify-center w-full">
+				<div className="flex w-full flex-col items-center justify-center">
 					<img src={isDark ? Image : Image_Light} />
 					<div
 						className="mt-[15px] flex h-[390px] w-[245px] select-text items-center justify-center
