--- conflicted
+++ resolved
@@ -29,12 +29,9 @@
 	const debugState = useDebugState();
 	const editNode = useBridgeMutation('nodes.edit');
 	const connectedPeers = useConnectedPeers();
-<<<<<<< HEAD
 	const os = useOperatingSystem();
 	const { requestFdaMacos } = usePlatform();
-=======
 	const updateThumbnailerPreferences = useBridgeMutation('nodes.updateThumbnailerPreferences');
->>>>>>> f662bf75
 
 	const form = useZodForm({
 		schema: z
