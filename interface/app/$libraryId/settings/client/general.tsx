--- conflicted
+++ resolved
@@ -1,9 +1,4 @@
 import clsx from 'clsx';
-<<<<<<< HEAD
-=======
-import dayjs from 'dayjs';
-import { useState } from 'react';
->>>>>>> dee3ca05
 import { FormProvider } from 'react-hook-form';
 import {
 	useBridgeMutation,
@@ -14,44 +9,16 @@
 	useZodForm
 } from '@sd/client';
 import { Button, Card, Input, Select, SelectOption, Slider, Switch, tw, z } from '@sd/ui';
-<<<<<<< HEAD
-=======
-import i18n from '~/app/I18n';
->>>>>>> dee3ca05
 import { Icon } from '~/components';
 import { useDebouncedFormWatch, useLocale } from '~/hooks';
 import { usePlatform } from '~/util/Platform';
 
-import { generateLocaleDateFormats } from '../../Explorer/util';
 import { Heading } from '../Layout';
 import Setting from '../Setting';
 
 const NodePill = tw.div`px-1.5 py-[2px] rounded text-xs font-medium bg-app-selected`;
 const NodeSettingLabel = tw.div`mb-1 text-xs font-medium`;
 
-<<<<<<< HEAD
-=======
-// Unsorted list of languages available in the app.
-const LANGUAGE_OPTIONS = [
-	{ value: 'en', label: 'English (US)' },
-	{ value: 'en_gb', label: 'English (UK)' },
-	{ value: 'de', label: 'Deutsch' },
-	{ value: 'es', label: 'Español' },
-	{ value: 'fr', label: 'Français' },
-	{ value: 'tr', label: 'Türkçe' },
-	{ value: 'nl', label: 'Nederlands' },
-	{ value: 'be', label: 'Беларуская' },
-	{ value: 'ru', label: 'Русский' },
-	{ value: 'zh_CN', label: '中文（简体）' },
-	{ value: 'zh_TW', label: '中文（繁體）' },
-	{ value: 'it', label: 'Italiano' },
-	{ value: 'ja', label: '日本語' }
-];
-
-// Sort the languages by their label
-LANGUAGE_OPTIONS.sort((a, b) => a.label.localeCompare(b.label));
-
->>>>>>> dee3ca05
 const u16 = () => z.number().min(0).max(65535);
 
 export const Component = () => {
@@ -63,13 +30,7 @@
 	// const image_labeler_versions = useBridgeQuery(['models.image_detection.list']);
 	const updateThumbnailerPreferences = useBridgeMutation('nodes.updateThumbnailerPreferences');
 
-<<<<<<< HEAD
 	const { t } = useLocale();
-=======
-	const [dateFormats, setDateFormats] = useState(
-		generateLocaleDateFormats(i18n.resolvedLanguage || i18n.language || 'en')
-	);
->>>>>>> dee3ca05
 
 	const form = useZodForm({
 		schema: z
@@ -145,11 +106,6 @@
 		}
 	});
 
-<<<<<<< HEAD
-=======
-	const { t, dateFormat, setDateFormat } = useLocale();
-
->>>>>>> dee3ca05
 	const isP2PWipFeatureEnabled = useFeatureFlag('wipP2P');
 
 	return (
@@ -246,52 +202,6 @@
 					</div> */}
 				</div>
 			</Card>
-<<<<<<< HEAD
-
-=======
-			{/* Language Settings */}
-			<Setting mini title={t('language')} description={t('language_description')}>
-				<div className="flex h-[30px] gap-2">
-					<Select
-						value={i18n.resolvedLanguage || i18n.language || 'en'}
-						onChange={(e) => {
-							// add "i18nextLng" key to localStorage and set it to the selected language
-							localStorage.setItem('i18nextLng', e);
-							i18n.changeLanguage(e);
-
-							setDateFormats(generateLocaleDateFormats(e));
-						}}
-						containerClassName="h-[30px] whitespace-nowrap"
-					>
-						{LANGUAGE_OPTIONS.map((lang, key) => (
-							<SelectOption key={key} value={lang.value}>
-								{lang.label}
-							</SelectOption>
-						))}
-					</Select>
-				</div>
-			</Setting>
-			{/* Date Formatting Settings */}
-			<Setting mini title={t('date_format')} description={t('date_format_description')}>
-				<div className="flex h-[30px] gap-2">
-					<Select
-						value={dateFormat}
-						onChange={(e) => {
-							// add "dateFormat" key to localStorage and set it as default date format
-							localStorage.setItem('sd-date-format', e);
-							setDateFormat(e);
-						}}
-						containerClassName="h-[30px] whitespace-nowrap"
-					>
-						{dateFormats.map((format, key) => (
-							<SelectOption key={key} value={format.value}>
-								{format.label}
-							</SelectOption>
-						))}
-					</Select>
-				</div>
-			</Setting>
->>>>>>> dee3ca05
 			{/* Debug Mode */}
 			<Setting mini title={t('debug_mode')} description={t('debug_mode_description')}>
 				<Switch
