import { useQueryClient } from '@tanstack/react-query';
import { useNavigate } from 'react-router-dom';
import { LibraryConfigWrapped, useBridgeMutation, usePlausibleEvent } from '@sd/client';
import { Dialog, InputField, UseDialogProps, useDialog, useZodForm, z } from '@sd/ui';

const schema = z.object({
	name: z
		.string()
		.min(1)
		.refine((v) => !v.startsWith(' ') && !v.endsWith(' '), {
			message: "Name can't start or end with a space",
			path: ['name']
		})
});

export default (props: UseDialogProps) => {
	const navigate = useNavigate();
	const queryClient = useQueryClient();
	const submitPlausibleEvent = usePlausibleEvent();
	const form = useZodForm({ schema });

	const createLibrary = useBridgeMutation('library.create');

	const onSubmit = form.handleSubmit(async (data) => {
		try {
			const library = await createLibrary.mutateAsync({ name: data.name });

<<<<<<< HEAD
			queryClient.setQueryData(
				['library.list'],
				(libraries: LibraryConfigWrapped[] | undefined) => [...(libraries || []), library]
			);

			submitPlausibleEvent({
				event: {
					type: 'libraryCreate'
				}
			});

			navigate(`/${library.uuid}/overview`);
		} catch (e) {
			console.error(e);
		}
	});

=======
	const createLibrary = useBridgeMutation('library.create');

	const form = useZodForm({ schema });

	const onSubmit = form.handleSubmit(async (data) => {
		const library = await createLibrary.mutateAsync({ name: data.name });

		queryClient.setQueryData<LibraryConfigWrapped[]>(['library.list'], (libraries) => [
			...(libraries || []),
			library
		]);

		submitPlausibleEvent({
			event: { type: 'libraryCreate' }
		});

		navigate(`/${library.uuid}/overview`);
	});

>>>>>>> 444a6d23
	return (
		<Dialog
			form={form}
			onSubmit={onSubmit}
			dialog={useDialog(props)}
			submitDisabled={!form.formState.isValid}
			title="Create New Library"
			description="Libraries are a secure, on-device database. Your files remain where they are, the Library catalogs them and stores all Spacedrive related data."
			ctaLabel={form.formState.isSubmitting ? 'Creating library...' : 'Create library'}
		>
			<div className="mt-5 space-y-4">
				<InputField
					{...form.register('name')}
					label="Library name"
					placeholder={'e.g. "James\' Library"'}
					size="md"
				/>
			</div>
		</Dialog>
	);
};<|MERGE_RESOLUTION|>--- conflicted
+++ resolved
@@ -17,24 +17,22 @@
 	const navigate = useNavigate();
 	const queryClient = useQueryClient();
 	const submitPlausibleEvent = usePlausibleEvent();
-	const form = useZodForm({ schema });
 
 	const createLibrary = useBridgeMutation('library.create');
+
+	const form = useZodForm({ schema });
 
 	const onSubmit = form.handleSubmit(async (data) => {
 		try {
 			const library = await createLibrary.mutateAsync({ name: data.name });
 
-<<<<<<< HEAD
-			queryClient.setQueryData(
-				['library.list'],
-				(libraries: LibraryConfigWrapped[] | undefined) => [...(libraries || []), library]
-			);
+			queryClient.setQueryData<LibraryConfigWrapped[]>(['library.list'], (libraries) => [
+				...(libraries || []),
+				library
+			]);
 
 			submitPlausibleEvent({
-				event: {
-					type: 'libraryCreate'
-				}
+				event: { type: 'libraryCreate' }
 			});
 
 			navigate(`/${library.uuid}/overview`);
@@ -43,27 +41,6 @@
 		}
 	});
 
-=======
-	const createLibrary = useBridgeMutation('library.create');
-
-	const form = useZodForm({ schema });
-
-	const onSubmit = form.handleSubmit(async (data) => {
-		const library = await createLibrary.mutateAsync({ name: data.name });
-
-		queryClient.setQueryData<LibraryConfigWrapped[]>(['library.list'], (libraries) => [
-			...(libraries || []),
-			library
-		]);
-
-		submitPlausibleEvent({
-			event: { type: 'libraryCreate' }
-		});
-
-		navigate(`/${library.uuid}/overview`);
-	});
-
->>>>>>> 444a6d23
 	return (
 		<Dialog
 			form={form}
