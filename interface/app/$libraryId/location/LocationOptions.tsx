import { ReactComponent as Ellipsis } from '@sd/assets/svgs/ellipsis.svg';
import {
	Archive,
	Copy,
	FolderDotted,
	Gear,
	Icon,
	IconContext,
	Image,
	Paperclip
} from 'phosphor-react';
<<<<<<< HEAD
=======
import { useNavigate } from 'react-router';
>>>>>>> f4cac23b
import { Location, useLibraryMutation } from '@sd/client';
import {
	Button,
	Input,
	Popover,
	PopoverContainer,
	PopoverDivider,
	PopoverSection,
<<<<<<< HEAD
=======
	Tooltip,
>>>>>>> f4cac23b
	tw
} from '@sd/ui';
import TopBarButton from '../TopBar/TopBarButton';

const OptionButton = tw(TopBarButton)`w-full gap-1 !px-1.5 !py-1`;
<<<<<<< HEAD
=======

export default function LocationOptions({ location, path }: { location: Location; path: string }) {
	const navigate = useNavigate();
>>>>>>> f4cac23b

export default function LocationOptions({ location, path }: { location: Location; path: string }) {
	const _scanLocation = useLibraryMutation('locations.fullRescan');
	const scanLocation = () => _scanLocation.mutate(location.id);

	const _regenThumbs = useLibraryMutation('jobs.generateThumbsForLocation');
	const regenThumbs = () => _regenThumbs.mutate({ id: location.id, path });

	const archiveLocation = () => alert('Not implemented');

	let currentPath = path ? location.path + path : location.path;

<<<<<<< HEAD
	currentPath = currentPath.endsWith('/')
=======
	currentPath = currentPath?.endsWith('/')
>>>>>>> f4cac23b
		? currentPath.substring(0, currentPath.length - 1)
		: currentPath;

	return (
		<div className="opacity-30 group-hover:opacity-70">
			<IconContext.Provider value={{ size: 20, className: 'r-1 h-4 w-4 opacity-60' }}>
				<Popover
					trigger={
						<Button className="!p-[5px]" variant="subtle">
							<Ellipsis className="h-3 w-3" />
						</Button>
					}
				>
					<PopoverContainer>
						<PopoverSection>
							<Input
								autoFocus
								className="mb-2"
<<<<<<< HEAD
								value={currentPath}
								right={
									<Button size="icon" variant="outline" className="opacity-70">
										<Copy className="!pointer-events-none h-4 w-4" />
									</Button>
								}
							/>
							<OptionButton>
=======
								value={currentPath ?? ''}
								onChange={() => {}}
								right={
									<Tooltip label="Copy path to clipboard" className="flex">
										<Button
											size="icon"
											variant="outline"
											className="opacity-70"
											onClick={() =>
												currentPath &&
												navigator.clipboard.writeText(currentPath)
											}
										>
											<Copy className="!pointer-events-none h-4 w-4" />
										</Button>
									</Tooltip>
								}
							/>
							<OptionButton
								onClick={() =>
									navigate(`../settings/library/locations/${location.id}`)
								}
							>
>>>>>>> f4cac23b
								<Gear />
								Configure Location
							</OptionButton>
						</PopoverSection>
						<PopoverDivider />
						<PopoverSection>
							<OptionButton onClick={scanLocation}>
								<FolderDotted />
								Re-index
							</OptionButton>
							<OptionButton onClick={regenThumbs}>
								<Image />
								Regenerate Thumbs
							</OptionButton>
						</PopoverSection>
						<PopoverDivider />
						<PopoverSection>
							<OptionButton onClick={archiveLocation}>
								<Archive />
								Archive
							</OptionButton>
						</PopoverSection>
					</PopoverContainer>
				</Popover>
			</IconContext.Provider>
		</div>
	);
}<|MERGE_RESOLUTION|>--- conflicted
+++ resolved
@@ -9,10 +9,7 @@
 	Image,
 	Paperclip
 } from 'phosphor-react';
-<<<<<<< HEAD
-=======
 import { useNavigate } from 'react-router';
->>>>>>> f4cac23b
 import { Location, useLibraryMutation } from '@sd/client';
 import {
 	Button,
@@ -21,23 +18,16 @@
 	PopoverContainer,
 	PopoverDivider,
 	PopoverSection,
-<<<<<<< HEAD
-=======
 	Tooltip,
->>>>>>> f4cac23b
 	tw
 } from '@sd/ui';
 import TopBarButton from '../TopBar/TopBarButton';
 
 const OptionButton = tw(TopBarButton)`w-full gap-1 !px-1.5 !py-1`;
-<<<<<<< HEAD
-=======
 
 export default function LocationOptions({ location, path }: { location: Location; path: string }) {
 	const navigate = useNavigate();
->>>>>>> f4cac23b
 
-export default function LocationOptions({ location, path }: { location: Location; path: string }) {
 	const _scanLocation = useLibraryMutation('locations.fullRescan');
 	const scanLocation = () => _scanLocation.mutate(location.id);
 
@@ -48,11 +38,7 @@
 
 	let currentPath = path ? location.path + path : location.path;
 
-<<<<<<< HEAD
-	currentPath = currentPath.endsWith('/')
-=======
 	currentPath = currentPath?.endsWith('/')
->>>>>>> f4cac23b
 		? currentPath.substring(0, currentPath.length - 1)
 		: currentPath;
 
@@ -71,18 +57,8 @@
 							<Input
 								autoFocus
 								className="mb-2"
-<<<<<<< HEAD
-								value={currentPath}
-								right={
-									<Button size="icon" variant="outline" className="opacity-70">
-										<Copy className="!pointer-events-none h-4 w-4" />
-									</Button>
-								}
-							/>
-							<OptionButton>
-=======
 								value={currentPath ?? ''}
-								onChange={() => {}}
+								onChange={() => { }}
 								right={
 									<Tooltip label="Copy path to clipboard" className="flex">
 										<Button
@@ -104,7 +80,6 @@
 									navigate(`../settings/library/locations/${location.id}`)
 								}
 							>
->>>>>>> f4cac23b
 								<Gear />
 								Configure Location
 							</OptionButton>
