--- conflicted
+++ resolved
@@ -1,12 +1,7 @@
-<<<<<<< HEAD
-import { Info } from '@phosphor-icons/react';
+import { ArrowClockwise, Info } from '@phosphor-icons/react';
 import { getIcon, iconNames } from '@sd/assets/util';
 import { Suspense, useCallback, useEffect, useMemo } from 'react';
 import { useDebouncedCallback } from 'use-debounce';
-=======
-import { ArrowClockwise, Info } from '@phosphor-icons/react';
-import { useCallback, useEffect, useMemo } from 'react';
->>>>>>> b8d13a8c
 import { stringify } from 'uuid';
 import {
 	arraysEqual,
@@ -21,12 +16,8 @@
 	useOnlineLocations,
 	useRspcLibraryContext
 } from '@sd/client';
-import { Tooltip } from '@sd/ui';
+import { Loader, Tooltip } from '@sd/ui';
 import { LocationIdParamsSchema } from '~/app/route-schemas';
-<<<<<<< HEAD
-import { Folder } from '~/components';
-import { useKeyDeleteFile, useZodRouteParams } from '~/hooks';
-=======
 import { Folder, Icon } from '~/components';
 import {
 	useIsLocationIndexing,
@@ -36,7 +27,6 @@
 	useZodRouteParams
 } from '~/hooks';
 import { useQuickRescan } from '~/hooks/useQuickRescan';
->>>>>>> b8d13a8c
 
 import Explorer from '../Explorer';
 import { ExplorerContextProvider } from '../Explorer/Context';
@@ -53,12 +43,8 @@
 import LocationOptions from './LocationOptions';
 
 export const Component = () => {
-	const os = useOperatingSystem();
-	const rspc = useRspcLibraryContext();
-
 	const [{ path }] = useExplorerSearchParams();
 	const { id: locationId } = useZodRouteParams(LocationIdParamsSchema);
-<<<<<<< HEAD
 	const location = useLibraryQuery(['locations.get', locationId], {
 		keepPreviousData: true,
 		suspense: true
@@ -74,11 +60,9 @@
 };
 
 const LocationExplorer = ({ location, path }: { location: Location; path?: string }) => {
+	const os = useOperatingSystem();
 	const rspc = useRspcLibraryContext();
-=======
->>>>>>> b8d13a8c
-
-	const location = useLibraryQuery(['locations.get', locationId]);
+
 	const onlineLocations = useOnlineLocations();
 
 	const rescan = useQuickRescan();
@@ -92,7 +76,7 @@
 	const preferences = useLibraryQuery(['preferences.get']);
 	const updatePreferences = useLibraryMutation('preferences.update');
 
-	// const isLocationIndexing = useIsLocationIndexing(location.id);
+	const isLocationIndexing = useIsLocationIndexing(location.id);
 
 	const settings = useMemo(() => {
 		const defaults = createDefaultExplorerSettings<FilePathOrder>({
@@ -114,10 +98,12 @@
 		return defaults;
 	}, [location, preferences.data?.location]);
 
-<<<<<<< HEAD
 	const onSettingsChanged = useDebouncedCallback(
 		async (settings: ExplorerSettings<FilePathOrder>) => {
+			if (preferences.isLoading) return;
+
 			const pubId = stringify(location.pub_id);
+
 			try {
 				await updatePreferences.mutateAsync({
 					location: { [pubId]: { explorer: settings } }
@@ -129,25 +115,6 @@
 		},
 		500
 	);
-=======
-	const onSettingsChanged = async (
-		settings: ExplorerSettings<FilePathOrder>,
-		location: Location
-	) => {
-		if (location.id === locationId && preferences.isLoading) return;
-
-		const pubId = stringify(location.pub_id);
-
-		try {
-			await updatePreferences.mutateAsync({
-				location: { [pubId]: { explorer: settings } }
-			});
-			rspc.queryClient.invalidateQueries(['preferences.get']);
-		} catch (e) {
-			alert('An error has occurred while updating your preferences.');
-		}
-	};
->>>>>>> b8d13a8c
 
 	const explorerSettings = useExplorerSettings({
 		settings,
@@ -184,15 +151,11 @@
 		explorer.resetSelectedItems.call(undefined);
 	}, [explorer.resetSelectedItems, path]);
 
-<<<<<<< HEAD
+	useEffect(() => explorer.scrollRef.current?.scrollTo({ top: 0 }), [explorer.scrollRef, path]);
+
 	useKeyDeleteFile(explorer.selectedItems, location.id);
-=======
-	useEffect(() => explorer.scrollRef.current?.scrollTo({ top: 0 }), [explorer.scrollRef, path]);
-
-	useKeyDeleteFile(explorer.selectedItems, location.data?.id);
->>>>>>> b8d13a8c
-
-	useShortcut('rescan', () => rescan(locationId));
+
+	useShortcut('rescan', () => rescan(location.id));
 
 	return (
 		<ExplorerContextProvider explorer={explorer}>
@@ -216,7 +179,7 @@
 						options={[
 							{
 								toolTipLabel: 'Reload',
-								onClick: () => rescan(locationId),
+								onClick: () => rescan(location.id),
 								icon: <ArrowClockwise className={TOP_BAR_ICON_STYLE} />,
 								individual: true,
 								showAtResolution: 'xl:flex'
@@ -225,37 +188,21 @@
 					/>
 				}
 			/>
-
-			<Explorer
-				showFilterBar
-				emptyNotice={
-					<EmptyNotice
-						// loading={location.isFetching}
-						icon={<img className="h-32 w-32" src={getIcon(iconNames.FolderNoSpace)} />}
-						message="No files found here"
-					/>
-				}
-			/>
-			{/* {isLocationIndexing ? (
+			{isLocationIndexing ? (
 				<div className="flex h-full w-full items-center justify-center">
 					<Loader />
 				</div>
-<<<<<<< HEAD
-			) : (
-			)} */}
-=======
 			) : !preferences.isLoading ? (
 				<Explorer
+					showFilterBar
 					emptyNotice={
 						<EmptyNotice
-							loading={location.isFetching}
 							icon={<Icon name="FolderNoSpace" size={128} />}
 							message="No files found here"
 						/>
 					}
 				/>
 			) : null}
->>>>>>> b8d13a8c
 		</ExplorerContextProvider>
 	);
 };
