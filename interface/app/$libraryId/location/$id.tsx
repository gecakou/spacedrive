--- conflicted
+++ resolved
@@ -1,5 +1,4 @@
 import { Info } from '@phosphor-icons/react';
-import { getIcon, iconNames } from '@sd/assets/util';
 import { useCallback, useEffect, useMemo } from 'react';
 import { useDebouncedCallback } from 'use-debounce';
 import { stringify } from 'uuid';
@@ -18,12 +17,8 @@
 } from '@sd/client';
 import { Loader, Tooltip } from '@sd/ui';
 import { LocationIdParamsSchema } from '~/app/route-schemas';
-import { Folder } from '~/components';
-<<<<<<< HEAD
-import { useIsDark, useKeyDeleteFile, useZodRouteParams } from '~/hooks';
-=======
+import { Folder, Icon } from '~/components';
 import { useIsLocationIndexing, useKeyDeleteFile, useZodRouteParams } from '~/hooks';
->>>>>>> 712baf3b
 
 import Explorer from '../Explorer';
 import { ExplorerContextProvider } from '../Explorer/Context';
@@ -41,7 +36,6 @@
 	const { id: locationId } = useZodRouteParams(LocationIdParamsSchema);
 	const location = useLibraryQuery(['locations.get', locationId]);
 	const rspc = useRspcLibraryContext();
-	const isDark = useIsDark();
 
 	const onlineLocations = useOnlineLocations();
 
@@ -151,22 +145,6 @@
 				right={<DefaultTopBarOptions />}
 			/>
 
-<<<<<<< HEAD
-			<Explorer
-				emptyNotice={
-					<EmptyNotice
-						loading={location.isFetching}
-						icon={
-							<img
-								className="h-32 w-32"
-								src={getIcon(iconNames.FolderNoSpace, isDark)}
-							/>
-						}
-						message="No files found here"
-					/>
-				}
-			/>
-=======
 			{isLocationIndexing ? (
 				<div className="flex h-full w-full items-center justify-center">
 					<Loader />
@@ -176,15 +154,12 @@
 					emptyNotice={
 						<EmptyNotice
 							loading={location.isFetching}
-							icon={
-								<img className="h-32 w-32" src={getIcon(iconNames.FolderNoSpace)} />
-							}
+							icon={<Icon name="FolderNoSpace" size={128} />}
 							message="No files found here"
 						/>
 					}
 				/>
 			)}
->>>>>>> 712baf3b
 		</ExplorerContextProvider>
 	);
 };
