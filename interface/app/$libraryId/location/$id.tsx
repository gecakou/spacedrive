--- conflicted
+++ resolved
@@ -8,11 +8,6 @@
 	FilePathOrder,
 	Location,
 	ObjectKindEnum,
-<<<<<<< HEAD
-	useCache,
-	useLibraryContext,
-=======
->>>>>>> 98ff6a79
 	useLibraryMutation,
 	useLibraryQuery,
 	useLibrarySubscription,
@@ -245,55 +240,6 @@
 	);
 };
 
-<<<<<<< HEAD
-const useItems = ({
-	locationId,
-	settings
-}: {
-	locationId: number;
-	settings: UseExplorerSettings<FilePathOrder>;
-}) => {
-	const [{ path, take }] = useExplorerSearchParams();
-
-	const { library } = useLibraryContext();
-
-	const explorerSettings = settings.useSettingsSnapshot();
-
-	const filter: FilePathFilterArgs = { locationId, path: path ?? '' };
-
-	if (explorerSettings.layoutMode === 'media') {
-		filter.object = { kind: [ObjectKindEnum.Image, ObjectKindEnum.Video] };
-
-		if (explorerSettings.mediaViewWithDescendants) filter.withDescendants = true;
-	}
-
-	if (!explorerSettings.showHiddenFiles) filter.hidden = false;
-
-	const count = useLibraryQuery(['search.pathsCount', { filter }]);
-
-	const query = usePathsInfiniteQuery({
-		arg: { filter, take },
-		library,
-		settings
-	});
-
-	const itemsReferences = useMemo(
-		() => query.data?.pages.flatMap((d) => d.items) ?? null,
-		[query.data]
-	);
-	const items = useCache(itemsReferences);
-
-	const loadMore = useCallback(() => {
-		if (query.hasNextPage && !query.isFetchingNextPage) {
-			query.fetchNextPage.call(undefined);
-		}
-	}, [query.hasNextPage, query.isFetchingNextPage, query.fetchNextPage]);
-
-	return { query, items, loadMore, count: count.data };
-};
-
-=======
->>>>>>> 98ff6a79
 function getLastSectionOfPath(path: string): string | undefined {
 	if (path.endsWith('/')) {
 		path = path.slice(0, -1);
