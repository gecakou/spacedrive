import { useInfiniteQuery } from '@tanstack/react-query';
import { ArrowClockwise, Key, Tag } from 'phosphor-react';
import { useEffect, useMemo } from 'react';
import { useParams, useSearchParams } from 'react-router-dom';
import {
	ExplorerData,
<<<<<<< HEAD
	LibraryArgs,
	LocationExplorerArgs,
	rspc,
	useLibraryContext,
	useLibraryMutation
=======
	useLibraryContext,
	useLibraryMutation,
	useRspcLibraryContext
>>>>>>> 417a2c53
} from '@sd/client';
import { getExplorerStore, useExplorerStore } from '~/hooks/useExplorerStore';
import { useExplorerTopBarOptions } from '~/hooks/useExplorerTopBarOptions';
import Explorer from '../Explorer';
import { KeyManager } from '../KeyManager';
import { TOP_BAR_ICON_STYLE, ToolOption } from '../TopBar';
import TopBarChildren from '../TopBar/TopBarChildren';

export function useExplorerParams() {
	const { id } = useParams<{ id?: string }>();
	const location_id = id ? Number(id) : null;

	const [searchParams] = useSearchParams();
	const path = searchParams.get('path') || '';
	const limit = Number(searchParams.get('limit')) || 100;

	return { location_id, path, limit };
}

export const Component = () => {
	const { location_id, path } = useExplorerParams();

	const quickRescan = useLibraryMutation('locations.quickRescan');

	const explorerStore = useExplorerStore();
	const explorerState = getExplorerStore();

	useEffect(() => {
		explorerState.locationId = location_id;
		if (location_id !== null) quickRescan.mutate({ location_id, sub_path: path });
	}, [explorerState, location_id, path, quickRescan.mutate]);

	if (location_id === null) throw new Error(`location_id is null!`);

	const ctx = useRspcLibraryContext();
	const { library } = useLibraryContext();

	const query = useInfiniteQuery({
		queryKey: [
			'locations.getExplorerData',
			{
				library_id: library.uuid,
				arg: {
					location_id,
					path: explorerStore.layoutMode === 'media' ? null : path,
					kind: explorerStore.layoutMode === 'media' ? [5, 7] : null
				}
			} as LibraryArgs<LocationExplorerArgs>
		] as const,
		queryFn: async ({ pageParam: cursor, queryKey }): Promise<ExplorerData> => {
			const arg = queryKey[1];
			arg.arg.cursor = cursor as number[] | undefined;

			return await ctx.client.query(['locations.getExplorerData', arg.arg]);
		},
		getNextPageParam: (lastPage) => lastPage.cursor ?? undefined
	});

	const items = useMemo(() => query.data?.pages.flatMap((d) => d.items), [query.data]);

	return (
		<>
			<TopBarChildren toolOptions={useToolBarOptions()} />
			<div className="relative flex w-full flex-col">
				<Explorer
					items={items}
					onLoadMore={query.fetchNextPage}
					hasNextPage={query.hasNextPage}
					isFetchingNextPage={query.isFetchingNextPage}
				/>
			</div>
		</>
	);
};

const useToolBarOptions = () => {
	const store = useExplorerStore();
	const { explorerViewOptions, explorerControlOptions } = useExplorerTopBarOptions();

	return [
		explorerViewOptions,
		[
			{
				toolTipLabel: 'Key Manager',
				icon: <Key className={TOP_BAR_ICON_STYLE} />,
				popOverComponent: <KeyManager />,
				individual: true,
				showAtResolution: 'xl:flex'
			},
			{
				toolTipLabel: 'Tag Assign Mode',
				icon: (
					<Tag
						weight={store.tagAssignMode ? 'fill' : 'regular'}
						className={TOP_BAR_ICON_STYLE}
					/>
				),
				onClick: () => (getExplorerStore().tagAssignMode = !store.tagAssignMode),
				topBarActive: store.tagAssignMode,
				individual: true,
				showAtResolution: 'xl:flex'
			},
			{
				toolTipLabel: 'Regenerate thumbs (temp)',
				icon: <ArrowClockwise className={TOP_BAR_ICON_STYLE} />,
				individual: true,
				showAtResolution: 'xl:flex'
			}
		],
		explorerControlOptions
	] satisfies ToolOption[][];
};<|MERGE_RESOLUTION|>--- conflicted
+++ resolved
@@ -4,17 +4,11 @@
 import { useParams, useSearchParams } from 'react-router-dom';
 import {
 	ExplorerData,
-<<<<<<< HEAD
 	LibraryArgs,
 	LocationExplorerArgs,
-	rspc,
-	useLibraryContext,
-	useLibraryMutation
-=======
 	useLibraryContext,
 	useLibraryMutation,
 	useRspcLibraryContext
->>>>>>> 417a2c53
 } from '@sd/client';
 import { getExplorerStore, useExplorerStore } from '~/hooks/useExplorerStore';
 import { useExplorerTopBarOptions } from '~/hooks/useExplorerTopBarOptions';
