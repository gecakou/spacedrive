import { CaretLeft, CaretRight } from 'phosphor-react';
<<<<<<< HEAD
import { useLayoutEffect } from 'react';
import { useState } from 'react';
import { useLocation, useNavigate } from 'react-router-dom';
import { Popover, Tooltip } from '@sd/ui';
import SearchBar from '../TopBar/SearchBar';
=======
import { forwardRef } from 'react';
import { useNavigate } from 'react-router-dom';
import { Tooltip } from '@sd/ui';
import SearchBar from './SearchBar';
>>>>>>> aeb2d2de
import TopBarButton from './TopBarButton';

export const TOP_BAR_HEIGHT = 46;

<<<<<<< HEAD
export default function TopBar() {
	const TOP_BAR_ICON_STYLE = 'm-0.5 w-5 h-5 text-ink-dull';
	const navigate = useNavigate();
	const { pathname } = useLocation();
	const getPageName = pathname.split('/')[2] as RoutePaths;
	const { toolBarRouteOptions } = useToolBarRouteOptions();
	const [windowSize, setWindowSize] = useState(0);
	const countToolOptions = toolBarRouteOptions[getPageName]?.options
		?.map((group) => {
			if (Array.isArray(group)) {
				return group.length;
			}
			return 0;
		})
		.reduce((acc, curr) => acc + curr, 0);
=======
export interface ToolOption {
	icon: JSX.Element;
	onClick?: () => void;
	individual?: boolean;
	toolTipLabel: string;
	topBarActive?: boolean;
	popOverComponent?: JSX.Element;
	showAtResolution: ShowAtResolution;
}

export type ShowAtResolution = 'sm:flex' | 'md:flex' | 'lg:flex' | 'xl:flex' | '2xl:flex';

export const TOP_BAR_ICON_STYLE = 'm-0.5 w-5 h-5 text-ink-dull';
>>>>>>> aeb2d2de

const TopBar = forwardRef<HTMLDivElement>((_, ref) => {
	const navigate = useNavigate();

	return (
		<div
			data-tauri-drag-region
<<<<<<< HEAD
			className="
				duration-250 top-bar-blur absolute top-0 z-50 flex h-[46px] 
				w-full flex-row items-center justify-center overflow-hidden
				border-b border-sidebar-divider bg-app/90
				px-5 transition-[background-color,border-color] ease-out
			"
		>
			<div data-tauri-drag-region className="flex flex-1">
=======
			className="duration-250 top-bar-blur absolute top-0 left-0 z-50 grid h-[46px] w-full shrink-0 grid-cols-3 items-center justify-center overflow-hidden border-b border-sidebar-divider bg-app/90 px-5 transition-[background-color,border-color] ease-out"
		>
			<div data-tauri-drag-region className="flex">
>>>>>>> aeb2d2de
				<Tooltip label="Navigate back">
					<TopBarButton onClick={() => navigate(-1)}>
						<CaretLeft weight="bold" className={TOP_BAR_ICON_STYLE} />
					</TopBarButton>
				</Tooltip>
				<Tooltip label="Navigate forward">
					<TopBarButton onClick={() => navigate(1)}>
						<CaretRight weight="bold" className={TOP_BAR_ICON_STYLE} />
					</TopBarButton>
				</Tooltip>
			</div>

			<SearchBar />

<<<<<<< HEAD
			<div data-tauri-drag-region className="flex flex-1 flex-row justify-end">
				<div data-tauri-drag-region className={`flex gap-0`}>
					{toolBarRouteOptions[getPageName]?.options?.map((group, groupIndex) => {
						return (group as ToolOption[]).map(
							(
								{
									icon,
									onClick,
									popOverComponent,
									toolTipLabel,
									topBarActive,
									individual,
									showAtResolution
								},
								index
							) => {
								const groupCount =
									toolBarRouteOptions[getPageName]?.options?.length;
								const roundingCondition = individual
									? 'both'
									: index === 0
									? 'left'
									: index === group.length - 1
									? 'right'
									: 'none';
								return (
									<div
										data-tauri-drag-region
										key={toolTipLabel}
										className={clsx(
											[showAtResolution],
											[individual && 'mx-1'],
											`hidden items-center`
										)}
									>
										<Tooltip label={toolTipLabel}>
											{popOverComponent ? (
												<Popover
													className="focus:outline-none"
													trigger={
														<TopBarButton
															rounding={roundingCondition}
															active={topBarActive}
															onClick={onClick}
														>
															{icon}
														</TopBarButton>
													}
												>
													<div className="block w-[250px] ">
														{popOverComponent}
													</div>
												</Popover>
											) : (
												<TopBarButton
													rounding={roundingCondition}
													active={topBarActive}
													onClick={onClick ?? undefined}
												>
													{icon}
												</TopBarButton>
											)}
										</Tooltip>
										{index + 1 === group.length &&
											groupIndex + 1 !== groupCount && (
												<div
													data-tauri-drag-region
													className="mx-4 h-[15px] w-0 border-l border-zinc-600"
												/>
											)}
									</div>
								);
							}
						);
					})}
				</div>
				<TopBarMobile
					className={`${windowSize <= 1279 && countToolOptions > 4 ? 'flex' : 'hidden'}`}
				/>
			</div>
=======
			<div ref={ref} />
>>>>>>> aeb2d2de
		</div>
	);
});

export default TopBar;<|MERGE_RESOLUTION|>--- conflicted
+++ resolved
@@ -1,37 +1,11 @@
 import { CaretLeft, CaretRight } from 'phosphor-react';
-<<<<<<< HEAD
-import { useLayoutEffect } from 'react';
-import { useState } from 'react';
-import { useLocation, useNavigate } from 'react-router-dom';
-import { Popover, Tooltip } from '@sd/ui';
-import SearchBar from '../TopBar/SearchBar';
-=======
 import { forwardRef } from 'react';
 import { useNavigate } from 'react-router-dom';
 import { Tooltip } from '@sd/ui';
 import SearchBar from './SearchBar';
->>>>>>> aeb2d2de
 import TopBarButton from './TopBarButton';
 
 export const TOP_BAR_HEIGHT = 46;
-
-<<<<<<< HEAD
-export default function TopBar() {
-	const TOP_BAR_ICON_STYLE = 'm-0.5 w-5 h-5 text-ink-dull';
-	const navigate = useNavigate();
-	const { pathname } = useLocation();
-	const getPageName = pathname.split('/')[2] as RoutePaths;
-	const { toolBarRouteOptions } = useToolBarRouteOptions();
-	const [windowSize, setWindowSize] = useState(0);
-	const countToolOptions = toolBarRouteOptions[getPageName]?.options
-		?.map((group) => {
-			if (Array.isArray(group)) {
-				return group.length;
-			}
-			return 0;
-		})
-		.reduce((acc, curr) => acc + curr, 0);
-=======
 export interface ToolOption {
 	icon: JSX.Element;
 	onClick?: () => void;
@@ -45,7 +19,6 @@
 export type ShowAtResolution = 'sm:flex' | 'md:flex' | 'lg:flex' | 'xl:flex' | '2xl:flex';
 
 export const TOP_BAR_ICON_STYLE = 'm-0.5 w-5 h-5 text-ink-dull';
->>>>>>> aeb2d2de
 
 const TopBar = forwardRef<HTMLDivElement>((_, ref) => {
 	const navigate = useNavigate();
@@ -53,20 +26,9 @@
 	return (
 		<div
 			data-tauri-drag-region
-<<<<<<< HEAD
-			className="
-				duration-250 top-bar-blur absolute top-0 z-50 flex h-[46px] 
-				w-full flex-row items-center justify-center overflow-hidden
-				border-b border-sidebar-divider bg-app/90
-				px-5 transition-[background-color,border-color] ease-out
-			"
-		>
-			<div data-tauri-drag-region className="flex flex-1">
-=======
 			className="duration-250 top-bar-blur absolute top-0 left-0 z-50 grid h-[46px] w-full shrink-0 grid-cols-3 items-center justify-center overflow-hidden border-b border-sidebar-divider bg-app/90 px-5 transition-[background-color,border-color] ease-out"
 		>
 			<div data-tauri-drag-region className="flex">
->>>>>>> aeb2d2de
 				<Tooltip label="Navigate back">
 					<TopBarButton onClick={() => navigate(-1)}>
 						<CaretLeft weight="bold" className={TOP_BAR_ICON_STYLE} />
@@ -81,90 +43,7 @@
 
 			<SearchBar />
 
-<<<<<<< HEAD
-			<div data-tauri-drag-region className="flex flex-1 flex-row justify-end">
-				<div data-tauri-drag-region className={`flex gap-0`}>
-					{toolBarRouteOptions[getPageName]?.options?.map((group, groupIndex) => {
-						return (group as ToolOption[]).map(
-							(
-								{
-									icon,
-									onClick,
-									popOverComponent,
-									toolTipLabel,
-									topBarActive,
-									individual,
-									showAtResolution
-								},
-								index
-							) => {
-								const groupCount =
-									toolBarRouteOptions[getPageName]?.options?.length;
-								const roundingCondition = individual
-									? 'both'
-									: index === 0
-									? 'left'
-									: index === group.length - 1
-									? 'right'
-									: 'none';
-								return (
-									<div
-										data-tauri-drag-region
-										key={toolTipLabel}
-										className={clsx(
-											[showAtResolution],
-											[individual && 'mx-1'],
-											`hidden items-center`
-										)}
-									>
-										<Tooltip label={toolTipLabel}>
-											{popOverComponent ? (
-												<Popover
-													className="focus:outline-none"
-													trigger={
-														<TopBarButton
-															rounding={roundingCondition}
-															active={topBarActive}
-															onClick={onClick}
-														>
-															{icon}
-														</TopBarButton>
-													}
-												>
-													<div className="block w-[250px] ">
-														{popOverComponent}
-													</div>
-												</Popover>
-											) : (
-												<TopBarButton
-													rounding={roundingCondition}
-													active={topBarActive}
-													onClick={onClick ?? undefined}
-												>
-													{icon}
-												</TopBarButton>
-											)}
-										</Tooltip>
-										{index + 1 === group.length &&
-											groupIndex + 1 !== groupCount && (
-												<div
-													data-tauri-drag-region
-													className="mx-4 h-[15px] w-0 border-l border-zinc-600"
-												/>
-											)}
-									</div>
-								);
-							}
-						);
-					})}
-				</div>
-				<TopBarMobile
-					className={`${windowSize <= 1279 && countToolOptions > 4 ? 'flex' : 'hidden'}`}
-				/>
-			</div>
-=======
 			<div ref={ref} />
->>>>>>> aeb2d2de
 		</div>
 	);
 });
