--- conflicted
+++ resolved
@@ -12,15 +12,9 @@
 import { NavigationButtons } from './NavigationButtons';
 import SearchBar from './SearchBar';
 
-interface Props {
-	leftRef?: Ref<HTMLDivElement>;
-	rightRef?: Ref<HTMLDivElement>;
-}
-
-const TopBar = (props: Props) => {
+const TopBar = () => {
 	const transparentBg = useShowControls().transparentBg;
 	const { isDragging } = useExplorerStore();
-	const os = useOperatingSystem();
 	const ref = useRef<HTMLDivElement>(null);
 
 	const topBar = useTopBarContext();
@@ -71,16 +65,10 @@
 					<div ref={props.leftRef} className="overflow-hidden" />
 				</div>
 
-<<<<<<< HEAD
-			{ctx.fixedArgs && <SearchBar />}
+				{ctx.fixedArgs && <SearchBar />}
 
-			<div ref={props.rightRef} className={clsx(ctx.fixedArgs && 'flex-1')} />
-=======
-				{!props.noSearch && <SearchBar />}
-
-				<div ref={props.rightRef} className={clsx(!props.noSearch && 'flex-1')} />
+				<div ref={ctx.setRight} className={clsx(ctx.fixedArgs && 'flex-1')} />
 			</div>
->>>>>>> 0ef65fce
 		</div>
 	);
 };
