import { Plus, X } from '@phosphor-icons/react';
import clsx from 'clsx';
import { useLayoutEffect, useRef, type Ref } from 'react';
import { useKey } from 'rooks';
import useResizeObserver from 'use-resize-observer';
import { Tooltip } from '@sd/ui';
import { useKeyMatcher, useOperatingSystem, useShowControls } from '~/hooks';
import { useTabsContext } from '~/TabsContext';

import { useExplorerStore } from '../Explorer/store';
import { useTopBarContext } from './Layout';
import { NavigationButtons } from './NavigationButtons';
import SearchBar from './SearchBar';

interface Props {
	leftRef?: Ref<HTMLDivElement>;
	rightRef?: Ref<HTMLDivElement>;
	noSearch?: boolean;
}

const TopBar = (props: Props) => {
	const transparentBg = useShowControls().transparentBg;
	const { isDragging } = useExplorerStore();
	const os = useOperatingSystem();
	const ref = useRef<HTMLDivElement>(null);

	const topBar = useTopBarContext();

	useResizeObserver({
		ref,
		box: 'border-box',
		onResize(bounds) {
			if (bounds.height === undefined) return;
			topBar.setTopBarHeight(bounds.height);
		}
	});

	// this is crucial to make sure that the first browser paint takes into account the proper top bar height.
	// resize observer doesn't run early enough to cause react to rerender before the first browser paint
	useLayoutEffect(() => {
		const height = ref.current!.getBoundingClientRect().height;
		topBar.setTopBarHeight.call(undefined, height);
	}, [topBar.setTopBarHeight]);

	const tabs = useTabsContext();

	return (
		<div
			ref={ref}
			className={clsx(
				'top-bar-blur absolute inset-x-0 z-50 border-b border-sidebar-divider',
				transparentBg ? 'bg-app/0' : 'bg-app/90'
			)}
		>
			{tabs && <Tabs />}
			<div
				data-tauri-drag-region={os === 'macOS'}
				className={clsx(
					'flex h-12 items-center gap-3.5 overflow-hidden px-3.5',
					'duration-250 transition-[background-color,border-color] ease-out',
					isDragging && 'pointer-events-none'
				)}
			>
				<div
					data-tauri-drag-region={os === 'macOS'}
					className="flex flex-1 items-center gap-3.5 overflow-hidden"
				>
					<NavigationButtons />
					<div ref={props.leftRef} className="overflow-hidden" />
				</div>

				{!props.noSearch && <SearchBar />}

				<div ref={props.rightRef} className={clsx(!props.noSearch && 'flex-1')} />
			</div>
		</div>
	);
};

export default TopBar;

function Tabs() {
	const ctx = useTabsContext()!;
	const keybind = useKeyMatcher('Meta');
	const os = useOperatingSystem();

	function addTab() {
		ctx.createTab();
	}

	function removeTab(index: number) {
		if (ctx.tabs.length === 1) return;

		ctx.removeTab(index);
	}

	useTabKeybinds({ addTab, removeTab });

	return (
<<<<<<< HEAD
		<div
			data-tauri-drag-region={os === 'macOS'}
			className="no-scrollbar flex h-9 w-full flex-row items-center divide-x divide-sidebar-divider overflow-x-auto bg-black/40 text-xs text-ink-dull"
		>
=======
		<div className="no-scrollbar flex h-9 w-full flex-row items-center divide-x divide-sidebar-divider overflow-x-auto text-xs text-ink-dull">
>>>>>>> 516cc3de
			{ctx.tabs.map(({ title }, index) => (
				<button
					onClick={() => ctx.setTabIndex(index)}
					className={clsx(
						'duration-[50ms] group relative flex h-full min-w-[9rem] flex-row items-center justify-start px-4 pr-8 text-center',
						ctx.tabIndex === index
							? 'text-ink'
							: 'top-bar-blur bg-sidebar transition-colors hover:bg-app/50'
					)}
					key={index}
				>
					{title}
					{ctx.tabs.length > 1 && (
						<div
							onClick={(e) => {
								e.stopPropagation();
								removeTab(index);
							}}
							className="absolute right-2 rounded p-1 opacity-0 transition-opacity hover:bg-app-selected group-hover:opacity-100"
						>
							<X />
						</div>
					)}
				</button>
			))}
<<<<<<< HEAD
			<div className="flex h-full items-center justify-center px-2">
				<Tooltip keybinds={[keybind.icon, 'T']} label="New Tab">
					<button
						onClick={addTab}
						className="duration-[50ms] flex flex-row items-center justify-center rounded p-1.5 transition-colors hover:bg-app/80"
					>
						<Plus weight="bold" size={14} />
					</button>
				</Tooltip>
=======
			<div className="flex h-full flex-1 items-center justify-start bg-sidebar px-2">
				<button
					onClick={addTab}
					className="duration-[50ms] flex flex-row items-center justify-center rounded p-1.5 transition-colors hover:bg-app/80"
				>
					<Plus weight="bold" size={14} />
				</button>
>>>>>>> 516cc3de
			</div>
		</div>
	);
}

function useTabKeybinds(props: { addTab(): void; removeTab(index: number): void }) {
	const ctx = useTabsContext()!;
	const os = useOperatingSystem();

	// these keybinds aren't part of the regular shortcuts system as they're desktop-only
	useKey(['t'], (e) => {
		if ((os === 'macOS' && !e.metaKey) || (os !== 'macOS' && !e.ctrlKey)) return;

		e.stopPropagation();

		props.addTab();
	});

	useKey(['w'], (e) => {
		if ((os === 'macOS' && !e.metaKey) || (os !== 'macOS' && !e.ctrlKey)) return;

		e.stopPropagation();

		props.removeTab(ctx.tabIndex);
	});

	useKey(['ArrowLeft', 'ArrowRight'], (e) => {
		// TODO: figure out non-macos keybind
		if ((os === 'macOS' && !(e.metaKey && e.altKey)) || os !== 'macOS') return;

		e.stopPropagation();

		const delta = e.key === 'ArrowLeft' ? -1 : 1;

		ctx.setTabIndex(Math.min(Math.max(0, ctx.tabIndex + delta), ctx.tabs.length - 1));
	});
}<|MERGE_RESOLUTION|>--- conflicted
+++ resolved
@@ -97,14 +97,10 @@
 	useTabKeybinds({ addTab, removeTab });
 
 	return (
-<<<<<<< HEAD
 		<div
 			data-tauri-drag-region={os === 'macOS'}
 			className="no-scrollbar flex h-9 w-full flex-row items-center divide-x divide-sidebar-divider overflow-x-auto bg-black/40 text-xs text-ink-dull"
 		>
-=======
-		<div className="no-scrollbar flex h-9 w-full flex-row items-center divide-x divide-sidebar-divider overflow-x-auto text-xs text-ink-dull">
->>>>>>> 516cc3de
 			{ctx.tabs.map(({ title }, index) => (
 				<button
 					onClick={() => ctx.setTabIndex(index)}
@@ -130,7 +126,6 @@
 					)}
 				</button>
 			))}
-<<<<<<< HEAD
 			<div className="flex h-full items-center justify-center px-2">
 				<Tooltip keybinds={[keybind.icon, 'T']} label="New Tab">
 					<button
@@ -140,15 +135,6 @@
 						<Plus weight="bold" size={14} />
 					</button>
 				</Tooltip>
-=======
-			<div className="flex h-full flex-1 items-center justify-start bg-sidebar px-2">
-				<button
-					onClick={addTab}
-					className="duration-[50ms] flex flex-row items-center justify-center rounded p-1.5 transition-colors hover:bg-app/80"
-				>
-					<Plus weight="bold" size={14} />
-				</button>
->>>>>>> 516cc3de
 			</div>
 		</div>
 	);
