--- conflicted
+++ resolved
@@ -1,54 +1,32 @@
-import { Ref } from 'react';
+import { type Ref } from 'react';
 import { NavigationButtons } from './NavigationButtons';
 import SearchBar from './SearchBar';
 
 export const TOP_BAR_HEIGHT = 46;
 
 interface Props {
-<<<<<<< HEAD
-	leftRef?: RefObject<HTMLDivElement>;
-	rightRef?: RefObject<HTMLDivElement>;
-	noSearch?: boolean;
-}
-
-const TopBar = (props: Props) => {
-	return (
-		<div
-			data-tauri-drag-region
-			style={{ height: TOP_BAR_HEIGHT }}
-			className="
-=======
 	leftRef?: Ref<HTMLDivElement>;
 	rightRef?: Ref<HTMLDivElement>;
+	noSearch?: boolean;
 }
 
 const TopBar = (props: Props) => (
 	<div
 		data-tauri-drag-region
+		style={{ height: TOP_BAR_HEIGHT }}
 		className="
->>>>>>> 3d51c609
-				duration-250 top-bar-blur absolute left-0 top-0 z-50 flex
-				w-full flex-row items-center justify-between overflow-hidden
-				border-b border-sidebar-divider bg-app/90 px-3.5
-				transition-[background-color,border-color] ease-out
-			"
-<<<<<<< HEAD
-		>
-			<div data-tauri-drag-region className="flex min-w-0 flex-row items-center">
-				<NavigationButtons />
-				<div ref={props.leftRef} className="contents" />
-			</div>
-			{props.noSearch || <SearchBar />}
-			<div ref={props.rightRef} className="contents" />
-=======
+			duration-250 top-bar-blur absolute left-0 top-0 z-50 flex w-full
+			flex-row items-center justify-between overflow-hidden border-b
+			border-sidebar-divider bg-app/90 px-3.5
+			transition-[background-color,border-color] ease-out
+		"
 	>
-		<div data-tauri-drag-region className="flex flex-1 flex-row items-center">
+		<div data-tauri-drag-region className="flex min-w-0 flex-row items-center">
 			<NavigationButtons />
-			<div ref={props.leftRef} />
->>>>>>> 3d51c609
+			<div ref={props.leftRef} className="contents" />
 		</div>
-		<SearchBar />
-		<div className="flex-1" ref={props.rightRef} />
+		{props.noSearch || <SearchBar />}
+		<div ref={props.rightRef} className="contents" />
 	</div>
 );
 
