import { createContext, useContext, useEffect, useState } from 'react';
import { Outlet } from 'react-router';
import { SearchFilterArgs } from '@sd/client';

import TopBar from '.';
<<<<<<< HEAD
import { SearchContextProvider } from '../Explorer/Search/Context';
import { getExplorerStore } from '../Explorer/store';
=======
>>>>>>> a18fdfbc

const TopBarContext = createContext<ReturnType<typeof useContextValue> | null>(null);

function useContextValue() {
	const [left, setLeft] = useState<HTMLDivElement | null>(null);
	const [center, setCenter] = useState<HTMLDivElement | null>(null);
	const [right, setRight] = useState<HTMLDivElement | null>(null);
	const [children, setChildren] = useState<HTMLDivElement | null>(null);
	const [fixedArgs, setFixedArgs] = useState<SearchFilterArgs[] | null>(null);
	const [topBarHeight, setTopBarHeight] = useState(0);

	return {
		left,
		setLeft,
		center,
		setCenter,
		right,
		setRight,
		children,
		setChildren,
		fixedArgs,
		setFixedArgs,
		topBarHeight,
		setTopBarHeight
	};
}

export const Component = () => {
	const value = useContextValue();

	// Reset drag state
	useEffect(() => {
		return () => {
			getExplorerStore().drag = null;
		};
	}, []);

	return (
		<TopBarContext.Provider value={value}>
			<TopBar />
			<Outlet />
		</TopBarContext.Provider>
	);
};

export function useTopBarContext() {
	const ctx = useContext(TopBarContext);

	if (!ctx) throw new Error('TopBarContext not found!');

	return ctx;
}<|MERGE_RESOLUTION|>--- conflicted
+++ resolved
@@ -3,11 +3,7 @@
 import { SearchFilterArgs } from '@sd/client';
 
 import TopBar from '.';
-<<<<<<< HEAD
-import { SearchContextProvider } from '../Explorer/Search/Context';
 import { getExplorerStore } from '../Explorer/store';
-=======
->>>>>>> a18fdfbc
 
 const TopBarContext = createContext<ReturnType<typeof useContextValue> | null>(null);
 
