import { ArrowLeft, ArrowRight } from '@phosphor-icons/react';
import clsx from 'clsx';
import { useEffect } from 'react';
import { useNavigate } from 'react-router';
import { Tooltip } from '@sd/ui';
import { useKeyMatcher, useOperatingSystem, useSearchStore, useShortcut } from '~/hooks';

import { useExplorerDroppable } from '../Explorer/View/useExplorerDroppable';
import TopBarButton from './TopBarButton';

export const NavigationButtons = () => {
	const navigate = useNavigate();
	const { isFocused } = useSearchStore();
	const idx = history.state.idx as number;
	const os = useOperatingSystem();
	const { icon } = useKeyMatcher('Meta');

<<<<<<< HEAD
	const droppableBack = useExplorerDroppable({
		navigateTo: -1,
		disabled: isFocused || idx === 0
	});

	const droppableForward = useExplorerDroppable({
		navigateTo: 1,
		disabled: isFocused || idx === history.length - 1
	});

	useKeybind([key, '['], () => {
=======
	useShortcut('navBackwardHistory', () => {
>>>>>>> 3739ba85
		if (idx === 0 || isFocused) return;
		navigate(-1);
	});
	useShortcut('navForwardHistory', () => {
		if (idx === history.length - 1 || isFocused) return;
		navigate(1);
	});

	useEffect(() => {
		if (os === 'windows') return; //windows already navigates back and forth with mouse buttons
		const onMouseDown = (e: MouseEvent) => {
			e.stopPropagation();
			if (e.buttons === 8) {
				if (idx === 0 || isFocused) return;
				navigate(-1);
			} else if (e.buttons === 16) {
				if (idx === history.length - 1 || isFocused) return;
				navigate(1);
			}
		};
		document.addEventListener('mousedown', onMouseDown);
		return () => document.removeEventListener('mousedown', onMouseDown);
	}, [navigate, idx, isFocused, os]);

	return (
		<div data-tauri-drag-region={os === 'macOS'} className="flex">
			<Tooltip keybinds={[icon, '[']} label="Navigate back">
				<TopBarButton
					rounding="left"
					onClick={() => navigate(-1)}
					disabled={isFocused || idx === 0}
					ref={droppableBack.setDroppableRef}
					className={clsx(
						droppableBack.isDroppable && '!bg-app-selected',
						droppableBack.navigateClassName
					)}
				>
					<ArrowLeft size={14} className="m-[4px]" weight="bold" />
				</TopBarButton>
			</Tooltip>
			<Tooltip keybinds={[icon, ']']} label="Navigate forward">
				<TopBarButton
					rounding="right"
					onClick={() => navigate(1)}
					disabled={isFocused || idx === history.length - 1}
					ref={droppableForward.setDroppableRef}
					className={clsx(
						droppableForward.isDroppable && '!bg-app-selected',
						droppableForward.navigateClassName
					)}
				>
					<ArrowRight size={14} className="m-[4px]" weight="bold" />
				</TopBarButton>
			</Tooltip>
		</div>
	);
};<|MERGE_RESOLUTION|>--- conflicted
+++ resolved
@@ -15,7 +15,6 @@
 	const os = useOperatingSystem();
 	const { icon } = useKeyMatcher('Meta');
 
-<<<<<<< HEAD
 	const droppableBack = useExplorerDroppable({
 		navigateTo: -1,
 		disabled: isFocused || idx === 0
@@ -26,13 +25,11 @@
 		disabled: isFocused || idx === history.length - 1
 	});
 
-	useKeybind([key, '['], () => {
-=======
 	useShortcut('navBackwardHistory', () => {
->>>>>>> 3739ba85
 		if (idx === 0 || isFocused) return;
 		navigate(-1);
 	});
+
 	useShortcut('navForwardHistory', () => {
 		if (idx === history.length - 1 || isFocused) return;
 		navigate(1);
