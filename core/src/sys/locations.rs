use crate::{
<<<<<<< HEAD
	file::{cas::FileIdentifierJob, indexer::IndexerJob},
	library::LibraryContext,
	node::LibraryNode,
	prisma::{file_path, location},
=======
	encode::ThumbnailJob,
	file::{cas::FileIdentifierJob, indexer::IndexerJob},
	node::{get_nodestate, LibraryNode},
	prisma::{file_path, location},
	ClientQuery, CoreContext, CoreEvent,
>>>>>>> 8e5c71de
};
use prisma_client_rust::{raw, PrismaValue};
use serde::{Deserialize, Serialize};
use std::{fs, io, io::Write, path::Path};
use thiserror::Error;
use ts_rs::TS;

use super::SysError;

#[derive(Debug, Clone, Serialize, Deserialize, TS)]
#[ts(export)]
pub struct LocationResource {
	pub id: i32,
	pub name: Option<String>,
	pub path: Option<String>,
	pub total_capacity: Option<i32>,
	pub available_capacity: Option<i32>,
	pub is_removable: Option<bool>,
	pub node: Option<LibraryNode>,
	pub is_online: bool,
	#[ts(type = "string")]
	pub date_created: chrono::DateTime<chrono::Utc>,
}

impl Into<LocationResource> for location::Data {
	fn into(mut self) -> LocationResource {
		LocationResource {
			id: self.id,
			name: self.name,
			path: self.local_path,
			total_capacity: self.total_capacity,
			available_capacity: self.available_capacity,
			is_removable: self.is_removable,
			node: self.node.take().unwrap_or(None).map(|node| (*node).into()),
			is_online: self.is_online,
			date_created: self.date_created.into(),
		}
	}
}

#[derive(Serialize, Deserialize, Default)]
pub struct DotSpacedrive {
	pub location_uuid: String,
	pub library_uuid: String,
}

static DOTFILE_NAME: &str = ".spacedrive";

// checks to see if a location is:
// - accessible on from the local filesystem
// - already exists in the database
// pub async fn check_location(path: &str) -> Result<DotSpacedrive, LocationError> {
// 	let dotfile: DotSpacedrive = match fs::File::open(format!("{}/{}", path.clone(), DOTFILE_NAME))
// 	{
// 		Ok(file) => serde_json::from_reader(file).unwrap_or(DotSpacedrive::default()),
// 		Err(e) => return Err(LocationError::DotfileReadFailure(e)),
// 	};

// 	Ok(dotfile)
// }

pub async fn get_location(
	ctx: &LibraryContext,
	location_id: i32,
) -> Result<LocationResource, SysError> {
	// get location by location_id from db and include location_paths
	let location = match ctx
		.db
		.location()
		.find_unique(location::id::equals(location_id))
		.exec()
		.await?
	{
		Some(location) => location,
		None => Err(LocationError::NotFound(location_id.to_string()))?,
	};
	Ok(location.into())
}

<<<<<<< HEAD
pub fn scan_location(ctx: &LibraryContext, location_id: i32, path: String) {
=======
pub fn scan_location(ctx: &CoreContext, location_id: i32, path: String) {
>>>>>>> 8e5c71de
	ctx.spawn_job(Box::new(IndexerJob { path: path.clone() }));
	ctx.queue_job(Box::new(FileIdentifierJob { location_id, path }));
	// TODO: make a way to stop jobs so this can be canceled without rebooting app
	// ctx.queue_job(Box::new(ThumbnailJob {
	// 	location_id,
	// 	path: "".to_string(),
	// 	background: false,
	// }));
}

pub async fn new_location_and_scan(
	ctx: &LibraryContext,
	path: &str,
) -> Result<LocationResource, SysError> {
	let location = create_location(&ctx, path).await?;

	scan_location(&ctx, location.id, path.to_string());

	Ok(location)
}

pub async fn get_locations(ctx: &LibraryContext) -> Result<Vec<LocationResource>, SysError> {
	let db = &ctx.db;

	let locations = db
		.location()
		.find_many(vec![])
		.with(location::node::fetch())
		.exec()
		.await?;

	// turn locations into LocationResource
	let locations: Vec<LocationResource> = locations
		.into_iter()
		.map(|location| location.into())
		.collect();

	Ok(locations)
}

pub async fn create_location(
	ctx: &LibraryContext,
	path: &str,
) -> Result<LocationResource, SysError> {
	// check if we have access to this location
	if !Path::new(path).exists() {
		Err(LocationError::NotFound(path.to_string()))?;
	}

	// if on windows
	if cfg!(target_family = "windows") {
		// try and create a dummy file to see if we can write to this location
		match fs::File::create(format!("{}/{}", path.clone(), ".spacewrite")) {
			Ok(file) => file,
			Err(e) => Err(LocationError::DotfileWriteFailure(e, path.to_string()))?,
		};

		match fs::remove_file(format!("{}/{}", path.clone(), ".spacewrite")) {
			Ok(_) => (),
			Err(e) => Err(LocationError::DotfileWriteFailure(e, path.to_string()))?,
		}
	} else {
		// unix allows us to test this more directly
		match fs::File::open(&path) {
			Ok(_) => println!("Path is valid, creating location for '{}'", &path),
			Err(e) => Err(LocationError::FileReadError(e))?,
		}
	}

	// check if location already exists
	let location = match ctx
		.db
		.location()
		.find_first(vec![location::local_path::equals(Some(path.to_string()))])
		.exec()
		.await?
	{
		Some(location) => location,
		None => {
			println!(
				"Location does not exist, creating new location for '{}'",
				&path
			);
			let uuid = uuid::Uuid::new_v4();

			let p = Path::new(&path);

			let location = ctx
				.db
				.location()
				.create(
					location::pub_id::set(uuid.to_string()),
					vec![
						location::name::set(Some(
							p.file_name().unwrap().to_string_lossy().to_string(),
						)),
						location::is_online::set(true),
						location::local_path::set(Some(path.to_string())),
<<<<<<< HEAD
						location::node_id::set(Some(ctx.node_local_id)),
=======
						location::node_id::set(Some(config.node_id)),
>>>>>>> 8e5c71de
					],
				)
				.exec()
				.await?;

			println!("Created location: {:?}", location);

			// write a file called .spacedrive to path containing the location id in JSON format
			let mut dotfile = match fs::File::create(format!("{}/{}", path.clone(), DOTFILE_NAME)) {
				Ok(file) => file,
				Err(e) => Err(LocationError::DotfileWriteFailure(e, path.to_string()))?,
			};

			let data = DotSpacedrive {
				location_uuid: uuid.to_string(),
				library_uuid: ctx.id.to_string(),
			};

			let json = match serde_json::to_string(&data) {
				Ok(json) => json,
				Err(e) => Err(LocationError::DotfileSerializeFailure(e, path.to_string()))?,
			};

			match dotfile.write_all(json.as_bytes()) {
				Ok(_) => (),
				Err(e) => Err(LocationError::DotfileWriteFailure(e, path.to_string()))?,
			}

			// ctx.emit(CoreEvent::InvalidateQuery(ClientQuery::SysGetLocations))
			// 	.await;

			location
		}
	};

	Ok(location.into())
}

<<<<<<< HEAD
pub async fn delete_location(ctx: &LibraryContext, location_id: i32) -> Result<(), SysError> {
	let db = &ctx.db;
=======
pub async fn delete_location(ctx: &CoreContext, location_id: i32) -> Result<(), SysError> {
	let db = &ctx.database;
>>>>>>> 8e5c71de

	db.file_path()
		.find_many(vec![file_path::location_id::equals(Some(location_id))])
		.delete()
		.exec()
		.await?;

	db.location()
		.find_unique(location::id::equals(location_id))
		.delete()
		.exec()
		.await?;

<<<<<<< HEAD
	// ctx.emit(CoreEvent::InvalidateQuery(ClientQuery::SysGetLocations))
	// 	.await;
=======
	ctx.emit(CoreEvent::InvalidateQuery(ClientQuery::SysGetLocations))
		.await;
>>>>>>> 8e5c71de

	println!("Location {} deleted", location_id);

	Ok(())
}

#[derive(Error, Debug)]
pub enum LocationError {
	#[error("Failed to create location (uuid {uuid:?})")]
	CreateFailure { uuid: String },
	#[error("Failed to read location dotfile")]
	DotfileReadFailure(io::Error),
	#[error("Failed to serialize dotfile for location (at path: {1:?})")]
	DotfileSerializeFailure(serde_json::Error, String),
	#[error("Location not found (uuid: {1:?})")]
	DotfileWriteFailure(io::Error, String),
	#[error("Location not found (uuid: {0:?})")]
	NotFound(String),
	#[error("Failed to open file from local os")]
	FileReadError(io::Error),
	#[error("Failed to read mounted volumes from local os")]
	VolumeReadError(String),
	#[error("Failed to connect to database (error: {0:?})")]
	IOError(io::Error),
}<|MERGE_RESOLUTION|>--- conflicted
+++ resolved
@@ -1,18 +1,9 @@
 use crate::{
-<<<<<<< HEAD
 	file::{cas::FileIdentifierJob, indexer::IndexerJob},
 	library::LibraryContext,
 	node::LibraryNode,
 	prisma::{file_path, location},
-=======
-	encode::ThumbnailJob,
-	file::{cas::FileIdentifierJob, indexer::IndexerJob},
-	node::{get_nodestate, LibraryNode},
-	prisma::{file_path, location},
-	ClientQuery, CoreContext, CoreEvent,
->>>>>>> 8e5c71de
 };
-use prisma_client_rust::{raw, PrismaValue};
 use serde::{Deserialize, Serialize};
 use std::{fs, io, io::Write, path::Path};
 use thiserror::Error;
@@ -90,11 +81,7 @@
 	Ok(location.into())
 }
 
-<<<<<<< HEAD
 pub fn scan_location(ctx: &LibraryContext, location_id: i32, path: String) {
-=======
-pub fn scan_location(ctx: &CoreContext, location_id: i32, path: String) {
->>>>>>> 8e5c71de
 	ctx.spawn_job(Box::new(IndexerJob { path: path.clone() }));
 	ctx.queue_job(Box::new(FileIdentifierJob { location_id, path }));
 	// TODO: make a way to stop jobs so this can be canceled without rebooting app
@@ -193,11 +180,7 @@
 						)),
 						location::is_online::set(true),
 						location::local_path::set(Some(path.to_string())),
-<<<<<<< HEAD
 						location::node_id::set(Some(ctx.node_local_id)),
-=======
-						location::node_id::set(Some(config.node_id)),
->>>>>>> 8e5c71de
 					],
 				)
 				.exec()
@@ -236,13 +219,8 @@
 	Ok(location.into())
 }
 
-<<<<<<< HEAD
 pub async fn delete_location(ctx: &LibraryContext, location_id: i32) -> Result<(), SysError> {
 	let db = &ctx.db;
-=======
-pub async fn delete_location(ctx: &CoreContext, location_id: i32) -> Result<(), SysError> {
-	let db = &ctx.database;
->>>>>>> 8e5c71de
 
 	db.file_path()
 		.find_many(vec![file_path::location_id::equals(Some(location_id))])
@@ -256,13 +234,9 @@
 		.exec()
 		.await?;
 
-<<<<<<< HEAD
+	// TODO: multi-library
 	// ctx.emit(CoreEvent::InvalidateQuery(ClientQuery::SysGetLocations))
 	// 	.await;
-=======
-	ctx.emit(CoreEvent::InvalidateQuery(ClientQuery::SysGetLocations))
-		.await;
->>>>>>> 8e5c71de
 
 	println!("Location {} deleted", location_id);
 
