--- conflicted
+++ resolved
@@ -118,20 +118,13 @@
 												};
 											}
 											Header::File(req) => {
-												operations::request_file::reciever(&node, req, event).await?;
+												operations::request_file::receiver(&node, req, event).await?;
 											}
 										}
 
 										Ok::<_, ()>(())
 									});
 								}
-<<<<<<< HEAD
-								#[allow(clippy::panic)]
-								Event::PeerBroadcast(_event) => {
-									panic!("Broadcast's are cringe");
-								}
-=======
->>>>>>> c7b74ccf
 								Event::Shutdown => break,
 								_ => {}
 							}
