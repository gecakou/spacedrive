--- conflicted
+++ resolved
@@ -28,14 +28,6 @@
 
 #[cfg(test)]
 mod tests {
-<<<<<<< HEAD
-	use sd_core_sync::NTP64;
-	use sd_sync::SharedOperation;
-	use serde_json::Value;
-	use uuid::Uuid;
-
-=======
->>>>>>> 2b52555c
 	use super::*;
 
 	#[tokio::test]
@@ -47,44 +39,5 @@
 			let result = SyncMessage::from_stream(&mut cursor).await.unwrap();
 			assert_eq!(original, result);
 		}
-<<<<<<< HEAD
-
-		{
-			let original = SyncMessage::OperationsRequest(GetOpsArgs {
-				clocks: vec![],
-				count: 0,
-			});
-
-			let mut cursor = std::io::Cursor::new(original.to_bytes());
-			let result = SyncMessage::from_stream(&mut cursor).await.unwrap();
-			assert_eq!(original, result);
-		}
-
-		{
-			let original = SyncMessage::OperationsRequestResponse(vec![]);
-
-			let mut cursor = std::io::Cursor::new(original.to_bytes());
-			let result = SyncMessage::from_stream(&mut cursor).await.unwrap();
-			assert_eq!(original, result);
-		}
-
-		{
-			let original = SyncMessage::OperationsRequestResponse(vec![CRDTOperation {
-				instance: Uuid::new_v4(),
-				timestamp: NTP64(0),
-				id: Uuid::new_v4(),
-				typ: sd_sync::CRDTOperationType::Shared(SharedOperation {
-					record_id: Value::Null,
-					model: "name".to_string(),
-					data: sd_sync::SharedOperationData::Create,
-				}),
-			}]);
-
-			let mut cursor = std::io::Cursor::new(original.to_bytes());
-			let result = SyncMessage::from_stream(&mut cursor).await.unwrap();
-			assert_eq!(original, result);
-		}
-=======
->>>>>>> 2b52555c
 	}
 }