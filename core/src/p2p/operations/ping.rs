--- conflicted
+++ resolved
@@ -6,15 +6,9 @@
 use crate::p2p::P2PManager;
 
 /// Send a ping to all peers we are connected to
-<<<<<<< HEAD
 #[allow(unused)]
-pub async fn ping(p2p: Arc<P2PManager>) {
-	p2p.manager.broadcast(Header::Ping.to_bytes()).await;
-=======
 pub async fn ping(_p2p: Arc<P2PManager>) {
-	// p2p.manager.broadcast(Header::Ping.to_bytes()).await;
 	todo!();
->>>>>>> c7b74ccf
 }
 
 pub(crate) async fn reciever(event: PeerMessageEvent) {
