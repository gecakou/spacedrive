use std::{
	borrow::Cow,
	path::PathBuf,
	sync::{
		atomic::{AtomicBool, Ordering},
		Arc,
	},
	time::Duration,
};

use futures::future::join_all;
use sd_p2p::{
	spaceblock::{BlockSize, Range, SpaceblockRequest, SpaceblockRequests, Transfer},
	spacetunnel::RemoteIdentity,
	PeerMessageEvent,
};
use tokio::{
	fs::{create_dir_all, File},
	io::{AsyncReadExt, AsyncWriteExt, BufReader, BufWriter},
	sync::oneshot,
	time::{sleep, Instant},
};
use tracing::{debug, error, info, warn};
use uuid::Uuid;

use crate::p2p::{Header, P2PEvent, P2PManager};

/// The amount of time to wait for a Spacedrop request to be accepted or rejected before it's automatically rejected
pub(crate) const SPACEDROP_TIMEOUT: Duration = Duration::from_secs(60);

// TODO: Proper error handling
pub async fn spacedrop(
	p2p: Arc<P2PManager>,
	// TODO: Stop using `PeerId`
	identity: RemoteIdentity,
	paths: Vec<PathBuf>,
) -> Result<Uuid, ()> {
	if paths.is_empty() {
		return Err(());
	}

	let (files, requests): (Vec<_>, Vec<_>) = join_all(paths.into_iter().map(|path| async move {
		let file = File::open(&path).await?;
		let metadata = file.metadata().await?;
		let name = path
			.file_name()
			.map(|v| v.to_string_lossy())
			.unwrap_or(Cow::Borrowed(""))
			.to_string();

		Ok((
			(path, file),
			SpaceblockRequest {
				name,
				size: metadata.len(),
				range: Range::Full,
			},
		))
	}))
	.await
	.into_iter()
	.collect::<Result<Vec<_>, std::io::Error>>()
	.map_err(|_| ())? // TODO: Error handling
	.into_iter()
	.unzip();

	let total_length: u64 = requests.iter().map(|req| req.size).sum();

	let id = Uuid::new_v4();
	debug!("({id}): starting Spacedrop with peer '{identity}");
	let mut stream = p2p.manager.stream(identity).await.map_err(|err| {
		debug!("({id}): failed to connect: {err:?}");
		// TODO: Proper error
	})?;

	tokio::spawn(async move {
		debug!("({id}): connected, sending header");
		let header = Header::Spacedrop(SpaceblockRequests {
			id,
			block_size: BlockSize::from_size(total_length),
			requests,
		});
		if let Err(err) = stream.write_all(&header.to_bytes()).await {
			debug!("({id}): failed to send header: {err}");
			return;
		}
		let Header::Spacedrop(requests) = header else {
			unreachable!();
		};

		debug!("({id}): waiting for response");
		let result = tokio::select! {
		  result = stream.read_u8() => result,
		  // Add 5 seconds incase the user responded on the deadline and slow network
		   _ = sleep(SPACEDROP_TIMEOUT + Duration::from_secs(5)) => {
				debug!("({id}): timed out, cancelling");
				p2p.events.0.send(P2PEvent::SpacedropTimedout { id }).ok();
				return;
			},
		};

		match result {
			Ok(0) => {
				debug!("({id}): Spacedrop was rejected from peer '{identity}'");
				p2p.events.0.send(P2PEvent::SpacedropRejected { id }).ok();
				return;
			}
			Ok(1) => {}        // Okay
			Ok(_) => todo!(),  // TODO: Proper error
			Err(_) => todo!(), // TODO: Proper error
		}

		let cancelled = Arc::new(AtomicBool::new(false));
		p2p.spacedrop_cancelations
			.lock()
			.await
			.insert(id, cancelled.clone());

		debug!("({id}): starting transfer");
		let i = Instant::now();

		let mut transfer = Transfer::new(
			&requests,
			|percent| {
				p2p.events
					.0
					.send(P2PEvent::SpacedropProgress { id, percent })
					.ok();
			},
			&cancelled,
		);

		for (file_id, (path, file)) in files.into_iter().enumerate() {
			debug!("({id}): transmitting '{file_id}' from '{path:?}'");
			let file = BufReader::new(file);
			transfer.send(&mut stream, file).await;
		}

		debug!("({id}): finished; took '{:?}", i.elapsed());
	});

	Ok(id)
}

// TODO: Move these off the manager
impl P2PManager {
	pub async fn accept_spacedrop(&self, id: Uuid, path: String) {
		if let Some(chan) = self.spacedrop_pairing_reqs.lock().await.remove(&id) {
			chan.send(Some(path))
				.map_err(|err| {
					warn!("error accepting Spacedrop '{id:?}': '{err:?}'");
				})
				.ok();
		}
	}

	pub async fn reject_spacedrop(&self, id: Uuid) {
		if let Some(chan) = self.spacedrop_pairing_reqs.lock().await.remove(&id) {
			chan.send(None)
				.map_err(|err| {
					warn!("error rejecting Spacedrop '{id:?}': '{err:?}'");
				})
				.ok();
		}
	}

	pub async fn cancel_spacedrop(&self, id: Uuid) {
		if let Some(cancelled) = self.spacedrop_cancelations.lock().await.remove(&id) {
			cancelled.store(true, Ordering::Relaxed);
		}
	}
}

pub(crate) async fn reciever(
	this: &Arc<P2PManager>,
	req: SpaceblockRequests,
<<<<<<< HEAD
	event: PeerMessageEvent<UnicastStream>,
) -> Result<(), ()> {
=======
	event: PeerMessageEvent,
) {
>>>>>>> c7b74ccf
	let id = req.id;
	let mut stream = event.stream;
	let (tx, rx) = oneshot::channel();

	info!(
		"({id}): received '{}' files from peer '{}' with block size '{:?}'",
		req.requests.len(),
		event.identity,
		req.block_size
	);
	this.spacedrop_pairing_reqs.lock().await.insert(id, tx);

	if this
		.events
		.0
		.send(P2PEvent::SpacedropRequest {
			id,
			identity: event.identity,
			peer_name: "Unknown".into(),
			// TODO: A better solution to this
			// manager
			// 	.get_discovered_peers()
			// 	.await
			// 	.into_iter()
			// 	.find(|p| p.peer_id == event.peer_id)
			// 	.map(|p| p.metadata.name)
			// 	.unwrap_or_else(|| "Unknown".to_string()),
			files: req
				.requests
				.iter()
				.map(|req| req.name.clone())
				.collect::<Vec<_>>(),
		})
		.is_err()
	{
		// No frontend's are active

		// TODO: Implement this
		error!("TODO: Outright reject Spacedrop");
	}

	tokio::select! {
		_ = sleep(SPACEDROP_TIMEOUT) => {
			info!("({id}): timeout, rejecting!");

			stream.write_all(&[0]).await.map_err(|err| {
				error!("({id}): error reject bit: '{err:?}'");
			})?;
			stream.flush().await.map_err(|err| {
				error!("({id}): error flushing reject bit: '{err:?}'");
			})?;
		}
		file_path = rx => {
			match file_path {
				Ok(Some(file_path)) => {
					info!("({id}): accepted saving to '{:?}'", file_path);

					let cancelled = Arc::new(AtomicBool::new(false));
					this.spacedrop_cancelations
						.lock()
						.await
						.insert(id, cancelled.clone());

					stream.write_all(&[1]).await.map_err(|err| {
						error!("({id}): error sending continuation bit: '{err:?}'");

						// TODO: Send error to the frontend

						// TODO: make sure the other peer times out or we retry???
					})?;

					let names = req.requests.iter().map(|req| req.name.clone()).collect::<Vec<_>>();
					let mut transfer = Transfer::new(&req, |percent| {
						this.events.0.send(P2PEvent::SpacedropProgress { id, percent }).ok();
					}, &cancelled);

					let file_path = PathBuf::from(file_path);
					let names_len = names.len();
					for file_name in names {
						 // When transferring more than 1 file we wanna join the incoming file name to the directory provided by the user
						 let mut path = file_path.clone();
						 if names_len != 1 {
							// We know the `file_path` will be a directory so we can just push the file name to it
							path.push(&file_name);
						}

						debug!("({id}): accepting '{file_name}' and saving to '{:?}'", path);

						if let Some(parent) = path.parent() {
						  create_dir_all(&parent).await.map_err(|err| {
								error!("({id}): error creating parent directory '{parent:?}': '{err:?}'");

								// TODO: Send error to the frontend

								// TODO: Send error to remote peer
							})?;
						}

						let f = File::create(&path).await.map_err(|err| {
							error!("({id}): error creating file at '{path:?}': '{err:?}'");

							// TODO: Send error to the frontend

							// TODO: Send error to remote peer
						})?;
						let f = BufWriter::new(f);
						transfer.receive(&mut stream, f).await;
					}

					info!("({id}): complete");
				}
				Ok(None) => {
					info!("({id}): rejected");

					stream.write_all(&[0]).await.map_err(|err| {
					   error!("({id}): error sending rejection: '{err:?}'");
					})?;
					stream.flush().await.map_err(|err| {
					   error!("({id}): error flushing rejection: '{err:?}'");
					})?;
				}
				Err(_) => {
					warn!("({id}): error with Spacedrop pairing request receiver!");
				}
			}
		}
	};

	Ok(())
}<|MERGE_RESOLUTION|>--- conflicted
+++ resolved
@@ -174,13 +174,8 @@
 pub(crate) async fn reciever(
 	this: &Arc<P2PManager>,
 	req: SpaceblockRequests,
-<<<<<<< HEAD
-	event: PeerMessageEvent<UnicastStream>,
+	event: PeerMessageEvent,
 ) -> Result<(), ()> {
-=======
-	event: PeerMessageEvent,
-) {
->>>>>>> c7b74ccf
 	let id = req.id;
 	let mut stream = event.stream;
 	let (tx, rx) = oneshot::channel();
