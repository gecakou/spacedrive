--- conflicted
+++ resolved
@@ -279,17 +279,8 @@
 
 					let mut query = db.file_path().find_many(params).take(take as i64 + 1);
 
-<<<<<<< HEAD
-					if let Some(file_id) = args.after_file_id {
-						query = query.cursor(file_path::pub_id::equals(file_id.as_bytes().to_vec()))
-					}
-
-					if let Some(order) = args.order {
+					if let Some(order) = order {
 						query = query.order_by(order.into_param());
-=======
-					if let Some(order) = order {
-						query = query.order_by(order.to_param());
->>>>>>> da2e78dc
 					}
 
 					if let Some(cursor) = cursor {
