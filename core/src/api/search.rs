use crate::{
	api::{
		locations::{file_path_with_object, object_with_file_paths, ExplorerItem},
		utils::library,
	},
	library::Library,
	location::{
		file_path_helper::{check_file_path_exists, IsolatedFilePathData},
		find_location, LocationError,
	},
	object::preview::get_thumb_key,
	prisma::{self, file_path, location, object, tag, tag_on_object},
	util::db::chain_optional_iter,
};

use std::collections::BTreeSet;

use chrono::{DateTime, FixedOffset, Utc};
use prisma_client_rust::operator::or;
use rspc::{alpha::AlphaRouter, ErrorCode};
use serde::{Deserialize, Serialize};
use specta::Type;

use super::{Ctx, R};

#[derive(Serialize, Type, Debug)]
struct SearchData<T> {
	cursor: Option<Vec<u8>>,
	items: Vec<T>,
}

#[derive(Deserialize, Default, Type, Debug)]
#[serde(rename_all = "camelCase")]
struct OptionalRange<T> {
	from: Option<T>,
	to: Option<T>,
}

#[derive(Deserialize, Type, Debug, Clone, Copy)]
enum SortOrder {
	Asc,
	Desc,
}

impl From<SortOrder> for prisma::SortOrder {
	fn from(value: SortOrder) -> prisma::SortOrder {
		match value {
			SortOrder::Asc => prisma::SortOrder::Asc,
			SortOrder::Desc => prisma::SortOrder::Desc,
		}
	}
}

#[derive(Deserialize, Type, Debug, Clone)]
#[serde(rename_all = "camelCase")]
enum FilePathSearchOrdering {
	Name(SortOrder),
	SizeInBytes(SortOrder),
	DateCreated(SortOrder),
	DateModified(SortOrder),
	DateIndexed(SortOrder),
	Object(Box<ObjectSearchOrdering>),
}

impl FilePathSearchOrdering {
	fn get_sort_order(&self) -> prisma::SortOrder {
		(*match self {
			Self::Name(v) => v,
			Self::SizeInBytes(v) => v,
			Self::DateCreated(v) => v,
			Self::DateModified(v) => v,
			Self::DateIndexed(v) => v,
			Self::Object(v) => return v.get_sort_order(),
		})
		.into()
	}

	fn into_param(self) -> file_path::OrderByWithRelationParam {
		let dir = self.get_sort_order();
		use file_path::*;
		match self {
			Self::Name(_) => name::order(dir),
			Self::SizeInBytes(_) => size_in_bytes::order(dir),
			Self::DateCreated(_) => date_created::order(dir),
			Self::DateModified(_) => date_modified::order(dir),
			Self::DateIndexed(_) => date_indexed::order(dir),
			Self::Object(v) => object::order(vec![v.into_param()]),
		}
	}
}

#[derive(Deserialize, Type, Debug)]
#[serde(untagged)]
enum MaybeNot<T> {
	None(T),
	Not { not: T },
}

impl<T> MaybeNot<T> {
	fn into_prisma<R: From<prisma_client_rust::Operator<R>>>(self, param: fn(T) -> R) -> R {
		match self {
			Self::None(v) => param(v),
			Self::Not { not } => prisma_client_rust::not![param(not)],
		}
	}
}

#[derive(Deserialize, Type, Default, Debug)]
#[serde(rename_all = "camelCase")]
struct FilePathFilterArgs {
	#[specta(optional)]
	location_id: Option<location::id::Type>,
	#[serde(default)]
	search: String,
	#[specta(optional)]
	extension: Option<String>,
	#[serde(default)]
	created_at: OptionalRange<DateTime<Utc>>,
	#[specta(optional)]
	path: Option<String>,
	#[specta(optional)]
	object: Option<ObjectFilterArgs>,
}

#[derive(Deserialize, Type, Debug)]
#[serde(rename_all = "camelCase")]
struct FilePathSearchArgs {
	#[specta(optional)]
	take: Option<i32>,
	#[specta(optional)]
	order: Option<FilePathSearchOrdering>,
	#[specta(optional)]
	cursor: Option<Vec<u8>>,
	#[serde(default)]
	filter: FilePathFilterArgs,
}

#[derive(Deserialize, Type, Debug, Clone)]
#[serde(rename_all = "camelCase")]
enum ObjectSearchOrdering {
	DateAccessed(SortOrder),
}

impl ObjectSearchOrdering {
	fn get_sort_order(&self) -> prisma::SortOrder {
		(*match self {
			Self::DateAccessed(v) => v,
		})
		.into()
	}

	fn into_param(self) -> object::OrderByWithRelationParam {
		let dir = self.get_sort_order();
		use object::*;
		match self {
			Self::DateAccessed(_) => date_accessed::order(dir),
		}
	}
}

#[derive(Deserialize, Type, Debug, Default)]
#[serde(rename_all = "camelCase")]
enum ObjectHiddenFilter {
	#[default]
	Exclude,
	Include,
}

<<<<<<< HEAD
impl Into<Option<object::WhereParam>> for ObjectHiddenFilter {
	fn into(self) -> Option<object::WhereParam> {
		match self {
			Self::Exclude => Some(object::hidden::not(Some(true))),
			Self::Include => None,
=======
impl From<ObjectHiddenFilter> for Option<object::WhereParam> {
	fn from(value: ObjectHiddenFilter) -> Self {
		match value {
			ObjectHiddenFilter::Exclude => Some(object::hidden::not(true)),
			ObjectHiddenFilter::Include => None,
>>>>>>> e693c7a5
		}
	}
}

#[derive(Deserialize, Type, Debug, Default)]
#[serde(rename_all = "camelCase")]
struct ObjectFilterArgs {
	#[specta(optional)]
	favorite: Option<bool>,
	#[serde(default)]
	hidden: ObjectHiddenFilter,
	#[specta(optional)]
	date_accessed: Option<MaybeNot<Option<chrono::DateTime<FixedOffset>>>>,
	#[serde(default)]
	kind: BTreeSet<i32>,
	#[serde(default)]
	tags: Vec<i32>,
}

impl ObjectFilterArgs {
	fn into_params(self) -> Vec<object::WhereParam> {
		use object::*;

		chain_optional_iter(
			[],
			[
				self.hidden.into(),
				self.favorite.map(Some).map(favorite::equals),
				self.date_accessed
					.map(|date| date.into_prisma(date_accessed::equals)),
				(!self.kind.is_empty()).then(|| kind::in_vec(self.kind.into_iter().collect())),
				(!self.tags.is_empty()).then(|| {
					let tags = self.tags.into_iter().map(tag::id::equals).collect();
					let tags_on_object = tag_on_object::tag::is(vec![or(tags)]);

					tags::some(vec![tags_on_object])
				}),
			],
		)
	}
}

#[derive(Deserialize, Type, Debug)]
#[serde(rename_all = "camelCase")]
struct ObjectSearchArgs {
	#[specta(optional)]
	take: Option<i32>,
	#[specta(optional)]
	order: Option<ObjectSearchOrdering>,
	#[specta(optional)]
	cursor: Option<Vec<u8>>,
	#[serde(default)]
	filter: ObjectFilterArgs,
}

pub fn mount() -> AlphaRouter<Ctx> {
	R.router()
		.procedure("paths", {
			R.with2(library()).query(
				|(_, library),
				 FilePathSearchArgs {
				     take,
				     order,
				     cursor,
				     filter,
				 }| async move {
					let Library { db, .. } = &library;

					let location = if let Some(location_id) = filter.location_id {
						Some(
							find_location(&library, location_id)
								.exec()
								.await?
								.ok_or(LocationError::IdNotFound(location_id))?,
						)
					} else {
						None
					};

					let directory_materialized_path_str = match (filter.path, location) {
						(Some(path), Some(location)) if !path.is_empty() && path != "/" => {
							let parent_iso_file_path =
								IsolatedFilePathData::from_relative_str(location.id, &path);
							if !check_file_path_exists::<LocationError>(&parent_iso_file_path, db)
								.await?
							{
								return Err(rspc::Error::new(
									ErrorCode::NotFound,
									"Directory not found".into(),
								));
							}

							parent_iso_file_path.materialized_path_for_children()
						}
						(Some(_empty), _) => Some("/".into()),
						_ => None,
					};

					use file_path::*;

					let params = chain_optional_iter(
						filter
							.search
							.split(' ')
							.map(str::to_string)
							.map(name::contains),
						[
							filter.location_id.map(Some).map(location_id::equals),
							filter.extension.map(Some).map(extension::equals),
							filter.created_at.from.map(|v| date_created::gte(v.into())),
							filter.created_at.to.map(|v| date_created::lte(v.into())),
							directory_materialized_path_str
								.map(Some)
								.map(materialized_path::equals),
							filter.object.and_then(|obj| {
								let params = obj.into_params();

								(!params.is_empty()).then(|| object::is(params))
							}),
						],
					);

					let take = take.unwrap_or(100);

					let mut query = db.file_path().find_many(params).take(take as i64 + 1);

					if let Some(order) = order {
						query = query.order_by(order.into_param());
					}

					if let Some(cursor) = cursor {
						query = query.cursor(file_path::pub_id::equals(cursor));
					}

					let (file_paths, cursor) = {
						let mut paths = query
							.include(file_path_with_object::include())
							.exec()
							.await?;

						let cursor = (paths.len() as i32 > take)
							.then(|| paths.pop())
							.flatten()
							.map(|r| r.pub_id);

						(paths, cursor)
					};

					let mut items = Vec::with_capacity(file_paths.len());

					for file_path in file_paths {
						let thumbnail_exists_locally = if let Some(cas_id) = &file_path.cas_id {
							library
								.thumbnail_exists(cas_id)
								.await
								.map_err(LocationError::from)?
						} else {
							false
						};

						items.push(ExplorerItem::Path {
							has_local_thumbnail: thumbnail_exists_locally,
							thumbnail_key: file_path.cas_id.as_ref().map(|i| get_thumb_key(i)),
							item: file_path,
						})
					}

					Ok(SearchData { items, cursor })
				},
			)
		})
		.procedure("objects", {
			R.with2(library()).query(
				|(_, library),
				 ObjectSearchArgs {
				     take,
				     order,
				     cursor,
				     filter,
				 }| async move {
					let Library { db, .. } = &library;

					let take = take.unwrap_or(100);

					let mut query = db
						.object()
						.find_many(filter.into_params())
						.take(take as i64 + 1);

					if let Some(order) = order {
						query = query.order_by(order.into_param());
					}

					if let Some(cursor) = cursor {
						query = query.cursor(object::pub_id::equals(cursor));
					}

					let (objects, cursor) = {
						let mut objects = query
							.include(object_with_file_paths::include())
							.exec()
							.await?;

						let cursor = (objects.len() as i32 > take)
							.then(|| objects.pop())
							.flatten()
							.map(|r| r.pub_id);

						(objects, cursor)
					};

					let mut items = Vec::with_capacity(objects.len());

					for object in objects {
						let cas_id = object
							.file_paths
							.iter()
							.map(|fp| fp.cas_id.as_ref())
							.find_map(|c| c);

						let thumbnail_exists_locally = if let Some(cas_id) = cas_id {
							library.thumbnail_exists(cas_id).await.map_err(|e| {
								rspc::Error::with_cause(
									ErrorCode::InternalServerError,
									"Failed to check that thumbnail exists".to_string(),
									e,
								)
							})?
						} else {
							false
						};

						items.push(ExplorerItem::Object {
							has_local_thumbnail: thumbnail_exists_locally,
							thumbnail_key: cas_id.map(|i| get_thumb_key(i)),
							item: object,
						});
					}

					Ok(SearchData { items, cursor })
				},
			)
		})
}<|MERGE_RESOLUTION|>--- conflicted
+++ resolved
@@ -166,19 +166,11 @@
 	Include,
 }
 
-<<<<<<< HEAD
-impl Into<Option<object::WhereParam>> for ObjectHiddenFilter {
-	fn into(self) -> Option<object::WhereParam> {
+impl ObjectHiddenFilter for  {
+	fn to_param(self) -> Option<object::WhereParam> {
 		match self {
-			Self::Exclude => Some(object::hidden::not(Some(true))),
-			Self::Include => None,
-=======
-impl From<ObjectHiddenFilter> for Option<object::WhereParam> {
-	fn from(value: ObjectHiddenFilter) -> Self {
-		match value {
-			ObjectHiddenFilter::Exclude => Some(object::hidden::not(true)),
+			ObjectHiddenFilter::Exclude => Some(object::hidden::not(Some(true))),
 			ObjectHiddenFilter::Include => None,
->>>>>>> e693c7a5
 		}
 	}
 }
@@ -205,7 +197,7 @@
 		chain_optional_iter(
 			[],
 			[
-				self.hidden.into(),
+				self.hidden.to_param(),
 				self.favorite.map(Some).map(favorite::equals),
 				self.date_accessed
 					.map(|date| date.into_prisma(date_accessed::equals)),
