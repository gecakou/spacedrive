--- conflicted
+++ resolved
@@ -38,6 +38,10 @@
 #[serde(rename_all = "camelCase")]
 enum FilePathSearchOrdering {
 	Name(bool),
+	SizeInBytes(bool),
+	DateCreated(bool),
+	DateModified(bool),
+	DateIndexed(bool),
 	Object(Box<ObjectSearchOrdering>),
 }
 
@@ -45,6 +49,10 @@
 	fn get_sort_order(&self) -> SortOrder {
 		match self {
 			Self::Name(v) => v,
+			Self::SizeInBytes(v) => v,
+			Self::DateCreated(v) => v,
+			Self::DateModified(v) => v,
+			Self::DateIndexed(v) => v,
 			Self::Object(v) => return v.get_sort_order(),
 		}
 		.then_some(SortOrder::Asc)
@@ -56,6 +64,10 @@
 		use file_path::*;
 		match self {
 			Self::Name(_) => name::order(dir),
+			Self::SizeInBytes(_) => size_in_bytes::order(dir),
+			Self::DateCreated(_) => date_created::order(dir),
+			Self::DateModified(_) => date_modified::order(dir),
+			Self::DateIndexed(_) => date_indexed::order(dir),
 			Self::Object(v) => object::order(vec![v.to_param()]),
 		}
 	}
@@ -131,77 +143,6 @@
 pub fn mount() -> AlphaRouter<Ctx> {
 	R.router()
 		.procedure("paths", {
-<<<<<<< HEAD
-=======
-			#[derive(Deserialize, Type, Debug, Clone, Copy)]
-			#[serde(rename_all = "camelCase")]
-			#[specta(inline)]
-			enum Ordering {
-				Name(bool),
-				SizeInBytes(bool),
-				DateCreated(bool),
-				DateModified(bool),
-				DateIndexed(bool),
-			}
-
-			impl Ordering {
-				fn get_direction(&self) -> Direction {
-					match self {
-						Self::Name(v) => v,
-						Self::SizeInBytes(v) => v,
-						Self::DateCreated(v) => v,
-						Self::DateModified(v) => v,
-						Self::DateIndexed(v) => v,
-					}
-					.then_some(Direction::Asc)
-					.unwrap_or(Direction::Desc)
-				}
-				fn to_param(self) -> file_path::OrderByParam {
-					let dir = self.get_direction();
-					use file_path::*;
-					match self {
-						Self::Name(_) => name::order(dir),
-						Self::SizeInBytes(_) => size_in_bytes::order(dir),
-						Self::DateCreated(_) => date_created::order(dir),
-						Self::DateModified(_) => date_modified::order(dir),
-						Self::DateIndexed(_) => date_indexed::order(dir),
-					}
-				}
-			}
-
-			#[derive(Deserialize, Type)]
-			#[serde(rename_all = "camelCase")]
-			#[specta(inline)]
-			struct Args {
-				#[specta(optional)]
-				location_id: Option<i32>,
-				#[specta(optional)]
-				after_file_id: Option<Uuid>,
-				#[specta(optional)]
-				take: Option<i32>,
-				#[specta(optional)]
-				order: Option<Ordering>,
-				#[serde(default)]
-				search: String,
-				#[specta(optional)]
-				extension: Option<String>,
-				#[serde(default)]
-				kind: BTreeSet<i32>,
-				#[serde(default)]
-				tags: Vec<i32>,
-				#[serde(default)]
-				created_at: OptionalRange<DateTime<Utc>>,
-				#[specta(optional)]
-				path: Option<String>,
-				#[specta(optional)]
-				cursor: Option<Vec<u8>>,
-				#[specta(optional)]
-				favorite: Option<bool>,
-				#[specta(optional)]
-				hidden: Option<bool>,
-			}
-
->>>>>>> 38804285
 			R.with2(library())
 				.query(|(_, library), args: FilePathSearchArgs| async move {
 					let Library { db, .. } = &library;
