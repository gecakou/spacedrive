--- conflicted
+++ resolved
@@ -157,15 +157,10 @@
 							&node.libraries,
 							&instance.uuid,
 							instance.identity,
-<<<<<<< HEAD
 							&instance.node_id,
-							node.p2p.peer_metadata(),
-=======
-							instance.node_id,
 							RemoteIdentity::from_str(&instance.node_remote_identity)
 								.expect("malformed remote identity in the DB"),
 							instance.metadata,
->>>>>>> 468bc946
 						)
 						.await?;
 					}
