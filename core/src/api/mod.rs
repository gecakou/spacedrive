use rspc::{alpha::Rspc, Config};
use serde::{Deserialize, Serialize};
use specta::Type;
use std::sync::Arc;

use crate::{node::NodeConfig, Node};

use utils::{InvalidRequests, InvalidateOperationEvent};

#[allow(non_upper_case_globals)]
pub(self) const R: Rspc<Ctx> = Rspc::new();

pub type Ctx = Arc<Node>;
pub type Router = rspc::Router<Ctx>;

/// Represents an internal core event, these are exposed to client via a rspc subscription.
#[derive(Debug, Clone, Serialize, Type)]
pub enum CoreEvent {
	NewThumbnail { cas_id: String },
	InvalidateOperation(InvalidateOperationEvent),
}

mod files;
mod jobs;
mod keys;
mod libraries;
mod locations;
mod nodes;
mod p2p;
mod search;
mod sync;
mod tags;
pub mod utils;
pub mod volumes;

#[derive(Serialize, Deserialize, Debug, Type)]
struct NodeState {
	#[serde(flatten)]
	config: NodeConfig,
	data_path: String,
}

pub(crate) fn mount() -> Arc<Router> {
	let r = R
		.router()
		.procedure("buildInfo", {
			#[derive(Serialize, Type)]
			pub struct BuildInfo {
				version: &'static str,
				commit: &'static str,
			}

			R.query(|_, _: ()| BuildInfo {
				version: env!("CARGO_PKG_VERSION"),
				commit: env!("GIT_HASH"),
			})
		})
		.procedure("nodeState", {
			R.query(|ctx, _: ()| async move {
				Ok(NodeState {
					config: ctx.config.get().await,
					// We are taking the assumption here that this value is only used on the frontend for display purposes
					data_path: ctx
						.config
						.data_directory()
						.to_str()
						.expect("Found non-UTF-8 path")
						.to_string(),
				})
			})
		})
<<<<<<< HEAD
		.procedure("search", {
			#[derive(Deserialize, Type, Debug, Clone, Copy)]
			#[serde(rename_all = "camelCase")]
			#[specta(inline)]
			enum Ordering {
				Name(bool),
			}
			impl Ordering {
				fn get_direction(&self) -> Direction {
					match self {
						Self::Name(v) => v,
					}
					.then_some(Direction::Asc)
					.unwrap_or(Direction::Desc)
				}
				fn to_param(self) -> file_path::OrderByParam {
					let dir = self.get_direction();
					use file_path::*;
					match self {
						Self::Name(_) => name::order(dir),
					}
				}
			}
			#[derive(Deserialize, Type, Debug)]
			#[serde(rename_all = "camelCase")]
			#[specta(inline)]
			struct Args {
				#[specta(optional)]
				location_id: Option<i32>,
				#[specta(optional)]
				after_file_id: Option<Uuid>,
				#[specta(optional)]
				take: Option<i32>,
				#[specta(optional)]
				order: Option<Ordering>,
				#[specta(optional)]
				search: Option<String>,
				#[specta(optional)]
				extension: Option<String>,
				#[specta(optional)]
				kind: Option<i32>,
				#[specta(optional)]
				#[serde(default)]
				tags: Vec<i32>,
				#[specta(optional)]
				created_at_from: Option<DateTime<Utc>>,
				#[specta(optional)]
				created_at_to: Option<DateTime<Utc>>,
				#[specta(optional)]
				path: Option<String>,
			}

			R.with2(library())
				.query(|(_, library), args: Args| async move {
					let params = args
						.search
						.map(|search| {
							search
								.split(' ')
								.flat_map(|name_and_maybe_extension| {
									name_and_maybe_extension
										.rsplit_once('.')
										.map(|(name, extension)| {
											[
												Some(file_path::name::contains(name.to_string())),
												(!extension.is_empty()).then(|| {
													file_path::extension::contains(
														extension.to_string(),
													)
												}),
											]
										})
										.unwrap_or_else(|| {
											[
												Some(file_path::name::contains(
													name_and_maybe_extension.to_string(),
												)),
												None,
											]
										})
								})
								.collect::<Vec<_>>()
						})
						.unwrap_or_default()
						.into_iter()
						.chain([
							args.location_id.map(file_path::location_id::equals),
							args.kind.map(|kind| {
								file_path::object::is(vec![object::kind::equals(kind)])
							}),
							args.extension.map(file_path::extension::equals),
							(!args.tags.is_empty()).then(|| {
								file_path::object::is(vec![object::tags::some(vec![
									tag_on_object::tag::is(vec![or(args
										.tags
										.into_iter()
										.map(tag::id::equals)
										.collect())]),
								])])
							}),
							args.created_at_from
								.map(|v| file_path::date_created::gte(v.into())),
							args.created_at_to
								.map(|v| file_path::date_created::lte(v.into())),
							args.path.map(file_path::materialized_path::starts_with),
						])
						.flatten()
						.collect();
					let mut query = library.db.file_path().find_many(params);
					if let Some(file_id) = args.after_file_id {
						query = query.cursor(file_path::pub_id::equals(file_id.as_bytes().to_vec()))
					}
					if let Some(order) = args.order {
						query = query.order_by(order.to_param());
					}
					if let Some(take) = args.take {
						query = query.take(take as i64);
					}
					let file_paths = query
						.include(file_path_with_object::include())
						.exec()
						.await?;
					let mut items = Vec::with_capacity(file_paths.len());
					for file_path in file_paths {
						let has_thumbnail = if let Some(cas_id) = &file_path.cas_id {
							library
								.thumbnail_exists(cas_id)
								.await
								.map_err(LocationError::from)?
						} else {
							false
						};
						items.push(ExplorerItem::Path {
							has_thumbnail,
							item: file_path,
						})
					}
					Ok(items)
				})
		})
=======
		.merge("search.", search::mount())
>>>>>>> 04deb621
		.merge("library.", libraries::mount())
		.merge("volumes.", volumes::mount())
		.merge("tags.", tags::mount())
		.merge("keys.", keys::mount())
		.merge("locations.", locations::mount())
		.merge("files.", files::mount())
		.merge("jobs.", jobs::mount())
		.merge("p2p.", p2p::mount())
		.merge("nodes.", nodes::mount())
		.merge("sync.", sync::mount())
		.merge("invalidation.", utils::mount_invalidate())
		.build(
			#[allow(clippy::let_and_return)]
			{
				let config = Config::new().set_ts_bindings_header("/* eslint-disable */");

				#[cfg(all(debug_assertions, not(feature = "mobile")))]
				let config = config.export_ts_bindings(
					std::path::PathBuf::from(env!("CARGO_MANIFEST_DIR"))
						.join("../packages/client/src/core.ts"),
				);

				config
			},
		)
		.arced();
	InvalidRequests::validate(r.clone()); // This validates all invalidation calls.

	r
}

#[cfg(test)]
mod tests {
	/// This test will ensure the rspc router and all calls to `invalidate_query` are valid and also export an updated version of the Typescript bindings.
	#[test]
	fn test_and_export_rspc_bindings() {
		super::mount();
	}
}<|MERGE_RESOLUTION|>--- conflicted
+++ resolved
@@ -69,150 +69,7 @@
 				})
 			})
 		})
-<<<<<<< HEAD
-		.procedure("search", {
-			#[derive(Deserialize, Type, Debug, Clone, Copy)]
-			#[serde(rename_all = "camelCase")]
-			#[specta(inline)]
-			enum Ordering {
-				Name(bool),
-			}
-			impl Ordering {
-				fn get_direction(&self) -> Direction {
-					match self {
-						Self::Name(v) => v,
-					}
-					.then_some(Direction::Asc)
-					.unwrap_or(Direction::Desc)
-				}
-				fn to_param(self) -> file_path::OrderByParam {
-					let dir = self.get_direction();
-					use file_path::*;
-					match self {
-						Self::Name(_) => name::order(dir),
-					}
-				}
-			}
-			#[derive(Deserialize, Type, Debug)]
-			#[serde(rename_all = "camelCase")]
-			#[specta(inline)]
-			struct Args {
-				#[specta(optional)]
-				location_id: Option<i32>,
-				#[specta(optional)]
-				after_file_id: Option<Uuid>,
-				#[specta(optional)]
-				take: Option<i32>,
-				#[specta(optional)]
-				order: Option<Ordering>,
-				#[specta(optional)]
-				search: Option<String>,
-				#[specta(optional)]
-				extension: Option<String>,
-				#[specta(optional)]
-				kind: Option<i32>,
-				#[specta(optional)]
-				#[serde(default)]
-				tags: Vec<i32>,
-				#[specta(optional)]
-				created_at_from: Option<DateTime<Utc>>,
-				#[specta(optional)]
-				created_at_to: Option<DateTime<Utc>>,
-				#[specta(optional)]
-				path: Option<String>,
-			}
-
-			R.with2(library())
-				.query(|(_, library), args: Args| async move {
-					let params = args
-						.search
-						.map(|search| {
-							search
-								.split(' ')
-								.flat_map(|name_and_maybe_extension| {
-									name_and_maybe_extension
-										.rsplit_once('.')
-										.map(|(name, extension)| {
-											[
-												Some(file_path::name::contains(name.to_string())),
-												(!extension.is_empty()).then(|| {
-													file_path::extension::contains(
-														extension.to_string(),
-													)
-												}),
-											]
-										})
-										.unwrap_or_else(|| {
-											[
-												Some(file_path::name::contains(
-													name_and_maybe_extension.to_string(),
-												)),
-												None,
-											]
-										})
-								})
-								.collect::<Vec<_>>()
-						})
-						.unwrap_or_default()
-						.into_iter()
-						.chain([
-							args.location_id.map(file_path::location_id::equals),
-							args.kind.map(|kind| {
-								file_path::object::is(vec![object::kind::equals(kind)])
-							}),
-							args.extension.map(file_path::extension::equals),
-							(!args.tags.is_empty()).then(|| {
-								file_path::object::is(vec![object::tags::some(vec![
-									tag_on_object::tag::is(vec![or(args
-										.tags
-										.into_iter()
-										.map(tag::id::equals)
-										.collect())]),
-								])])
-							}),
-							args.created_at_from
-								.map(|v| file_path::date_created::gte(v.into())),
-							args.created_at_to
-								.map(|v| file_path::date_created::lte(v.into())),
-							args.path.map(file_path::materialized_path::starts_with),
-						])
-						.flatten()
-						.collect();
-					let mut query = library.db.file_path().find_many(params);
-					if let Some(file_id) = args.after_file_id {
-						query = query.cursor(file_path::pub_id::equals(file_id.as_bytes().to_vec()))
-					}
-					if let Some(order) = args.order {
-						query = query.order_by(order.to_param());
-					}
-					if let Some(take) = args.take {
-						query = query.take(take as i64);
-					}
-					let file_paths = query
-						.include(file_path_with_object::include())
-						.exec()
-						.await?;
-					let mut items = Vec::with_capacity(file_paths.len());
-					for file_path in file_paths {
-						let has_thumbnail = if let Some(cas_id) = &file_path.cas_id {
-							library
-								.thumbnail_exists(cas_id)
-								.await
-								.map_err(LocationError::from)?
-						} else {
-							false
-						};
-						items.push(ExplorerItem::Path {
-							has_thumbnail,
-							item: file_path,
-						})
-					}
-					Ok(items)
-				})
-		})
-=======
 		.merge("search.", search::mount())
->>>>>>> 04deb621
 		.merge("library.", libraries::mount())
 		.merge("volumes.", volumes::mount())
 		.merge("tags.", tags::mount())
