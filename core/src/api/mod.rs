--- conflicted
+++ resolved
@@ -84,11 +84,8 @@
 		.merge("p2p.", p2p::mount())
 		.merge("nodes.", nodes::mount())
 		.merge("sync.", sync::mount())
-<<<<<<< HEAD
+		.merge("preferences.", preferences::mount())
 		.merge("notifications.", notifications::mount())
-=======
-		.merge("preferences.", preferences::mount())
->>>>>>> cf39f8db
 		.merge("invalidation.", utils::mount_invalidate())
 		.build(
 			#[allow(clippy::let_and_return)]
