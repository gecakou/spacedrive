use crate::{invalidate_query, job::JobProgressEvent, node::config::NodeConfig, Node};
use itertools::Itertools;
use rspc::{alpha::Rspc, Config, ErrorCode};
use serde::{Deserialize, Serialize};
use specta::Type;
use std::sync::{atomic::Ordering, Arc};
use uuid::Uuid;

use utils::{InvalidRequests, InvalidateOperationEvent};

#[allow(non_upper_case_globals)]
pub(crate) const R: Rspc<Ctx> = Rspc::new();

pub type Ctx = Arc<Node>;
pub type Router = rspc::Router<Ctx>;

/// Represents an internal core event, these are exposed to client via a rspc subscription.
#[derive(Debug, Clone, Serialize, Type)]
pub enum CoreEvent {
	NewThumbnail { thumb_key: Vec<String> },
	JobProgress(JobProgressEvent),
	InvalidateOperation(InvalidateOperationEvent),
}

/// All of the feature flags provided by the core itself. The frontend has it's own set of feature flags!
///
/// If you want a variant of this to show up on the frontend it must be added to `backendFeatures` in `useFeatureFlag.tsx`
#[derive(Debug, PartialEq, Eq, Clone, Serialize, Deserialize, Type)]
#[serde(rename_all = "camelCase")]
pub enum BackendFeature {
	SyncEmitMessages,
	FilesOverP2P,
}

impl BackendFeature {
	pub fn restore(&self, node: &Node) {
		match self {
			BackendFeature::SyncEmitMessages => {
				node.libraries
					.emit_messages_flag
					.store(true, Ordering::Relaxed);
			}
			BackendFeature::FilesOverP2P => {
				node.files_over_p2p_flag.store(true, Ordering::Relaxed);
			}
		}
	}
}

mod auth;
mod backups;
<<<<<<< HEAD
// mod categories;
=======
mod categories;
mod ephemeral_files;
>>>>>>> b8d13a8c
mod files;
mod jobs;
mod keys;
mod libraries;
pub mod locations;
mod nodes;
pub mod notifications;
mod p2p;
mod preferences;
pub(crate) mod search;
mod sync;
mod tags;
pub mod utils;
pub mod volumes;
mod web_api;

// A version of [NodeConfig] that is safe to share with the frontend
#[derive(Debug, Serialize, Deserialize, Clone, Type)]
pub struct SanitisedNodeConfig {
	/// id is a unique identifier for the current node. Each node has a public identifier (this one) and is given a local id for each library (done within the library code).
	pub id: Uuid,
	/// name is the display name of the current node. This is set by the user and is shown in the UI. // TODO: Length validation so it can fit in DNS record
	pub name: String,
	pub p2p_enabled: bool,
	pub p2p_port: Option<u16>,
	pub features: Vec<BackendFeature>,
}

impl From<NodeConfig> for SanitisedNodeConfig {
	fn from(value: NodeConfig) -> Self {
		Self {
			id: value.id,
			name: value.name,
			p2p_enabled: value.p2p.enabled,
			p2p_port: value.p2p.port,
			features: value.features,
		}
	}
}

#[derive(Serialize, Deserialize, Debug, Type)]
struct NodeState {
	#[serde(flatten)]
	config: SanitisedNodeConfig,
	data_path: String,
}

pub(crate) fn mount() -> Arc<Router> {
	let r = R
		.router()
		.procedure("buildInfo", {
			#[derive(Serialize, Type)]
			pub struct BuildInfo {
				version: &'static str,
				commit: &'static str,
			}

			R.query(|_, _: ()| BuildInfo {
				version: env!("CARGO_PKG_VERSION"),
				commit: env!("GIT_HASH"),
			})
		})
		.procedure("nodeState", {
			R.query(|node, _: ()| async move {
				Ok(NodeState {
					config: node.config.get().await.into(),
					// We are taking the assumption here that this value is only used on the frontend for display purposes
					data_path: node
						.config
						.data_directory()
						.to_str()
						.expect("Found non-UTF-8 path")
						.to_string(),
				})
			})
		})
		.procedure("toggleFeatureFlag", {
			R.mutation(|node, feature: BackendFeature| async move {
				let config = node.config.get().await;

				let enabled = if config.features.iter().contains(&feature) {
					node.config
						.write(|mut cfg| {
							cfg.features.retain(|f| *f != feature);
						})
						.await
						.map(|_| false)
				} else {
					node.config
						.write(|mut cfg| {
							cfg.features.push(feature.clone());
						})
						.await
						.map(|_| true)
				}
				.map_err(|err| rspc::Error::new(ErrorCode::InternalServerError, err.to_string()))?;

				match feature {
					BackendFeature::SyncEmitMessages => {
						node.libraries
							.emit_messages_flag
							.store(enabled, Ordering::Relaxed);
					}
					BackendFeature::FilesOverP2P => {
						node.files_over_p2p_flag.store(enabled, Ordering::Relaxed);
					}
				}

				invalidate_query!(node; node, "nodeState");

				Ok(())
			})
		})
		.merge("api.", web_api::mount())
		.merge("auth.", auth::mount())
		.merge("search.", search::mount())
		.merge("library.", libraries::mount())
		.merge("volumes.", volumes::mount())
		.merge("tags.", tags::mount())
		// .merge("categories.", categories::mount())
		// .merge("keys.", keys::mount())
		.merge("locations.", locations::mount())
		.merge("ephemeralFiles.", ephemeral_files::mount())
		.merge("files.", files::mount())
		.merge("jobs.", jobs::mount())
		.merge("p2p.", p2p::mount())
		.merge("nodes.", nodes::mount())
		.merge("sync.", sync::mount())
		.merge("preferences.", preferences::mount())
		.merge("notifications.", notifications::mount())
		.merge("backups.", backups::mount())
		.merge("invalidation.", utils::mount_invalidate())
		.build(
			#[allow(clippy::let_and_return)]
			{
				let config = Config::new().set_ts_bindings_header("/* eslint-disable */");

				#[cfg(all(debug_assertions, not(feature = "mobile")))]
				let config = config.export_ts_bindings(
					std::path::PathBuf::from(env!("CARGO_MANIFEST_DIR"))
						.join("../packages/client/src/core.ts"),
				);

				config
			},
		)
		.arced();

	InvalidRequests::validate(r.clone()); // This validates all invalidation calls.

	r
}

#[cfg(test)]
mod tests {
	/// This test will ensure the rspc router and all calls to `invalidate_query` are valid and also export an updated version of the Typescript bindings.
	#[test]
	fn test_and_export_rspc_bindings() {
		super::mount();
	}
}<|MERGE_RESOLUTION|>--- conflicted
+++ resolved
@@ -49,12 +49,8 @@
 
 mod auth;
 mod backups;
-<<<<<<< HEAD
 // mod categories;
-=======
-mod categories;
 mod ephemeral_files;
->>>>>>> b8d13a8c
 mod files;
 mod jobs;
 mod keys;
