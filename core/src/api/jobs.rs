use crate::{
	invalidate_query,
	job::{job_without_data, JobManager, JobReport, JobStatus},
	location::{find_location, LocationError},
	object::{
		file_identifier::file_identifier_job::FileIdentifierJobInit,
		preview::thumbnailer_job::ThumbnailerJobInit,
		validation::validator_job::ObjectValidatorJobInit,
	},
	prisma::{job, location, SortOrder},
};

use std::{
	collections::{hash_map::Entry, HashMap, VecDeque},
	path::PathBuf,
};

use chrono::{DateTime, Utc};
use rspc::alpha::AlphaRouter;
use serde::{Deserialize, Serialize};
use specta::Type;
use tokio::time::{interval, Duration};
use uuid::Uuid;

use super::{utils::library, CoreEvent, Ctx, R};

pub(crate) fn mount() -> AlphaRouter<Ctx> {
	R.router()
		.procedure("progress", {
			// Listen for updates from the job manager
			// - the client listens for events containing an updated JobReport
			// - the client replaces its local copy of the JobReport using the index provided by the reports procedure
			// - this should be used with the ephemeral sync engine
			R.with2(library())
				.subscription(|(ctx, _), job_uuid: Uuid| async move {
					let mut event_bus_rx = ctx.event_bus.0.subscribe();
					let mut tick = interval(Duration::from_secs_f64(1.0 / 30.0));

					async_stream::stream! {
						loop {
							let progress_event = loop {
								if let Ok(CoreEvent::JobProgress(progress_event)) = event_bus_rx.recv().await {
									if progress_event.id == job_uuid {
										break progress_event;
									}
								}
							};

							yield progress_event;

							loop {
								tokio::select! { biased;
									_ = tick.tick() => { break; },
									_ = event_bus_rx.recv() => {
										// event was killed by the void
									},
								}
							}
						}
					}
				})
		})
		.procedure("reports", {
			// Reports provides the client with a list of JobReports
			// - we query with a custom select! to avoid returning paused job cache `job.data`
			// - results must include running jobs, and be combined with the in-memory state
			//	  this is to ensure the client will always get the correct initial state
			// - jobs are sorted in to groups by their action
			// - TODO: refactor grouping system to a many-to-many table
			#[derive(Debug, Clone, Serialize, Deserialize, Type)]
			pub struct JobGroup {
				id: String,
				action: String,
				status: JobStatus,
				created_at: DateTime<Utc>,
				jobs: VecDeque<JobReport>,
			}
			#[derive(Debug, Clone, Serialize, Deserialize, Type)]
			pub struct JobGroups {
				groups: Vec<JobGroup>,
				index: HashMap<String, i32>, // maps job ids to their group index
			}
			R.with2(library())
				.query(|(ctx, library), _: ()| async move {
					let mut groups: HashMap<String, JobGroup> = HashMap::new();

					let job_reports: Vec<JobReport> = library
						.db
						.job()
						.find_many(vec![])
						.order_by(job::date_created::order(SortOrder::Desc))
						.take(100)
						.select(job_without_data::select())
						.exec()
						.await?
						.into_iter()
						.flat_map(JobReport::try_from)
						.collect();

					let active_reports_by_id = ctx.job_manager.get_active_reports_with_id().await;

					for job in job_reports {
						// action name and group key are computed from the job data
						let (action_name, group_key) = job.get_meta();

						// if the job is running, use the in-memory report
						let report = active_reports_by_id.get(&job.id).unwrap_or(&job);

						// if we have a group key, handle grouping
						if let Some(group_key) = group_key {
							match groups.entry(group_key) {
								// Create new job group with metadata
<<<<<<< HEAD
								Entry::Vacant(entry) => {
									entry.insert(JobGroup {
										id: job.parent_id.unwrap_or(job.id).to_string(),
										action: action_name.clone(),
										status: job.status,
										jobs: [report.clone()].into_iter().collect(),
=======
								Entry::Vacant(e) => {
									let id = job.parent_id.unwrap_or(job.id);
									let group = JobGroup {
										id: id.to_string(),
										action: action_name.clone(),
										status: job.status,
										jobs: vec![report.clone()],
>>>>>>> 4e8e0fdb
										created_at: job.created_at.unwrap_or(Utc::now()),
									});
								}
								// Add to existing job group
								Entry::Occupied(mut entry) => {
									entry.get_mut().jobs.push_front(report.clone());
								}
							}
						}
					}

<<<<<<< HEAD
					let mut groups_vec = groups.into_values().collect::<Vec<_>>();
=======
					let mut groups_vec: Vec<JobGroup> = groups.into_values().collect();
>>>>>>> 4e8e0fdb
					groups_vec.sort_by(|a, b| b.created_at.cmp(&a.created_at));

					// Update the index after sorting the groups
					let mut index: HashMap<String, i32> = HashMap::new();
					for (i, group) in groups_vec.iter().enumerate() {
						for job in &group.jobs {
							index.insert(job.id.to_string(), i as i32);
						}
					}

					Ok(JobGroups {
						groups: groups_vec,
						index,
					})
				})
		})
		.procedure("isActive", {
			R.with2(library()).query(|(ctx, _), _: ()| async move {
<<<<<<< HEAD
				Ok(ctx.job_manager.has_active_workers().await)
=======
				Ok(!ctx.jobs.get_running_reports().await.is_empty())
>>>>>>> 4e8e0fdb
			})
		})
		.procedure("clear", {
			R.with2(library())
				.mutation(|(_, library), id: Uuid| async move {
					library
						.db
						.job()
						.delete(job::id::equals(id.as_bytes().to_vec()))
						.exec()
						.await?;

					invalidate_query!(library, "jobs.reports");
					Ok(())
				})
		})
		.procedure("clearAll", {
			R.with2(library())
				.mutation(|(_, library), _: ()| async move {
					library.db.job().delete_many(vec![]).exec().await?;

					invalidate_query!(library, "jobs.reports");
					Ok(())
				})
		})
		// pause job
		.procedure("pause", {
			R.with2(library())
				.mutation(|(ctx, _), id: Uuid| async move {
					JobManager::pause(&ctx.job_manager, id)
						.await
						.map_err(Into::into)
				})
		})
		.procedure("resume", {
			R.with2(library())
				.mutation(|(ctx, _), id: Uuid| async move {
					JobManager::resume(&ctx.job_manager, id)
						.await
						.map_err(Into::into)
				})
		})
		.procedure("cancel", {
			R.with2(library())
				.mutation(|(ctx, _), id: Uuid| async move {
					JobManager::cancel(&ctx.job_manager, id)
						.await
						.map_err(Into::into)
				})
		})
		.procedure("generateThumbsForLocation", {
			#[derive(Type, Deserialize)]
			pub struct GenerateThumbsForLocationArgs {
				pub id: location::id::Type,
				pub path: PathBuf,
			}

			R.with2(library()).mutation(
				|(_, library), args: GenerateThumbsForLocationArgs| async move {
					let Some(location) = find_location(&library, args.id).exec().await? else {
						return Err(LocationError::IdNotFound(args.id).into());
					};

					library
						.spawn_job(ThumbnailerJobInit {
							location,
							sub_path: Some(args.path),
						})
						.await
						.map_err(Into::into)
				},
			)
		})
		.procedure("objectValidator", {
			#[derive(Type, Deserialize)]
			pub struct ObjectValidatorArgs {
				pub id: location::id::Type,
				pub path: PathBuf,
			}

			R.with2(library())
				.mutation(|(_, library), args: ObjectValidatorArgs| async move {
					let Some(location) =  find_location(&library, args.id)
						.exec()
						.await?
						else {
						return Err(LocationError::IdNotFound(args.id).into());
					};

					library
						.spawn_job(ObjectValidatorJobInit {
							location,
							sub_path: Some(args.path),
						})
						.await
						.map_err(Into::into)
				})
		})
		.procedure("identifyUniqueFiles", {
			#[derive(Type, Deserialize)]
			pub struct IdentifyUniqueFilesArgs {
				pub id: location::id::Type,
				pub path: PathBuf,
			}

			R.with2(library())
				.mutation(|(_, library), args: IdentifyUniqueFilesArgs| async move {
					let Some(location) = find_location(&library, args.id).exec().await? else {
						return Err(LocationError::IdNotFound(args.id).into());
					};

					library
						.spawn_job(FileIdentifierJobInit {
							location,
							sub_path: Some(args.path),
						})
						.await
						.map_err(Into::into)
				})
		})
		.procedure("newThumbnail", {
			R.with2(library())
				.subscription(|(ctx, _), _: ()| async move {
					// TODO: Only return event for the library that was subscribed to

					let mut event_bus_rx = ctx.event_bus.0.subscribe();
					async_stream::stream! {
						while let Ok(event) = event_bus_rx.recv().await {
							match event {
								CoreEvent::NewThumbnail { thumb_key } => yield thumb_key,
								_ => {}
							}
						}
					}
				})
		})
}<|MERGE_RESOLUTION|>--- conflicted
+++ resolved
@@ -110,22 +110,12 @@
 						if let Some(group_key) = group_key {
 							match groups.entry(group_key) {
 								// Create new job group with metadata
-<<<<<<< HEAD
 								Entry::Vacant(entry) => {
 									entry.insert(JobGroup {
 										id: job.parent_id.unwrap_or(job.id).to_string(),
 										action: action_name.clone(),
 										status: job.status,
 										jobs: [report.clone()].into_iter().collect(),
-=======
-								Entry::Vacant(e) => {
-									let id = job.parent_id.unwrap_or(job.id);
-									let group = JobGroup {
-										id: id.to_string(),
-										action: action_name.clone(),
-										status: job.status,
-										jobs: vec![report.clone()],
->>>>>>> 4e8e0fdb
 										created_at: job.created_at.unwrap_or(Utc::now()),
 									});
 								}
@@ -137,11 +127,7 @@
 						}
 					}
 
-<<<<<<< HEAD
 					let mut groups_vec = groups.into_values().collect::<Vec<_>>();
-=======
-					let mut groups_vec: Vec<JobGroup> = groups.into_values().collect();
->>>>>>> 4e8e0fdb
 					groups_vec.sort_by(|a, b| b.created_at.cmp(&a.created_at));
 
 					// Update the index after sorting the groups
@@ -160,11 +146,7 @@
 		})
 		.procedure("isActive", {
 			R.with2(library()).query(|(ctx, _), _: ()| async move {
-<<<<<<< HEAD
 				Ok(ctx.job_manager.has_active_workers().await)
-=======
-				Ok(!ctx.jobs.get_running_reports().await.is_empty())
->>>>>>> 4e8e0fdb
 			})
 		})
 		.procedure("clear", {
