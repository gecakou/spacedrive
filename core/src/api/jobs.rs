--- conflicted
+++ resolved
@@ -11,11 +11,7 @@
 };
 
 use std::{
-<<<<<<< HEAD
 	collections::{hash_map::Entry, HashMap, VecDeque},
-=======
-	collections::{hash_map::Entry, HashMap},
->>>>>>> 187ec933
 	path::PathBuf,
 };
 
@@ -24,10 +20,7 @@
 use serde::{Deserialize, Serialize};
 use specta::Type;
 use tokio::time::{interval, Duration};
-<<<<<<< HEAD
-=======
 use tracing::trace;
->>>>>>> 187ec933
 use uuid::Uuid;
 
 use super::{utils::library, CoreEvent, Ctx, R};
@@ -77,13 +70,8 @@
 			// - TODO: refactor grouping system to a many-to-many table
 			#[derive(Debug, Clone, Serialize, Deserialize, Type)]
 			pub struct JobGroup {
-<<<<<<< HEAD
 				id: Uuid,
-				action: String,
-=======
-				id: String,
 				action: Option<String>,
->>>>>>> 187ec933
 				status: JobStatus,
 				created_at: DateTime<Utc>,
 				jobs: VecDeque<JobReport>,
@@ -130,18 +118,10 @@
 						if let Some(group_key) = group_key {
 							match groups.entry(group_key) {
 								// Create new job group with metadata
-<<<<<<< HEAD
 								Entry::Vacant(entry) => {
 									entry.insert(JobGroup {
 										id: job.parent_id.unwrap_or(job.id),
-										action: action_name.clone(),
-=======
-								Entry::Vacant(e) => {
-									let id = job.parent_id.unwrap_or(job.id);
-									let group = JobGroup {
-										id: id.to_string(),
 										action: Some(action_name.clone()),
->>>>>>> 187ec933
 										status: job.status,
 										jobs: [report.clone()].into_iter().collect(),
 										created_at: job.created_at.unwrap_or(Utc::now()),
