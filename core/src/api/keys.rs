use std::io::{Read, Write};
use std::{path::PathBuf, str::FromStr};

use sd_crypto::keys::keymanager::StoredKey;
use sd_crypto::{crypto::stream::Algorithm, keys::hashing::HashingAlgorithm, Error, Protected};
use serde::Deserialize;
use specta::Type;
use uuid::Uuid;

use crate::util::db::write_storedkey_to_db;
use crate::{invalidate_query, prisma::key};

use super::{utils::LibraryRequest, RouterBuilder};

#[derive(Type, Deserialize)]
pub struct KeyAddArgs {
	algorithm: Algorithm,
	hashing_algorithm: HashingAlgorithm,
	key: String,
	library_sync: bool,
	automount: bool,
}

#[derive(Type, Deserialize)]
pub struct KeyNameUpdateArgs {
	uuid: Uuid,
	name: String,
}

#[derive(Type, Deserialize)]
pub struct SetMasterPasswordArgs {
	password: String,
	secret_key: Option<String>,
}

#[derive(Type, Deserialize)]
pub struct RestoreBackupArgs {
	password: String,
	secret_key: Option<String>,
	path: PathBuf,
}

#[derive(Type, Deserialize)]
pub struct MasterPasswordChangeArgs {
	password: String,
	secret_key: Option<String>,
	algorithm: Algorithm,
	hashing_algorithm: HashingAlgorithm,
}

#[derive(Type, Deserialize)]
pub struct AutomountUpdateArgs {
	uuid: Uuid,
	status: bool,
}

pub(crate) fn mount() -> RouterBuilder {
	RouterBuilder::new()
		.library_query("list", |t| {
			t(|_, _: (), library| async move { Ok(library.key_manager.dump_keystore()) })
		})
		// do not unlock the key manager until this route returns true
		.library_query("hasMasterPassword", |t| {
			t(|_, _: (), library| async move { Ok(library.key_manager.has_master_password()?) })
		})
		// this is so we can show the key as mounted in the UI
		.library_query("listMounted", |t| {
			t(|_, _: (), library| async move { Ok(library.key_manager.get_mounted_uuids()) })
		})
		.library_query("getKey", |t| {
			t(|_, key_uuid: Uuid, library| async move {
				let key = library.key_manager.get_key(key_uuid)?;

				let key_string =
					String::from_utf8(key.expose().clone()).map_err(Error::StringParse)?;

				Ok(key_string)
			})
		})
		.library_mutation("mount", |t| {
			t(|_, key_uuid: Uuid, library| async move {
				library.key_manager.mount(key_uuid)?;
				// we also need to dispatch jobs that automatically decrypt preview media and metadata here
				invalidate_query!(library, "keys.listMounted");
				Ok(())
			})
		})
		.library_mutation("updateKeyName", |t| {
			t(|_, args: KeyNameUpdateArgs, library| async move {
				library
					.db
					.key()
					.update(
						key::uuid::equals(args.uuid.to_string()),
						vec![key::SetParam::SetName(Some(args.name))],
					)
					.exec()
					.await?;

				Ok(())
			})
		})
		.library_mutation("unmount", |t| {
			t(|_, key_uuid: Uuid, library| async move {
				library.key_manager.unmount(key_uuid)?;
				// we also need to delete all in-memory decrypted data associated with this key
				invalidate_query!(library, "keys.listMounted");
				Ok(())
			})
		})
		.library_mutation("clearMasterPassword", |t| {
			t(|_, _: (), library| async move {
				// This technically clears the root key, but it means the same thing to the frontend
				library.key_manager.clear_root_key()?;

				invalidate_query!(library, "keys.hasMasterPassword");
				Ok(())
			})
		})
		.library_mutation("syncKeyToLibrary", |t| {
			t(|_, key_uuid: Uuid, library| async move {
				let key = library.key_manager.save_to_database(key_uuid)?;

				// does not check that the key doesn't exist before writing
				write_storedkey_to_db(&library.db, &key).await?;

				invalidate_query!(library, "keys.list");
				Ok(())
			})
		})
		.library_mutation("updateAutomountStatus", |t| {
			t(|_, args: AutomountUpdateArgs, library| async move {
				if !library.key_manager.is_memory_only(args.uuid)? {
					library
						.key_manager
						.change_automount_status(args.uuid, args.status)?;

					library
						.db
						.key()
						.update(
							key::uuid::equals(args.uuid.to_string()),
							vec![key::SetParam::SetAutomount(args.status)],
						)
						.exec()
						.await?;

					invalidate_query!(library, "keys.list");
				}

				Ok(())
			})
		})
		.library_mutation("deleteFromLibrary", |t| {
			t(|_, key_uuid: Uuid, library| async move {
				if !library.key_manager.is_memory_only(key_uuid)? {
					library
						.db
						.key()
						.delete(key::uuid::equals(key_uuid.to_string()))
						.exec()
						.await?;
				}

				library.key_manager.remove_key(key_uuid)?;

				// we also need to delete all in-memory decrypted data associated with this key
				invalidate_query!(library, "keys.list");
				invalidate_query!(library, "keys.listMounted");
				invalidate_query!(library, "keys.getDefault");
				Ok(())
			})
		})
		.library_mutation("setMasterPassword", |t| {
			t(|_, args: SetMasterPasswordArgs, library| async move {
				let secret_key = args.secret_key.map(Protected::new);

				// if this returns an error, the user MUST re-enter the correct password
				library
					.key_manager
					.set_master_password(Protected::new(args.password), secret_key)?;

				invalidate_query!(library, "keys.hasMasterPassword");

				let automount = library
					.db
					.key()
					.find_many(vec![key::automount::equals(true)])
					.exec()
					.await?;

				for key in automount {
					library
						.key_manager
<<<<<<< HEAD
						.mount(Uuid::from_str(&key.uuid).map_err(|_| Error::Serialization)?)?;
				}
=======
						.mount(Uuid::from_str(&key.uuid).map_err(|_| {
							rspc::Error::new(
								rspc::ErrorCode::InternalServerError,
								"Error deserializing UUID from string".into(),
							)
						})?)?;
>>>>>>> 746ac768

					invalidate_query!(library, "keys.listMounted");
				}

				Ok(())
			})
		})
		.library_mutation("setDefault", |t| {
			t(|_, key_uuid: Uuid, library| async move {
				library.key_manager.set_default(key_uuid)?;

				library
					.db
					.key()
					.update_many(
						vec![key::default::equals(true)],
						vec![key::SetParam::SetDefault(false)],
					)
					.exec()
					.await?;
				library
					.db
					.key()
					.update(
						key::uuid::equals(key_uuid.to_string()),
						vec![key::SetParam::SetDefault(true)],
					)
					.exec()
					.await?;

				invalidate_query!(library, "keys.getDefault");
				Ok(())
			})
		})
		.library_query("getDefault", |t| {
			t(|_, _: (), library| async move {
				let default = library.key_manager.get_default();

				if let Ok(default_key) = default {
					Ok(Some(default_key))
				} else {
					Ok(None)
				}
			})
		})
		.library_mutation("unmountAll", |t| {
			t(|_, _: (), library| async move {
				library.key_manager.empty_keymount();
				invalidate_query!(library, "keys.listMounted");
				Ok(())
			})
		})
		// this also mounts the key
		.library_mutation("add", |t| {
			t(|_, args: KeyAddArgs, library| async move {
				// register the key with the keymanager
				let uuid = library.key_manager.add_to_keystore(
					Protected::new(args.key.as_bytes().to_vec()),
					args.algorithm,
					args.hashing_algorithm,
					!args.library_sync,
					args.automount,
					None,
				)?;

				let stored_key = library.key_manager.access_keystore(uuid)?;

				if args.library_sync {
					write_storedkey_to_db(&library.db, &stored_key).await?;

					if args.automount {
						library
							.db
							.key()
							.update(
								key::uuid::equals(uuid.to_string()),
								vec![key::SetParam::SetAutomount(true)],
							)
							.exec()
							.await?;
					}
				}

				// mount the key
				library.key_manager.mount(uuid)?;

				invalidate_query!(library, "keys.list");
				invalidate_query!(library, "keys.listMounted");
				Ok(())
			})
		})
		.library_mutation("backupKeystore", |t| {
			t(|_, path: PathBuf, library| async move {
				// dump all stored keys that are in the key manager (maybe these should be taken from prisma as this will include even "non-sync with library" keys)
				let mut stored_keys = library.key_manager.dump_keystore();
				// include the verification key at the time of backup
				stored_keys.push(library.key_manager.get_verification_key()?);
				stored_keys.retain(|k| !k.memory_only);

				let mut output_file = std::fs::File::create(path).map_err(Error::Io)?;
				output_file
					.write_all(&serde_json::to_vec(&stored_keys).map_err(|_| Error::Serialization)?)
					.map_err(Error::Io)?;
				Ok(())
			})
		})
		.library_mutation("restoreKeystore", |t| {
			t(|_, args: RestoreBackupArgs, library| async move {
				let mut input_file = std::fs::File::open(args.path).map_err(Error::Io)?;

				let mut backup = Vec::new();

				input_file.read_to_end(&mut backup).map_err(Error::Io)?;

				let stored_keys: Vec<StoredKey> =
					serde_json::from_slice(&backup).map_err(|_| Error::Serialization)?;

				let secret_key = args.secret_key.map(Protected::new);

				let updated_keys = library.key_manager.import_keystore_backup(
					Protected::new(args.password),
					secret_key,
					&stored_keys,
				)?;

				for key in &updated_keys {
					write_storedkey_to_db(&library.db, key).await?;
				}

				invalidate_query!(library, "keys.list");
				invalidate_query!(library, "keys.listMounted");

				Ok(updated_keys.len())
			})
		})
		.library_mutation("changeMasterPassword", |t| {
			t(|_, args: MasterPasswordChangeArgs, library| async move {
				let secret_key = args.secret_key.map(Protected::new);

				let verification_key = library.key_manager.change_master_password(
					Protected::new(args.password),
					args.algorithm,
					args.hashing_algorithm,
					secret_key,
				)?;

				// remove old nil-id keys if they were set
				library
					.db
					.key()
					.delete_many(vec![key::uuid::equals(Uuid::nil().to_string())])
					.exec()
					.await?;

				// write the new verification key
				write_storedkey_to_db(&library.db, &verification_key).await?;

				Ok(())
			})
		})
}<|MERGE_RESOLUTION|>--- conflicted
+++ resolved
@@ -192,17 +192,7 @@
 				for key in automount {
 					library
 						.key_manager
-<<<<<<< HEAD
 						.mount(Uuid::from_str(&key.uuid).map_err(|_| Error::Serialization)?)?;
-				}
-=======
-						.mount(Uuid::from_str(&key.uuid).map_err(|_| {
-							rspc::Error::new(
-								rspc::ErrorCode::InternalServerError,
-								"Error deserializing UUID from string".into(),
-							)
-						})?)?;
->>>>>>> 746ac768
 
 					invalidate_query!(library, "keys.listMounted");
 				}
