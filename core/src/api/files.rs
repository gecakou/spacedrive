--- conflicted
+++ resolved
@@ -261,7 +261,6 @@
 							],
 						)
 						.exec()
-<<<<<<< HEAD
 						.await?;
 
 					Ok(())
@@ -336,24 +335,6 @@
 									}
 								}
 							}),
-=======
-						.await?
-						.ok_or(LocationError::IdNotFound(location_id))?;
-
-					let Some(location_path) = location.path.as_ref().map(Path::new) else {
-                        Err(LocationError::MissingPath)?
-                    };
-
-					fs::rename(
-						location_path.join(IsolatedFilePathData::from_relative_str(
-							location_id,
-							&file_name,
-						)),
-						location_path.join(IsolatedFilePathData::from_relative_str(
-							location_id,
-							&new_file_name,
-						)),
->>>>>>> f4cac23b
 					)
 					.await?;
 
@@ -388,7 +369,8 @@
 						.exec()
 						.await?
 						.ok_or(LocationError::IdNotFound(args.location_id))?
-						.path;
+						.path
+						.ok_or(LocationError::MissingPath(args.location_id))?;
 
 					let res = if args.file_path_ids.len() == 1 {
 						if args.from_pattern.is_some() {
