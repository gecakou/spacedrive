use crate::{
	api::utils::library,
	invalidate_query,
	location::{file_path_helper::MaterializedPath, find_location, LocationError},
	object::fs::{
		copy::FileCopierJobInit, cut::FileCutterJobInit, decrypt::FileDecryptorJobInit,
		delete::FileDeleterJobInit, encrypt::FileEncryptorJobInit, erase::FileEraserJobInit,
	},
	prisma::{file_path, location, object},
};

use chrono::{FixedOffset, Utc};
use prisma_client_rust::not;
use rspc::{alpha::AlphaRouter, ErrorCode};
use serde::Deserialize;
use specta::Type;
use std::path::Path;
use tokio::fs;

use super::{Ctx, R};

pub(crate) fn mount() -> AlphaRouter<Ctx> {
	R.router()
		.procedure("get", {
			#[derive(Type, Deserialize)]
			pub struct GetArgs {
				pub id: i32,
			}
			R.with2(library())
				.query(|(_, library), args: GetArgs| async move {
					Ok(library
						.db
						.object()
						.find_unique(object::id::equals(args.id))
						.include(object::include!({ file_paths media_data }))
						.exec()
						.await?)
				})
		})
		.procedure("setNote", {
			#[derive(Type, Deserialize)]
			pub struct SetNoteArgs {
				pub id: i32,
				pub note: Option<String>,
			}

			R.with2(library())
				.mutation(|(_, library), args: SetNoteArgs| async move {
					library
						.db
						.object()
						.update(
							object::id::equals(args.id),
							vec![object::note::set(args.note)],
						)
						.exec()
						.await?;

					invalidate_query!(library, "locations.getExplorerData");
					invalidate_query!(library, "tags.getExplorerData");

					Ok(())
				})
		})
		.procedure("setFavorite", {
			#[derive(Type, Deserialize)]
			pub struct SetFavoriteArgs {
				pub id: i32,
				pub favorite: bool,
			}

			R.with2(library())
				.mutation(|(_, library), args: SetFavoriteArgs| async move {
					library
						.db
						.object()
						.update(
							object::id::equals(args.id),
							vec![object::favorite::set(args.favorite)],
						)
						.exec()
						.await?;

					invalidate_query!(library, "locations.getExplorerData");
					invalidate_query!(library, "tags.getExplorerData");

					Ok(())
				})
		})
		.procedure("delete", {
			R.with2(library())
				.mutation(|(_, library), id: i32| async move {
					library
						.db
						.object()
						.delete(object::id::equals(id))
						.exec()
						.await?;

					invalidate_query!(library, "locations.getExplorerData");
					Ok(())
				})
		})
		.procedure("updateAccessTime", {
			R.with2(library())
				.mutation(|(_, library), id: i32| async move {
					library
						.db
						.object()
						.update(
							object::id::equals(id),
							vec![object::date_accessed::set(Some(
								Utc::now().with_timezone(&FixedOffset::east_opt(0).unwrap()),
							))],
						)
						.exec()
						.await?;

					invalidate_query!(library, "files.getRecent");
					Ok(())
				})
		})
		.procedure("getRecent", {
			R.with2(library())
				.query(|(_, library), amount: i32| async move {
<<<<<<< HEAD
					Ok(library
=======
					let objects = library
>>>>>>> 13d846be
						.db
						.object()
						.find_many(vec![not![object::date_accessed::equals(None)]])
						.order_by(object::date_accessed::order(
							prisma_client_rust::Direction::Desc,
						))
						.exec()
						.await?
						.into_iter()
						.filter(|x| x.date_accessed.is_some())
						.take(amount as usize)
<<<<<<< HEAD
						.collect::<Vec<_>>())
=======
						.map(|x| x.id)
						.collect::<Vec<_>>();

					Ok(library
						.db
						.file_path()
						.find_many(vec![file_path::object_id::in_vec(objects)])
						.exec()
						.await?)
>>>>>>> 13d846be
				})
		})
		.procedure("encryptFiles", {
			R.with2(library())
				.mutation(|(_, library), args: FileEncryptorJobInit| async move {
					library.spawn_job(args).await.map_err(Into::into)
				})
		})
		.procedure("decryptFiles", {
			R.with2(library())
				.mutation(|(_, library), args: FileDecryptorJobInit| async move {
					library.spawn_job(args).await.map_err(Into::into)
				})
		})
		.procedure("deleteFiles", {
			R.with2(library())
				.mutation(|(_, library), args: FileDeleterJobInit| async move {
					library.spawn_job(args).await.map_err(Into::into)
				})
		})
		.procedure("eraseFiles", {
			R.with2(library())
				.mutation(|(_, library), args: FileEraserJobInit| async move {
					library.spawn_job(args).await.map_err(Into::into)
				})
		})
		.procedure("duplicateFiles", {
			R.with2(library())
				.mutation(|(_, library), args: FileCopierJobInit| async move {
					library.spawn_job(args).await.map_err(Into::into)
				})
		})
		.procedure("copyFiles", {
			R.with2(library())
				.mutation(|(_, library), args: FileCopierJobInit| async move {
					library.spawn_job(args).await.map_err(Into::into)
				})
		})
		.procedure("cutFiles", {
			R.with2(library())
				.mutation(|(_, library), args: FileCutterJobInit| async move {
					library.spawn_job(args).await.map_err(Into::into)
				})
		})
		.procedure("renameFile", {
			#[derive(Type, Deserialize)]
			pub struct RenameFileArgs {
				pub location_id: i32,
				pub file_name: String,
				pub new_file_name: String,
			}

			R.with2(library()).mutation(
				|(_, library),
				 RenameFileArgs {
				     location_id,
				     file_name,
				     new_file_name,
				 }: RenameFileArgs| async move {
					let location = find_location(&library, location_id)
						.select(location::select!({ path }))
						.exec()
						.await?
						.ok_or(LocationError::IdNotFound(location_id))?;

					let location_path = Path::new(&location.path);
					fs::rename(
						location_path.join(&MaterializedPath::from((location_id, &file_name))),
						location_path.join(&MaterializedPath::from((location_id, &new_file_name))),
					)
					.await
					.map_err(|e| {
						rspc::Error::with_cause(
							ErrorCode::Conflict,
							"Failed to rename file".to_string(),
							e,
						)
					})?;

					invalidate_query!(library, "tags.getExplorerData");

					Ok(())
				},
			)
		})
}<|MERGE_RESOLUTION|>--- conflicted
+++ resolved
@@ -123,11 +123,7 @@
 		.procedure("getRecent", {
 			R.with2(library())
 				.query(|(_, library), amount: i32| async move {
-<<<<<<< HEAD
-					Ok(library
-=======
 					let objects = library
->>>>>>> 13d846be
 						.db
 						.object()
 						.find_many(vec![not![object::date_accessed::equals(None)]])
@@ -139,9 +135,6 @@
 						.into_iter()
 						.filter(|x| x.date_accessed.is_some())
 						.take(amount as usize)
-<<<<<<< HEAD
-						.collect::<Vec<_>>())
-=======
 						.map(|x| x.id)
 						.collect::<Vec<_>>();
 
@@ -151,7 +144,6 @@
 						.find_many(vec![file_path::object_id::in_vec(objects)])
 						.exec()
 						.await?)
->>>>>>> 13d846be
 				})
 		})
 		.procedure("encryptFiles", {
