use chrono::{DateTime, Utc};
use int_enum::IntEnum;
use rspc::Type;
use serde::{Deserialize, Serialize};
<<<<<<< HEAD
=======
use ts_rs::TS;
use uuid::Uuid;
>>>>>>> 85e5eec9

mod config;
use crate::prisma::node;
pub use config::*;

#[derive(Debug, Clone, Serialize, Deserialize, Type)]
pub struct LibraryNode {
	pub uuid: Uuid,
	pub name: String,
	pub platform: Platform,
	pub last_seen: DateTime<Utc>,
}

impl From<node::Data> for LibraryNode {
	fn from(data: node::Data) -> Self {
		Self {
			uuid: Uuid::from_slice(&data.pub_id).unwrap(),
			name: data.name,
			platform: IntEnum::from_int(data.platform).unwrap(),
			last_seen: data.last_seen.into(),
		}
	}
}

impl From<Box<node::Data>> for LibraryNode {
	fn from(data: Box<node::Data>) -> Self {
		Self::from(*data)
	}
}

#[allow(clippy::upper_case_acronyms)]
#[repr(i32)]
#[derive(Debug, Clone, Copy, Serialize, Deserialize, Type, Eq, PartialEq, IntEnum)]
pub enum Platform {
	Unknown = 0,
	Windows = 1,
	MacOS = 2,
	Linux = 3,
	IOS = 4,
	Android = 5,
}<|MERGE_RESOLUTION|>--- conflicted
+++ resolved
@@ -2,11 +2,7 @@
 use int_enum::IntEnum;
 use rspc::Type;
 use serde::{Deserialize, Serialize};
-<<<<<<< HEAD
-=======
-use ts_rs::TS;
 use uuid::Uuid;
->>>>>>> 85e5eec9
 
 mod config;
 use crate::prisma::node;
