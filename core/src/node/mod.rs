use chrono::{DateTime, Utc};
use int_enum::IntEnum;
use serde::{Deserialize, Serialize};
use ts_rs::TS;
mod config;
use crate::prisma::node;
pub use config::*;

#[derive(Debug, Clone, Serialize, Deserialize, TS)]
#[ts(export)]
pub struct LibraryNode {
	pub uuid: String,
	pub name: String,
	pub platform: Platform,
	pub last_seen: DateTime<Utc>,
}

impl Into<LibraryNode> for node::Data {
	fn into(self) -> LibraryNode {
		LibraryNode {
			uuid: self.pub_id,
			name: self.name,
			platform: IntEnum::from_int(self.platform).unwrap(),
			last_seen: self.last_seen.into(),
		}
	}
}

#[repr(i32)]
#[derive(Debug, Clone, Copy, Serialize, Deserialize, TS, Eq, PartialEq, IntEnum)]
#[ts(export)]
pub enum Platform {
	Unknown = 0,
	Windows = 1,
	MacOS = 2,
	Linux = 3,
	IOS = 4,
	Android = 5,
<<<<<<< HEAD
}

impl LibraryNode {
	pub async fn create(node: &Node) -> Result<(), NodeError> {
		println!("Creating node...");
		let mut config = state::get_nodestate();

		let db = &node.database;

		let hostname = match hostname::get() {
			Ok(hostname) => hostname.to_str().unwrap_or_default().to_owned(),
			Err(_) => "unknown".to_owned(),
		};

		let platform = match env::consts::OS {
			"windows" => Platform::Windows,
			"macos" => Platform::MacOS,
			"linux" => Platform::Linux,
			_ => Platform::Unknown,
		};

		// let _node = match db
		// 	.node()
		// 	.find_unique(node::pub_id::equals(config.node_pub_id.clone()))
		// 	.exec()
		// 	.await?
		// {
		// 	Some(node) => node,
		// 	None => {
		// 		db.node()
		// 			.create(
		// 				node::pub_id::set(config.node_pub_id.clone()),
		// 				node::name::set(hostname.clone()),
		// 				vec![node::platform::set(platform as i32)],
		// 			)
		// 			.exec()
		// 			.await?
		// 	}
		// };

		config.node_name = hostname;
		// config.node_id = config.node_pub_id.clone();
		config.save();

		Ok(())
	}

	// pub async fn get_nodes(ctx: &CoreContext) -> Result<Vec<node::Data>, NodeError> {
	// 	let db = &ctx.database;

	// 	let _node = db.node().find_many(vec![]).exec().await?;

	// 	Ok(_node)
	// }
}

#[derive(Error, Debug)]
pub enum NodeError {
	#[error("Database error")]
	DatabaseError(#[from] prisma::QueryError),
=======
>>>>>>> 44d99ee9
}<|MERGE_RESOLUTION|>--- conflicted
+++ resolved
@@ -36,67 +36,4 @@
 	Linux = 3,
 	IOS = 4,
 	Android = 5,
-<<<<<<< HEAD
-}
-
-impl LibraryNode {
-	pub async fn create(node: &Node) -> Result<(), NodeError> {
-		println!("Creating node...");
-		let mut config = state::get_nodestate();
-
-		let db = &node.database;
-
-		let hostname = match hostname::get() {
-			Ok(hostname) => hostname.to_str().unwrap_or_default().to_owned(),
-			Err(_) => "unknown".to_owned(),
-		};
-
-		let platform = match env::consts::OS {
-			"windows" => Platform::Windows,
-			"macos" => Platform::MacOS,
-			"linux" => Platform::Linux,
-			_ => Platform::Unknown,
-		};
-
-		// let _node = match db
-		// 	.node()
-		// 	.find_unique(node::pub_id::equals(config.node_pub_id.clone()))
-		// 	.exec()
-		// 	.await?
-		// {
-		// 	Some(node) => node,
-		// 	None => {
-		// 		db.node()
-		// 			.create(
-		// 				node::pub_id::set(config.node_pub_id.clone()),
-		// 				node::name::set(hostname.clone()),
-		// 				vec![node::platform::set(platform as i32)],
-		// 			)
-		// 			.exec()
-		// 			.await?
-		// 	}
-		// };
-
-		config.node_name = hostname;
-		// config.node_id = config.node_pub_id.clone();
-		config.save();
-
-		Ok(())
-	}
-
-	// pub async fn get_nodes(ctx: &CoreContext) -> Result<Vec<node::Data>, NodeError> {
-	// 	let db = &ctx.database;
-
-	// 	let _node = db.node().find_many(vec![]).exec().await?;
-
-	// 	Ok(_node)
-	// }
-}
-
-#[derive(Error, Debug)]
-pub enum NodeError {
-	#[error("Database error")]
-	DatabaseError(#[from] prisma::QueryError),
-=======
->>>>>>> 44d99ee9
 }