--- conflicted
+++ resolved
@@ -73,7 +73,6 @@
 		let config_path = format!("{}/{}", &self.data_path, NODE_STATE_CONFIG_NAME);
 
 		// open the file and parse json
-<<<<<<< HEAD
 		match fs::File::open(config_path) {
 			Ok(file) => {
 				let reader = BufReader::new(file);
@@ -83,14 +82,6 @@
 			}
 			_ => {}
 		}
-
-=======
-		let file = fs::File::open(config_path).unwrap();
-		let reader = BufReader::new(file);
-		let data = serde_json::from_reader(reader).unwrap();
-		// assign to self
-		*self = data;
->>>>>>> ab5378d0
 		Ok(())
 	}
 
