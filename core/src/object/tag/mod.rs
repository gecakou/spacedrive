--- conflicted
+++ resolved
@@ -1,10 +1,6 @@
 pub mod seed;
 
-<<<<<<< HEAD
 use chrono::Utc;
-=======
-use chrono::{DateTime, FixedOffset, Utc};
->>>>>>> f2bf25d7
 use serde::Deserialize;
 use serde_json::json;
 use specta::Type;
@@ -26,7 +22,6 @@
 	) -> prisma_client_rust::Result<tag::Data> {
 		let pub_id = Uuid::new_v4().as_bytes().to_vec();
 
-		let date_created: DateTime<FixedOffset> = Utc::now().into();
 
 		sync.write_op(
 			db,
@@ -37,10 +32,10 @@
 				[
 					(tag::name::NAME, json!(&self.name)),
 					(tag::color::NAME, json!(&self.color)),
-<<<<<<< HEAD
-=======
-					(tag::date_created::NAME, json!(&date_created.to_rfc3339())),
->>>>>>> f2bf25d7
+					(
+						tag::date_created::NAME,
+						json!(&self.date_created.to_rfc3339()),
+					),
 				],
 			),
 			db.tag().create(
@@ -48,11 +43,7 @@
 				vec![
 					tag::name::set(Some(self.name)),
 					tag::color::set(Some(self.color)),
-<<<<<<< HEAD
 					tag::date_created::set(Some(Utc::now().into())),
-=======
-					tag::date_created::set(Some(date_created)),
->>>>>>> f2bf25d7
 				],
 			),
 		)
