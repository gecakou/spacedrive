--- conflicted
+++ resolved
@@ -130,20 +130,12 @@
 		Ok(())
 	}
 
-<<<<<<< HEAD
 	async fn finalize(
 		&mut self,
 		_ctx: &mut WorkerContext,
 		state: &mut JobState<Self>,
 	) -> JobResult {
-		let data = state
-			.data
-			.as_ref()
-			.expect("critical error: missing data on job state");
-=======
-	async fn finalize(&mut self, _ctx: WorkerContext, state: &mut JobState<Self>) -> JobResult {
 		let data = extract_job_data!(state);
->>>>>>> debcb1da
 		info!(
 			"finalizing validator job at {}: {} tasks",
 			data.root_path.display(),
