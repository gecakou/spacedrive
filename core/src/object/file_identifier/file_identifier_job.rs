use crate::{
	extract_job_data, extract_job_data_mut,
	job::{
		JobError, JobInitData, JobReportUpdate, JobResult, JobState, StatefulJob, WorkerContext,
	},
	library::Library,
	location::file_path_helper::{
		ensure_file_path_exists, ensure_sub_path_is_directory, ensure_sub_path_is_in_location,
		file_path_for_file_identifier, IsolatedFilePathData,
	},
	prisma::{file_path, location, PrismaClient, SortOrder},
	util::db::chain_optional_iter,
};

use std::{
	hash::{Hash, Hasher},
	path::{Path, PathBuf},
};

use serde::{Deserialize, Serialize};
use tracing::info;

use super::{
	process_identifier_file_paths, FileIdentifierJobError, FileIdentifierReport, CHUNK_SIZE,
};

pub struct FileIdentifierJob {}

/// `FileIdentifierJobInit` takes file_paths without an object_id from a location
/// or starting from a `sub_path` (getting every descendent from this `sub_path`
/// and uniquely identifies them:
/// - first: generating the cas_id and extracting metadata
/// - finally: creating unique object records, and linking them to their file_paths
#[derive(Serialize, Deserialize, Clone)]
pub struct FileIdentifierJobInit {
	pub location: location::Data,
	pub sub_path: Option<PathBuf>, // subpath to start from
}

impl Hash for FileIdentifierJobInit {
	fn hash<H: Hasher>(&self, state: &mut H) {
		self.location.id.hash(state);
		if let Some(ref sub_path) = self.sub_path {
			sub_path.hash(state);
		}
	}
}

#[derive(Serialize, Deserialize)]
pub struct FileIdentifierJobState {
	cursor: file_path::id::Type,
	report: FileIdentifierReport,
	maybe_sub_iso_file_path: Option<IsolatedFilePathData<'static>>,
}

impl JobInitData for FileIdentifierJobInit {
	type Job = FileIdentifierJob;
}

#[async_trait::async_trait]
impl StatefulJob for FileIdentifierJob {
	type Init = FileIdentifierJobInit;
	type Data = FileIdentifierJobState;
	type Step = ();

	const NAME: &'static str = "file_identifier";

	fn new() -> Self {
		Self {}
	}

	async fn init(
		&self,
		ctx: &mut WorkerContext,
		state: &mut JobState<Self>,
	) -> Result<(), JobError> {
		let Library { db, .. } = &ctx.library;

		info!("Identifying orphan File Paths...");

		let location_id = state.init.location.id;

		let location_path = state.init.location.path.as_ref();
		let Some(location_path) = location_path.map(Path::new) else {
            return Err(JobError::MissingPath)
        };

		let maybe_sub_iso_file_path = if let Some(ref sub_path) = state.init.sub_path {
			let full_path = ensure_sub_path_is_in_location(location_path, sub_path)
				.await
				.map_err(FileIdentifierJobError::from)?;
			ensure_sub_path_is_directory(location_path, sub_path)
				.await
				.map_err(FileIdentifierJobError::from)?;

			let sub_iso_file_path =
				IsolatedFilePathData::new(location_id, location_path, &full_path, true)
					.map_err(FileIdentifierJobError::from)?;

			ensure_file_path_exists(
				sub_path,
				&sub_iso_file_path,
				db,
				FileIdentifierJobError::SubPathNotFound,
			)
			.await?;

			Some(sub_iso_file_path)
		} else {
			None
		};

		let orphan_count =
			count_orphan_file_paths(db, location_id, &maybe_sub_iso_file_path).await?;

		// Initializing `state.data` here because we need a complete state in case of early finish
		state.data = Some(FileIdentifierJobState {
			report: FileIdentifierReport {
				location_path: location_path.to_path_buf(),
				total_orphan_paths: orphan_count,
				..Default::default()
			},
			cursor: 0,
			maybe_sub_iso_file_path,
		});

		let data = extract_job_data_mut!(state);

		if orphan_count == 0 {
			return Err(JobError::EarlyFinish {
				name: <Self as StatefulJob>::NAME.to_string(),
				reason: "Found no orphan file paths to process".to_string(),
			});
		}

		info!("Found {} orphan file paths", orphan_count);

		let task_count = (orphan_count as f64 / CHUNK_SIZE as f64).ceil() as usize;
		info!(
			"Found {} orphan Paths. Will execute {} tasks...",
			orphan_count, task_count
		);

		// update job with total task count based on orphan file_paths count
		ctx.progress(vec![JobReportUpdate::TaskCount(task_count)]);

		let first_path = db
			.file_path()
			.find_first(orphan_path_filters(
				location_id,
				None,
				&data.maybe_sub_iso_file_path,
			))
			.select(file_path::select!({ id }))
			.exec()
			.await?
			.expect("We already validated before that there are orphans `file_path`s"); // SAFETY: We already validated before that there are orphans `file_path`s

		data.cursor = first_path.id;

		state.steps.extend((0..task_count).map(|_| ()));

		Ok(())
	}

	async fn execute_step(
		&self,
		ctx: &mut WorkerContext,
		state: &mut JobState<Self>,
	) -> Result<(), JobError> {
		let FileIdentifierJobState {
			ref mut cursor,
			ref mut report,
			ref maybe_sub_iso_file_path,
		} = extract_job_data_mut!(state);

		let step_number = state.step_number;
		let location = &state.init.location;

		// get chunk of orphans to process
		let file_paths = get_orphan_file_paths(
			&ctx.library.db,
			location.id,
			*cursor,
			maybe_sub_iso_file_path,
		)
		.await?;

		// if no file paths found, abort entire job early, there is nothing to do
		// if we hit this error, there is something wrong with the data/query
		if file_paths.is_empty() {
			return Err(JobError::EarlyFinish {
				name: <Self as StatefulJob>::NAME.to_string(),
				reason: "Expected orphan Paths not returned from database query for this chunk"
					.to_string(),
			});
		}

		let (total_objects_created, total_objects_linked) = process_identifier_file_paths(
			location,
			&file_paths,
			step_number,
			cursor,
			&ctx.library,
			report.total_orphan_paths,
		)
		.await?;

		report.total_objects_created += total_objects_created;
		report.total_objects_linked += total_objects_linked;

		ctx.progress(vec![
			JobReportUpdate::CompletedTaskCount(step_number),
			JobReportUpdate::Message(format!(
				"Processed {} of {} orphan Paths",
				step_number * CHUNK_SIZE,
				report.total_orphan_paths
			)),
		]);

		Ok(())
	}

<<<<<<< HEAD
	async fn finalize(&mut self, _: &mut WorkerContext, state: &mut JobState<Self>) -> JobResult {
		let report = &state
			.data
			.as_ref()
			.expect("critical error: missing data on job state")
			.report;
=======
	async fn finalize(&mut self, _: WorkerContext, state: &mut JobState<Self>) -> JobResult {
		let report = &extract_job_data!(state).report;
>>>>>>> debcb1da

		info!("Finalizing identifier job: {report:?}");

		Ok(Some(serde_json::to_value(report)?))
	}
}

fn orphan_path_filters(
	location_id: location::id::Type,
	file_path_id: Option<file_path::id::Type>,
	maybe_sub_iso_file_path: &Option<IsolatedFilePathData<'_>>,
) -> Vec<file_path::WhereParam> {
	chain_optional_iter(
		[
			file_path::object_id::equals(None),
			file_path::is_dir::equals(false),
			file_path::location_id::equals(location_id),
		],
		[
			// this is a workaround for the cursor not working properly
			file_path_id.map(file_path::id::gte),
			maybe_sub_iso_file_path.as_ref().map(|sub_iso_file_path| {
				file_path::materialized_path::starts_with(
					sub_iso_file_path
						.materialized_path_for_children()
						.expect("sub path iso_file_path must be a directory"),
				)
			}),
		],
	)
}

async fn count_orphan_file_paths(
	db: &PrismaClient,
	location_id: location::id::Type,
	maybe_sub_materialized_path: &Option<IsolatedFilePathData<'_>>,
) -> Result<usize, prisma_client_rust::QueryError> {
	db.file_path()
		.count(orphan_path_filters(
			location_id,
			None,
			maybe_sub_materialized_path,
		))
		.exec()
		.await
		.map(|c| c as usize)
}

async fn get_orphan_file_paths(
	db: &PrismaClient,
	location_id: location::id::Type,
	file_path_id: file_path::id::Type,
	maybe_sub_materialized_path: &Option<IsolatedFilePathData<'_>>,
) -> Result<Vec<file_path_for_file_identifier::Data>, prisma_client_rust::QueryError> {
	info!(
		"Querying {} orphan Paths at cursor: {:?}",
		CHUNK_SIZE, file_path_id
	);
	db.file_path()
		.find_many(orphan_path_filters(
			location_id,
			Some(file_path_id),
			maybe_sub_materialized_path,
		))
		.order_by(file_path::id::order(SortOrder::Asc))
		.take(CHUNK_SIZE as i64)
		// .skip(1)
		.select(file_path_for_file_identifier::select())
		.exec()
		.await
}<|MERGE_RESOLUTION|>--- conflicted
+++ resolved
@@ -221,17 +221,8 @@
 		Ok(())
 	}
 
-<<<<<<< HEAD
 	async fn finalize(&mut self, _: &mut WorkerContext, state: &mut JobState<Self>) -> JobResult {
-		let report = &state
-			.data
-			.as_ref()
-			.expect("critical error: missing data on job state")
-			.report;
-=======
-	async fn finalize(&mut self, _: WorkerContext, state: &mut JobState<Self>) -> JobResult {
 		let report = &extract_job_data!(state).report;
->>>>>>> debcb1da
 
 		info!("Finalizing identifier job: {report:?}");
 
