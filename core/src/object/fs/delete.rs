use crate::{
	invalidate_query,
	job::{
		JobError, JobInitData, JobReportUpdate, JobResult, JobState, StatefulJob, WorkerContext,
	},
	library::Library,
	prisma::{file_path, location},
	util::error::FileIOError,
};

use std::hash::Hash;

use serde::{Deserialize, Serialize};
use specta::Type;
use tokio::fs;

use super::{get_location_path_from_location_id, get_many_files_datas, FileData};

pub struct FileDeleterJob {}

#[derive(Serialize, Deserialize, Hash, Type)]
pub struct FileDeleterJobInit {
	pub location_id: location::id::Type,
	pub file_path_ids: Vec<file_path::id::Type>,
}

impl JobInitData for FileDeleterJobInit {
	type Job = FileDeleterJob;
}

#[async_trait::async_trait]
impl StatefulJob for FileDeleterJob {
	type Init = FileDeleterJobInit;
	type Data = ();
	type Step = FileData;

	const NAME: &'static str = "file_deleter";

	fn new() -> Self {
		Self {}
	}

<<<<<<< HEAD
	async fn init(
		&self,
		ctx: &mut WorkerContext,
		state: &mut JobState<Self>,
	) -> Result<(), JobError> {
		let fs_info =
			context_menu_fs_info(&ctx.library.db, state.init.location_id, state.init.path_id)
				.await?;
=======
	async fn init(&self, ctx: WorkerContext, state: &mut JobState<Self>) -> Result<(), JobError> {
		let Library { db, .. } = &ctx.library;
>>>>>>> debcb1da

		state.steps = get_many_files_datas(
			db,
			get_location_path_from_location_id(db, state.init.location_id).await?,
			&state.init.file_path_ids,
		)
		.await?
		.into_iter()
		.collect();

		ctx.progress(vec![JobReportUpdate::TaskCount(state.steps.len())]);

		Ok(())
	}

	async fn execute_step(
		&self,
		ctx: &mut WorkerContext,
		state: &mut JobState<Self>,
	) -> Result<(), JobError> {
		let step = &state.steps[0];

		if step.file_path.is_dir {
			fs::remove_dir_all(&step.full_path).await
		} else {
			fs::remove_file(&step.full_path).await
		}
		.map_err(|e| FileIOError::from((&step.full_path, e)))?;

		ctx.progress(vec![JobReportUpdate::CompletedTaskCount(
			state.step_number + 1,
		)]);

		Ok(())
	}

	async fn finalize(&mut self, ctx: &mut WorkerContext, state: &mut JobState<Self>) -> JobResult {
		invalidate_query!(ctx.library, "search.paths");

		Ok(Some(serde_json::to_value(&state.init)?))
	}
}<|MERGE_RESOLUTION|>--- conflicted
+++ resolved
@@ -40,19 +40,12 @@
 		Self {}
 	}
 
-<<<<<<< HEAD
 	async fn init(
 		&self,
 		ctx: &mut WorkerContext,
 		state: &mut JobState<Self>,
 	) -> Result<(), JobError> {
-		let fs_info =
-			context_menu_fs_info(&ctx.library.db, state.init.location_id, state.init.path_id)
-				.await?;
-=======
-	async fn init(&self, ctx: WorkerContext, state: &mut JobState<Self>) -> Result<(), JobError> {
 		let Library { db, .. } = &ctx.library;
->>>>>>> debcb1da
 
 		state.steps = get_many_files_datas(
 			db,
