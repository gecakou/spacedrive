--- conflicted
+++ resolved
@@ -1,301 +1,48 @@
-<<<<<<< HEAD
-use crate::{
-	invalidate_query,
-	job::*,
-	library::Library,
-	location::{file_path_helper::FilePathId, LocationId},
-	util::error::{FileIOError, NonUtf8PathError},
-};
-
-use sd_crypto::{
-	crypto::Encryptor,
-	header::{file::FileHeader, keyslot::Keyslot},
-	primitives::{LATEST_FILE_HEADER, LATEST_KEYSLOT, LATEST_METADATA, LATEST_PREVIEW_MEDIA},
-	types::{Algorithm, Key},
-};
-
-use chrono::FixedOffset;
-use serde::{Deserialize, Serialize};
-use specta::Type;
-use tokio::{
-	fs::{self, File},
-	io,
-};
-use tracing::{error, warn};
-use uuid::Uuid;
-
-use super::{
-	error::FileSystemJobsError, get_location_path_from_location_id, get_many_files_datas, FileData,
-	BYTES_EXT,
-};
-
-pub struct FileEncryptorJob;
-
-#[derive(Serialize, Deserialize, Type, Hash)]
-pub struct FileEncryptorJobInit {
-	pub location_id: LocationId,
-	pub file_path_ids: Vec<FilePathId>,
-	pub key_uuid: Uuid,
-	pub algorithm: Algorithm,
-	pub metadata: bool,
-	pub preview_media: bool,
-}
-
-#[derive(Serialize, Deserialize)]
-pub struct Metadata {
-	pub file_path_id: FilePathId,
-	pub name: String,
-	pub hidden: bool,
-	pub favorite: bool,
-	pub important: bool,
-	pub note: Option<String>,
-	pub date_created: chrono::DateTime<FixedOffset>,
-}
-
-impl JobInitData for FileEncryptorJobInit {
-	type Job = FileEncryptorJob;
-}
-
-#[async_trait::async_trait]
-impl StatefulJob for FileEncryptorJob {
-	type Init = FileEncryptorJobInit;
-	type Data = ();
-	type Step = FileData;
-
-	const NAME: &'static str = "file_encryptor";
-
-	fn new() -> Self {
-		Self {}
-	}
-
-	async fn init(&self, ctx: WorkerContext, state: &mut JobState<Self>) -> Result<(), JobError> {
-		let Library { db, .. } = &ctx.library;
-
-		state.steps = get_many_files_datas(
-			db,
-			get_location_path_from_location_id(db, state.init.location_id).await?,
-			&state.init.file_path_ids,
-		)
-		.await?
-		.into();
-
-		ctx.progress(vec![JobReportUpdate::TaskCount(state.steps.len())]);
-
-		Ok(())
-	}
-
-	async fn execute_step(
-		&self,
-		ctx: WorkerContext,
-		state: &mut JobState<Self>,
-	) -> Result<(), JobError> {
-		let step = &state.steps[0];
-
-		let Library { key_manager, .. } = &ctx.library;
-
-		if !step.file_path.is_dir {
-			// handle overwriting checks, and making sure there's enough available space
-
-			let user_key = key_manager
-				.access_keymount(state.init.key_uuid)
-				.await?
-				.hashed_key;
-
-			let user_key_details = key_manager.access_keystore(state.init.key_uuid).await?;
-
-			let output_path = {
-				let mut path = step.full_path.clone();
-				let extension = path.extension().map_or_else(
-					|| Ok("bytes".to_string()),
-					|extension| {
-						Ok::<String, JobError>(format!(
-							"{}{BYTES_EXT}",
-							extension.to_str().ok_or(FileSystemJobsError::FilePath(
-								NonUtf8PathError(step.full_path.clone().into_boxed_path()).into()
-							))?
-						))
-					},
-				)?;
-
-				path.set_extension(extension);
-				path
-			};
-
-			let _guard = ctx
-				.library
-				.location_manager()
-				.temporary_ignore_events_for_path(
-					state.init.location_id,
-					ctx.library.clone(),
-					&output_path,
-				)
-				.await
-				.map_or_else(
-					|e| {
-						error!(
-							"Failed to make location manager ignore the path {}; Error: {e:#?}",
-							output_path.display()
-						);
-						None
-					},
-					Some,
-				);
-
-			let mut reader = File::open(&step.full_path)
-				.await
-				.map_err(|e| FileIOError::from((&step.full_path, e)))?;
-			let mut writer = File::create(&output_path)
-				.await
-				.map_err(|e| FileIOError::from((output_path, e)))?;
-
-			let master_key = Key::generate();
-
-			let mut header = FileHeader::new(
-				LATEST_FILE_HEADER,
-				state.init.algorithm,
-				vec![
-					Keyslot::new(
-						LATEST_KEYSLOT,
-						state.init.algorithm,
-						user_key_details.hashing_algorithm,
-						user_key_details.content_salt,
-						user_key,
-						master_key.clone(),
-					)
-					.await?,
-				],
-			)?;
-
-			if state.init.metadata || state.init.preview_media {
-				// if any are requested, we can make the query as it'll be used at least once
-				if let Some(ref object) = step.file_path.object {
-					if state.init.metadata {
-						let metadata = Metadata {
-							file_path_id: step.file_path.id,
-							name: step.file_path.materialized_path.clone(),
-							hidden: object.hidden,
-							favorite: object.favorite,
-							important: object.important,
-							note: object.note.clone(),
-							date_created: object.date_created,
-						};
-
-						header
-							.add_metadata(
-								LATEST_METADATA,
-								state.init.algorithm,
-								master_key.clone(),
-								&metadata,
-							)
-							.await?;
-					}
-
-					// if state.init.preview_media
-					// 	&& (object.has_thumbnail
-					// 		|| object.has_video_preview || object.has_thumbstrip)
-
-					// may not be the best - preview media (thumbnail) isn't guaranteed to be webp
-					let thumbnail_path = ctx
-						.library
-						.config()
-						.data_directory()
-						.join("thumbnails")
-						.join(
-							step.file_path
-								.cas_id
-								.as_ref()
-								.ok_or(JobError::MissingCasId)?,
-						)
-						.with_extension("wepb");
-
-					match fs::read(&thumbnail_path).await {
-						Ok(thumbnail_bytes) => {
-							header
-								.add_preview_media(
-									LATEST_PREVIEW_MEDIA,
-									state.init.algorithm,
-									master_key.clone(),
-									&thumbnail_bytes,
-								)
-								.await?;
-						}
-						Err(e) if e.kind() == io::ErrorKind::NotFound => {
-							// If the file just doesn't exist, then we don't care
-						}
-						Err(e) => {
-							return Err(FileIOError::from((thumbnail_path, e)).into());
-						}
-					}
-				} else {
-					// should use container encryption if it's a directory
-					warn!("skipping metadata/preview media inclusion, no associated object found")
-				}
-			}
-
-			header.write(&mut writer).await?;
-
-			let encryptor = Encryptor::new(master_key, header.nonce, header.algorithm)?;
-
-			encryptor
-				.encrypt_streams(&mut reader, &mut writer, &header.generate_aad())
-				.await?;
-		} else {
-			warn!(
-				"encryption is skipping {}/{} as it isn't a file",
-				step.file_path.materialized_path, step.file_path.name
-			)
-		}
-
-		ctx.progress(vec![JobReportUpdate::CompletedTaskCount(
-			state.step_number + 1,
-		)]);
-
-		Ok(())
-	}
-
-	async fn finalize(&mut self, ctx: WorkerContext, state: &mut JobState<Self>) -> JobResult {
-		invalidate_query!(ctx.library, "search.paths");
-
-		// mark job as successful
-		Ok(Some(serde_json::to_value(&state.init)?))
-	}
-}
-=======
-// use crate::{invalidate_query, job::*, library::Library, util::error::FileIOError};
-
-// use std::path::PathBuf;
-
-// use chrono::FixedOffset;
+// use crate::{
+// 	invalidate_query,
+// 	job::*,
+// 	library::Library,
+// 	location::{file_path_helper::FilePathId, LocationId},
+// 	util::error::{FileIOError, NonUtf8PathError},
+// };
+
 // use sd_crypto::{
 // 	crypto::Encryptor,
 // 	header::{file::FileHeader, keyslot::Keyslot},
 // 	primitives::{LATEST_FILE_HEADER, LATEST_KEYSLOT, LATEST_METADATA, LATEST_PREVIEW_MEDIA},
 // 	types::{Algorithm, Key},
 // };
+
+// use chrono::FixedOffset;
 // use serde::{Deserialize, Serialize};
 // use specta::Type;
-// use tokio::{fs::File, io::AsyncReadExt};
+// use tokio::{
+// 	fs::{self, File},
+// 	io,
+// };
 // use tracing::{error, warn};
 // use uuid::Uuid;
 
-// use super::{context_menu_fs_info, FsInfo, BYTES_EXT};
+// use super::{
+// 	error::FileSystemJobsError, get_location_path_from_location_id, get_many_files_datas, FileData,
+// 	BYTES_EXT,
+// };
 
 // pub struct FileEncryptorJob;
 
 // #[derive(Serialize, Deserialize, Type, Hash)]
 // pub struct FileEncryptorJobInit {
-// 	pub location_id: i32,
-// 	pub path_id: i32,
+// 	pub location_id: LocationId,
+// 	pub file_path_ids: Vec<FilePathId>,
 // 	pub key_uuid: Uuid,
 // 	pub algorithm: Algorithm,
 // 	pub metadata: bool,
 // 	pub preview_media: bool,
-// 	pub output_path: Option<PathBuf>,
 // }
 
 // #[derive(Serialize, Deserialize)]
 // pub struct Metadata {
-// 	pub path_id: i32,
+// 	pub file_path_id: FilePathId,
 // 	pub name: String,
 // 	pub hidden: bool,
 // 	pub favorite: bool,
@@ -312,7 +59,7 @@
 // impl StatefulJob for FileEncryptorJob {
 // 	type Init = FileEncryptorJobInit;
 // 	type Data = ();
-// 	type Step = FsInfo;
+// 	type Step = FileData;
 
 // 	const NAME: &'static str = "file_encryptor";
 
@@ -321,13 +68,15 @@
 // 	}
 
 // 	async fn init(&self, ctx: WorkerContext, state: &mut JobState<Self>) -> Result<(), JobError> {
-// 		state.steps.push_back(
-// 			context_menu_fs_info(&ctx.library.db, state.init.location_id, state.init.path_id)
-// 				.await
-// 				.map_err(|_| JobError::MissingData {
-// 					value: String::from("file_path that matches both location id and path id"),
-// 				})?,
-// 		);
+// 		let Library { db, .. } = &ctx.library;
+
+// 		state.steps = get_many_files_datas(
+// 			db,
+// 			get_location_path_from_location_id(db, state.init.location_id).await?,
+// 			&state.init.file_path_ids,
+// 		)
+// 		.await?
+// 		.into();
 
 // 		ctx.progress(vec![JobReportUpdate::TaskCount(state.steps.len())]);
 
@@ -339,11 +88,11 @@
 // 		ctx: WorkerContext,
 // 		state: &mut JobState<Self>,
 // 	) -> Result<(), JobError> {
-// 		let info = &state.steps[0];
+// 		let step = &state.steps[0];
 
 // 		let Library { key_manager, .. } = &ctx.library;
 
-// 		if !info.path_data.is_dir {
+// 		if !step.file_path.is_dir {
 // 			// handle overwriting checks, and making sure there's enough available space
 
 // 			let user_key = key_manager
@@ -353,30 +102,23 @@
 
 // 			let user_key_details = key_manager.access_keystore(state.init.key_uuid).await?;
 
-// 			let output_path = state.init.output_path.clone().map_or_else(
-// 				|| {
-// 					let mut path = info.fs_path.clone();
-// 					let extension = path.extension().map_or_else(
-// 						|| Ok("bytes".to_string()),
-// 						|extension| {
-// 							Ok::<String, JobError>(
-// 								extension
-// 									.to_str()
-// 									.ok_or(JobError::MissingData {
-// 										value: String::from(
-// 											"path contents when converted to string",
-// 										),
-// 									})?
-// 									.to_string() + BYTES_EXT,
-// 							)
-// 						},
-// 					)?;
-
-// 					path.set_extension(extension);
-// 					Ok::<PathBuf, JobError>(path)
-// 				},
-// 				Ok,
-// 			)?;
+// 			let output_path = {
+// 				let mut path = step.full_path.clone();
+// 				let extension = path.extension().map_or_else(
+// 					|| Ok("bytes".to_string()),
+// 					|extension| {
+// 						Ok::<String, JobError>(format!(
+// 							"{}{BYTES_EXT}",
+// 							extension.to_str().ok_or(FileSystemJobsError::FilePath(
+// 								NonUtf8PathError(step.full_path.clone().into_boxed_path()).into()
+// 							))?
+// 						))
+// 					},
+// 				)?;
+
+// 				path.set_extension(extension);
+// 				path
+// 			};
 
 // 			let _guard = ctx
 // 				.library
@@ -398,9 +140,9 @@
 // 					Some,
 // 				);
 
-// 			let mut reader = File::open(&info.fs_path)
+// 			let mut reader = File::open(&step.full_path)
 // 				.await
-// 				.map_err(|e| FileIOError::from((&info.fs_path, e)))?;
+// 				.map_err(|e| FileIOError::from((&step.full_path, e)))?;
 // 			let mut writer = File::create(&output_path)
 // 				.await
 // 				.map_err(|e| FileIOError::from((output_path, e)))?;
@@ -425,11 +167,11 @@
 
 // 			if state.init.metadata || state.init.preview_media {
 // 				// if any are requested, we can make the query as it'll be used at least once
-// 				if let Some(ref object) = info.path_data.object {
+// 				if let Some(ref object) = step.file_path.object {
 // 					if state.init.metadata {
 // 						let metadata = Metadata {
-// 							path_id: state.init.path_id,
-// 							name: info.path_data.materialized_path.clone(),
+// 							file_path_id: step.file_path.id,
+// 							name: step.file_path.materialized_path.clone(),
 // 							hidden: object.hidden,
 // 							favorite: object.favorite,
 // 							important: object.important,
@@ -451,38 +193,37 @@
 // 					// 	&& (object.has_thumbnail
 // 					// 		|| object.has_video_preview || object.has_thumbstrip)
 
-// 					// may not be the best - pvm isn't guaranteed to be webp
-// 					let pvm_path = ctx
+// 					// may not be the best - preview media (thumbnail) isn't guaranteed to be webp
+// 					let thumbnail_path = ctx
 // 						.library
 // 						.config()
 // 						.data_directory()
 // 						.join("thumbnails")
 // 						.join(
-// 							info.path_data
+// 							step.file_path
 // 								.cas_id
 // 								.as_ref()
 // 								.ok_or(JobError::MissingCasId)?,
 // 						)
 // 						.with_extension("wepb");
 
-// 					if tokio::fs::metadata(&pvm_path).await.is_ok() {
-// 						let mut pvm_bytes = Vec::new();
-// 						let mut pvm_file = File::open(&pvm_path)
-// 							.await
-// 							.map_err(|e| FileIOError::from((&pvm_path, e)))?;
-// 						pvm_file
-// 							.read_to_end(&mut pvm_bytes)
-// 							.await
-// 							.map_err(|e| FileIOError::from((pvm_path, e)))?;
-
-// 						header
-// 							.add_preview_media(
-// 								LATEST_PREVIEW_MEDIA,
-// 								state.init.algorithm,
-// 								master_key.clone(),
-// 								&pvm_bytes,
-// 							)
-// 							.await?;
+// 					match fs::read(&thumbnail_path).await {
+// 						Ok(thumbnail_bytes) => {
+// 							header
+// 								.add_preview_media(
+// 									LATEST_PREVIEW_MEDIA,
+// 									state.init.algorithm,
+// 									master_key.clone(),
+// 									&thumbnail_bytes,
+// 								)
+// 								.await?;
+// 						}
+// 						Err(e) if e.kind() == io::ErrorKind::NotFound => {
+// 							// If the file just doesn't exist, then we don't care
+// 						}
+// 						Err(e) => {
+// 							return Err(FileIOError::from((thumbnail_path, e)).into());
+// 						}
 // 					}
 // 				} else {
 // 					// should use container encryption if it's a directory
@@ -499,8 +240,8 @@
 // 				.await?;
 // 		} else {
 // 			warn!(
-// 				"encryption is skipping {} as it isn't a file",
-// 				info.path_data.materialized_path
+// 				"encryption is skipping {}/{} as it isn't a file",
+// 				step.file_path.materialized_path, step.file_path.name
 // 			)
 // 		}
 
@@ -517,5 +258,4 @@
 // 		// mark job as successful
 // 		Ok(Some(serde_json::to_value(&state.init)?))
 // 	}
-// }
->>>>>>> f4cac23b
+// }