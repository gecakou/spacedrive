--- conflicted
+++ resolved
@@ -28,6 +28,7 @@
 #[derive(Serialize, Deserialize, Clone)]
 pub struct FileIdentifierJobInit {
 	pub location: location::Data,
+	pub sub_path: Option<PathBuf>, // subpath to start from
 }
 
 #[derive(Serialize, Deserialize, Debug)]
@@ -46,6 +47,7 @@
 pub struct FileIdentifierJobState {
 	total_count: usize,
 	task_count: usize,
+	location: location::Data,
 	location_path: PathBuf,
 	cursor: FilePathIdAndLocationIdCursor,
 }
@@ -69,9 +71,15 @@
 
 		let library = ctx.library_ctx();
 
-		let location_path = state
-			.init
-			.location
+		let location = library
+			.db
+			.location()
+			.find_unique(location::id::equals(state.init.location.id))
+			.exec()
+			.await?
+			.unwrap();
+
+		let location_path = location
 			.local_path
 			.as_ref()
 			.map(PathBuf::from)
@@ -89,6 +97,7 @@
 		state.data = Some(FileIdentifierJobState {
 			total_count,
 			task_count,
+			location,
 			location_path,
 			cursor: FilePathIdAndLocationIdCursor {
 				file_path_id: 1,
@@ -116,24 +125,14 @@
 			.expect("critical error: missing data on job state");
 
 		// get chunk of orphans to process
-<<<<<<< HEAD
 		let file_paths =
-			match get_orphan_file_paths(&ctx.library_ctx(), data.cursor, data.location.id).await {
+			match get_orphan_file_paths(&ctx.library_ctx(), &data.cursor, data.location.id).await {
 				Ok(file_paths) => file_paths,
 				Err(e) => {
 					info!("Error getting orphan file paths: {:#?}", e);
 					return Ok(());
 				}
 			};
-=======
-		let file_paths = match get_orphan_file_paths(&ctx.library_ctx(), &data.cursor).await {
-			Ok(file_paths) => file_paths,
-			Err(e) => {
-				info!("Error getting orphan file paths: {:#?}", e);
-				return Ok(());
-			}
-		};
->>>>>>> 25c111a8
 		info!(
 			"Processing {:?} orphan files. ({} completed of {})",
 			file_paths.len(),
@@ -315,12 +314,8 @@
 
 async fn get_orphan_file_paths(
 	ctx: &LibraryContext,
-<<<<<<< HEAD
-	cursor: i32,
+	cursor: &FilePathIdAndLocationIdCursor,
 	location_id: i32,
-=======
-	cursor: &FilePathIdAndLocationIdCursor,
->>>>>>> 25c111a8
 ) -> Result<Vec<file_path::Data>, prisma_client_rust::QueryError> {
 	info!(
 		"discovering {} orphan file paths at cursor: {:?}",
@@ -331,7 +326,7 @@
 		.find_many(vec![
 			file_path::file_id::equals(None),
 			file_path::is_dir::equals(false),
-			file_path::location_id::equals(Some(location_id)),
+			file_path::location_id::equals(location_id),
 		])
 		.order_by(file_path::id::order(Direction::Asc))
 		.cursor(cursor.into())
