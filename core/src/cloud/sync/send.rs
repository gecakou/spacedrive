use sd_core_sync::{GetOpsArgs, SyncMessage, NTP64};

use sd_cloud_api::RequestConfigProvider;
<<<<<<< HEAD
=======
use sd_core_sync::{SyncMessage, NTP64};
use tracing::debug;
use uuid::Uuid;
>>>>>>> 6bb94e35

use std::{
	sync::{
		atomic::{AtomicBool, Ordering},
		Arc,
	},
	time::Duration,
};

<<<<<<< HEAD
use tokio::time::sleep;
use uuid::Uuid;
=======
use tokio::{sync::Notify, time::sleep};
>>>>>>> 6bb94e35

use super::{err_break, CompressedCRDTOperations};

// Responsible for sending its instance's sync operations to the cloud.

pub async fn run_actor(
	library_id: Uuid,
	sync: Arc<sd_core_sync::Manager>,
	cloud_api_config_provider: Arc<impl RequestConfigProvider>,
	state: Arc<AtomicBool>,
	state_notify: Arc<Notify>,
) {
	loop {
		state.store(true, Ordering::Relaxed);
		state_notify.notify_waiters();

		loop {
			// all available instances will have a default timestamp from create_instance
			let instances = sync
				.timestamps
				.read()
				.await
				.keys()
				.cloned()
				.collect::<Vec<_>>();

			// obtains a lock on the timestamp collections for the instances we have
			let req_adds = err_break!(
				sd_cloud_api::library::message_collections::request_add(
					cloud_api_config_provider.get_request_config().await,
					library_id,
					instances,
				)
				.await
			);

			let mut instances = vec![];

			use sd_cloud_api::library::message_collections::do_add;

			debug!(
				"Preparing to send {} instances' operations to cloud",
				req_adds.len()
			);

			// gets new operations for each instance to send to cloud
			for req_add in req_adds {
				let ops = err_break!(
					sync.get_instance_ops(
						1000,
						req_add.instance_uuid,
						NTP64(
							req_add
								.from_time
								.unwrap_or_else(|| "0".to_string())
								.parse()
								.expect("couldn't parse ntp64 value"),
						)
					)
					.await
				);

				if ops.is_empty() {
					continue;
				}

				let start_time = ops[0].timestamp.0.to_string();
				let end_time = ops[ops.len() - 1].timestamp.0.to_string();

				let ops_len = ops.len();

				use base64::prelude::*;

				debug!(
					"Instance {}: {} to {}",
					req_add.instance_uuid, start_time, end_time
				);

				instances.push(do_add::Input {
					uuid: req_add.instance_uuid,
					key: req_add.key,
					start_time,
					end_time,
					contents: BASE64_STANDARD.encode(
						rmp_serde::to_vec_named(&CompressedCRDTOperations::new(ops))
							.expect("CompressedCRDTOperation should serialize!"),
					),
					ops_count: ops_len,
				})
			}

			if instances.is_empty() {
				break;
			}

			// uses lock we acquired earlier to send the operations to the cloud
			err_break!(
				do_add(
					cloud_api_config_provider.get_request_config().await,
					library_id,
					instances,
				)
				.await
			);
		}

		state.store(false, Ordering::Relaxed);
		state_notify.notify_waiters();

		{
			// recreate subscription each time so that existing messages are dropped
			let mut rx = sync.subscribe();

			// wait until Created message comes in
			loop {
				if let Ok(SyncMessage::Created) = rx.recv().await {
					break;
				};
			}
		}

		sleep(Duration::from_millis(1000)).await;
	}
}<|MERGE_RESOLUTION|>--- conflicted
+++ resolved
@@ -1,12 +1,7 @@
-use sd_core_sync::{GetOpsArgs, SyncMessage, NTP64};
+use sd_core_sync::{SyncMessage, NTP64};
 
 use sd_cloud_api::RequestConfigProvider;
-<<<<<<< HEAD
-=======
-use sd_core_sync::{SyncMessage, NTP64};
-use tracing::debug;
-use uuid::Uuid;
->>>>>>> 6bb94e35
+
 
 use std::{
 	sync::{
@@ -16,16 +11,11 @@
 	time::Duration,
 };
 
-<<<<<<< HEAD
-use tokio::time::sleep;
+use tokio::{sync::Notify, time::sleep};
+use tracing::debug;
 use uuid::Uuid;
-=======
-use tokio::{sync::Notify, time::sleep};
->>>>>>> 6bb94e35
 
 use super::{err_break, CompressedCRDTOperations};
-
-// Responsible for sending its instance's sync operations to the cloud.
 
 pub async fn run_actor(
 	library_id: Uuid,
