use crate::{cloud::sync::err_break, Node};

use sd_core_sync::{GetOpsArgs, SyncMessage, NTP64};
use sd_prisma::prisma::instance;
use sd_utils::from_bytes_to_uuid;

use std::{sync::Arc, time::Duration};

use serde::Deserialize;
use serde_json::json;
use tokio::time::sleep;
use uuid::Uuid;

<<<<<<< HEAD
use super::Library;

pub async fn run_actor(library: Arc<Library>, node: Arc<Node>) {
=======
pub async fn run_actor((library, node): (Arc<Library>, Arc<Node>)) {
>>>>>>> 7aa0452b
	let db = &library.db;
	let api_url = &library.env.api_url;
	let library_id = library.id;

	loop {
		loop {
			let instances = err_break!(
				db.instance()
					.find_many(vec![])
					.select(instance::select!({ pub_id }))
					.exec()
					.await
			)
			.into_iter()
			.map(|i| json!({ "instanceUuid": from_bytes_to_uuid(&i.pub_id).to_string() }))
			.collect::<Vec<_>>();

			#[derive(Deserialize, Debug)]
			#[serde(rename_all = "camelCase")]
			struct RequestAdd {
				instance_uuid: Uuid,
				from_time: Option<String>,
				// mutex key on the instance
				key: String,
			}

			let req_adds = err_break!(
				err_break!(
					node.authed_api_request(
						node.http
							.post(&format!(
							"{api_url}/api/v1/libraries/{library_id}/messageCollections/requestAdd"
						))
							.json(&json!({ "instances": instances })),
					)
					.await
				)
				.json::<Vec<RequestAdd>>()
				.await
			);

			let mut instances = vec![];

			for req_add in req_adds {
				let ops = err_break!(
					library
						.sync
						.get_ops(GetOpsArgs {
							count: 1000,
							clocks: vec![(
								req_add.instance_uuid,
								NTP64(
									req_add
										.from_time
										.unwrap_or_else(|| "0".to_string())
										.parse()
										.expect("couldn't parse ntp64 value"),
								),
							)],
						})
						.await
				);

				if ops.is_empty() {
					continue;
				}

				let start_time = ops[0].timestamp.0.to_string();
				let end_time = ops[ops.len() - 1].timestamp.0.to_string();

				instances.push(json!({
					"uuid": req_add.instance_uuid,
					"key": req_add.key,
					"startTime": start_time,
					"endTime": end_time,
					"contents": ops,
				}))
			}

			tracing::debug!("Number of instances: {}", instances.len());
			tracing::debug!(
				"Number of messages: {}",
				instances
					.iter()
					.map(|i| i["contents"].as_array().expect("no contents found").len())
					.sum::<usize>()
			);

			if instances.is_empty() {
				break;
			}

			#[derive(Deserialize, Debug)]
			#[serde(rename_all = "camelCase")]
			struct DoAdd {
				// instance_uuid: Uuid,
				// from_time: String,
			}

			let _responses = err_break!(
				err_break!(
					node.authed_api_request(
						node.http
							.post(&format!(
								"{api_url}/api/v1/libraries/{library_id}/messageCollections/doAdd",
							))
							.json(&json!({ "instances": instances })),
					)
					.await
				)
				.json::<Vec<DoAdd>>()
				.await
			);
		}

		{
			// recreate subscription each time so that existing messages are dropped
			let mut rx = library.sync.subscribe();

			// wait until Created message comes in
			loop {
				if let Ok(SyncMessage::Created) = rx.recv().await {
					break;
				};
			}
		}

		sleep(Duration::from_millis(1000)).await;
	}
}<|MERGE_RESOLUTION|>--- conflicted
+++ resolved
@@ -11,13 +11,9 @@
 use tokio::time::sleep;
 use uuid::Uuid;
 
-<<<<<<< HEAD
 use super::Library;
 
-pub async fn run_actor(library: Arc<Library>, node: Arc<Node>) {
-=======
 pub async fn run_actor((library, node): (Arc<Library>, Arc<Node>)) {
->>>>>>> 7aa0452b
 	let db = &library.db;
 	let api_url = &library.env.api_url;
 	let library_id = library.id;
