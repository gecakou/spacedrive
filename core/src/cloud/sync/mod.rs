--- conflicted
+++ resolved
@@ -1,11 +1,6 @@
-<<<<<<< HEAD
-=======
-use std::sync::{atomic, Arc};
-
->>>>>>> 7aa0452b
 use crate::{library::Library, Node};
 
-use std::sync::Arc;
+use std::sync::{atomic, Arc};
 
 mod ingest;
 mod receive;
