--- conflicted
+++ resolved
@@ -1,17 +1,12 @@
-<<<<<<< HEAD
-=======
 use crate::cloud::sync::err_return;
 
-use super::Library;
->>>>>>> 7aa0452b
+use sd_core_sync::GetOpsArgs;
+
 use std::sync::Arc;
 
 use tokio::sync::Notify;
-<<<<<<< HEAD
 
 use super::Library;
-=======
->>>>>>> 7aa0452b
 
 pub async fn run_actor((library, notify): (Arc<Library>, Arc<Notify>)) {
 	let Library { sync, .. } = library.as_ref();
