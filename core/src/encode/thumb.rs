use crate::{
	api::CoreEvent,
	invalidate_query,
	job::{JobError, JobReportUpdate, JobResult, JobState, StatefulJob, WorkerContext},
	library::LibraryContext,
	prisma::{file_path, location},
};

use image::{self, imageops, DynamicImage, GenericImageView};
use serde::{Deserialize, Serialize};
use std::collections::VecDeque;
use std::{
	error::Error,
	ops::Deref,
	path::{Path, PathBuf},
};
use tokio::{fs, task::block_in_place};
use tracing::{error, info, trace, warn};
use webp::Encoder;

static THUMBNAIL_SIZE_FACTOR: f32 = 0.2;
static THUMBNAIL_QUALITY: f32 = 30.0;
pub static THUMBNAIL_CACHE_DIR_NAME: &str = "thumbnails";
pub const THUMBNAIL_JOB_NAME: &str = "thumbnailer";

pub struct ThumbnailJob {}

#[derive(Serialize, Deserialize, Clone)]
pub struct ThumbnailJobInit {
	pub location_id: i32,
	pub path: PathBuf,
	pub background: bool,
}

#[derive(Debug, Serialize, Deserialize)]
pub struct ThumbnailJobState {
	thumbnail_dir: PathBuf,
	root_path: PathBuf,
}

<<<<<<< HEAD
file_path::include!(image_path_with_file { file });
=======
file_path::include!(file_path_with_file { file });

#[derive(Debug, Serialize, Deserialize, Clone, Copy)]
enum ThumbnailJobStepKind {
	Image,
	#[cfg(feature = "ffmpeg")]
	Video,
}

#[derive(Debug, Serialize, Deserialize)]
pub struct ThumbnailJobStep {
	file: file_path_with_file::Data,
	kind: ThumbnailJobStepKind,
}
>>>>>>> 6fd62008

#[async_trait::async_trait]
impl StatefulJob for ThumbnailJob {
	type Init = ThumbnailJobInit;
	type Data = ThumbnailJobState;
	type Step = ThumbnailJobStep;

	fn name(&self) -> &'static str {
		THUMBNAIL_JOB_NAME
	}

	async fn init(
		&self,
		ctx: WorkerContext,
		state: &mut JobState<Self::Init, Self::Data, Self::Step>,
	) -> Result<(), JobError> {
		let library_ctx = ctx.library_ctx();
		let thumbnail_dir = library_ctx
			.config()
			.data_directory()
			.join(THUMBNAIL_CACHE_DIR_NAME);

		let location = library_ctx
			.db
			.location()
			.find_unique(location::id::equals(state.init.location_id))
			.exec()
			.await?
			.unwrap();

		info!(
			"Searching for images in location {} at path {}",
			location.id,
			state.init.path.display()
		);

		// create all necessary directories if they don't exist
		fs::create_dir_all(&thumbnail_dir).await?;
		let root_path = location.local_path.map(PathBuf::from).unwrap();

		// query database for all image files in this location that need thumbnails
		let image_files = get_files_by_extension(
			&library_ctx,
			state.init.location_id,
			&state.init.path,
			vec![
				"png".to_string(),
				"jpeg".to_string(),
				"jpg".to_string(),
				"gif".to_string(),
				"webp".to_string(),
			],
			ThumbnailJobStepKind::Image,
		)
		.await?;
		info!("Found {:?} image files", image_files.len());

		#[cfg(feature = "ffmpeg")]
		let all_files = {
			// query database for all video files in this location that need thumbnails
			let video_files = get_files_by_extension(
				&library_ctx,
				state.init.location_id,
				&state.init.path,
				// Some formats extracted from https://ffmpeg.org/ffmpeg-formats.html
				vec![
					"avi".to_string(),
					"asf".to_string(),
					"mpeg".to_string(),
					// "mpg".to_string(),
					"mts".to_string(),
					"mpe".to_string(),
					"vob".to_string(),
					"qt".to_string(),
					"mov".to_string(),
					"asf".to_string(),
					"asx".to_string(),
					// "swf".to_string(),
					"mjpeg".to_string(),
					"ts".to_string(),
					"mxf".to_string(),
					// "m2v".to_string(),
					"m2ts".to_string(),
					"f4v".to_string(),
					"wm".to_string(),
					"3gp".to_string(),
					"m4v".to_string(),
					"wmv".to_string(),
					"mp4".to_string(),
					"webm".to_string(),
					"flv".to_string(),
				],
				ThumbnailJobStepKind::Video,
			)
			.await?;
			info!("Found {:?} video files", video_files.len());

			image_files
				.into_iter()
				.chain(video_files.into_iter())
				.collect::<VecDeque<_>>()
		};
		#[cfg(not(feature = "ffmpeg"))]
		let all_files = { image_files.into_iter().collect::<VecDeque<_>>() };

		ctx.progress(vec![
			JobReportUpdate::TaskCount(all_files.len()),
			JobReportUpdate::Message(format!("Preparing to process {} files", all_files.len())),
		]);

		state.data = Some(ThumbnailJobState {
			thumbnail_dir,
			root_path,
		});
		state.steps = all_files;

		Ok(())
	}

	async fn execute_step(
		&self,
		ctx: WorkerContext,
		state: &mut JobState<Self::Init, Self::Data, Self::Step>,
	) -> Result<(), JobError> {
		let step = &state.steps[0];
		ctx.progress(vec![JobReportUpdate::Message(format!(
			"Processing {}",
			step.file.materialized_path
		))]);

		let data = state
			.data
			.as_ref()
			.expect("critical error: missing data on job state");

		// assemble the file path
		let path = data.root_path.join(&step.file.materialized_path);
		trace!("image_file {:?}", step);

		// get cas_id, if none found skip
		let cas_id = match &step.file.file {
			Some(f) => f.cas_id.clone(),
			_ => {
				warn!(
					"skipping thumbnail generation for {}",
					step.file.materialized_path
				);
				return Ok(());
			}
		};

		// Define and write the WebP-encoded file to a given path
		let output_path = data.thumbnail_dir.join(&cas_id).with_extension("webp");

		// check if file exists at output path
		if !output_path.exists() {
			info!("Writing {:?} to {:?}", path, output_path);

			match step.kind {
				ThumbnailJobStepKind::Image => {
					if let Err(e) = generate_image_thumbnail(&path, &output_path).await {
						error!("Error generating thumb for image {:#?}", e);
					}
				}
				#[cfg(feature = "ffmpeg")]
				ThumbnailJobStepKind::Video => {
					if let Err(e) = generate_video_thumbnail(&path, &output_path).await {
						error!("Error generating thumb for video: {:?} {:#?}", &path, e);
					}
				}
			}

			if !state.init.background {
				ctx.library_ctx().emit(CoreEvent::NewThumbnail { cas_id });
			};
		} else {
			info!("Thumb exists, skipping... {}", output_path.display());
		}

		// With this invalidate query, we update the user interface to show each new thumbnail
		let library_ctx = ctx.library_ctx();
		invalidate_query!(library_ctx, "locations.getExplorerData");

		ctx.progress(vec![JobReportUpdate::CompletedTaskCount(
			state.step_number + 1,
		)]);

		Ok(())
	}

	async fn finalize(
		&self,
		_ctx: WorkerContext,
		state: &mut JobState<Self::Init, Self::Data, Self::Step>,
	) -> JobResult {
		let data = state
			.data
			.as_ref()
			.expect("critical error: missing data on job state");
		info!(
			"Finished thumbnail generation for location {} at {}",
			state.init.location_id,
			data.root_path.display()
		);

		// TODO: Serialize and return metadata here
		Ok(None)
	}
}

async fn generate_image_thumbnail<P: AsRef<Path>>(
	file_path: P,
	output_path: P,
) -> Result<(), Box<dyn Error>> {
	// Webp creation has blocking code
	let webp = block_in_place(|| -> Result<Vec<u8>, Box<dyn Error>> {
		// Using `image` crate, open the included .jpg file
		let img = image::open(file_path)?;
		let (w, h) = img.dimensions();
		// Optionally, resize the existing photo and convert back into DynamicImage
		let img = DynamicImage::ImageRgba8(imageops::resize(
			&img,
			// FIXME : Think of a better heuristic to get the thumbnail size
			(w as f32 * THUMBNAIL_SIZE_FACTOR) as u32,
			(h as f32 * THUMBNAIL_SIZE_FACTOR) as u32,
			imageops::FilterType::Triangle,
		));
		// Create the WebP encoder for the above image
		let encoder = Encoder::from_image(&img)?;

		// Encode the image at a specified quality 0-100

		// Type WebPMemory is !Send, which makes the Future in this function !Send,
		// this make us `deref` to have a `&[u8]` and then `to_owned` to make a Vec<u8>
		// which implies on a unwanted clone...
		Ok(encoder.encode(THUMBNAIL_QUALITY).deref().to_owned())
	})?;

	fs::write(output_path, &webp).await.map_err(Into::into)
}

#[cfg(feature = "ffmpeg")]
async fn generate_video_thumbnail<P: AsRef<Path>>(
	file_path: P,
	output_path: P,
) -> Result<(), Box<dyn Error>> {
	use thumbnailer::to_thumbnail;

	to_thumbnail(file_path, output_path, 256, THUMBNAIL_QUALITY).await?;

	Ok(())
}

async fn get_files_by_extension(
	ctx: &LibraryContext,
	location_id: i32,
	path: impl AsRef<Path>,
	extensions: Vec<String>,
	kind: ThumbnailJobStepKind,
) -> Result<Vec<ThumbnailJobStep>, JobError> {
	let mut params = vec![
		file_path::location_id::equals(location_id),
		file_path::extension::in_vec(extensions),
	];

	let path_str = path.as_ref().to_string_lossy().to_string();

	if !path_str.is_empty() {
		params.push(file_path::materialized_path::starts_with(path_str));
	}

	Ok(ctx
		.db
		.file_path()
		.find_many(params)
		.include(file_path_with_file::include())
		.exec()
		.await?
		.into_iter()
		.map(|file| ThumbnailJobStep { file, kind })
		.collect())
}<|MERGE_RESOLUTION|>--- conflicted
+++ resolved
@@ -38,9 +38,6 @@
 	root_path: PathBuf,
 }
 
-<<<<<<< HEAD
-file_path::include!(image_path_with_file { file });
-=======
 file_path::include!(file_path_with_file { file });
 
 #[derive(Debug, Serialize, Deserialize, Clone, Copy)]
@@ -55,7 +52,6 @@
 	file: file_path_with_file::Data,
 	kind: ThumbnailJobStepKind,
 }
->>>>>>> 6fd62008
 
 #[async_trait::async_trait]
 impl StatefulJob for ThumbnailJob {
