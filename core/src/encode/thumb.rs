--- conflicted
+++ resolved
@@ -31,11 +31,8 @@
 	async fn run(&self, ctx: WorkerContext) -> Result<(), Box<dyn std::error::Error>> {
 		let config = get_nodestate();
 		let core_ctx = ctx.core_ctx.clone();
-<<<<<<< HEAD
-		let location = sys::locations::get_location(&core_ctx, self.location_id).await?;
-=======
+
 		let location = sys::get_location(&core_ctx, self.location_id).await?;
->>>>>>> ab5378d0
 
 		// create all necessary directories if they don't exist
 		fs::create_dir_all(
@@ -117,14 +114,10 @@
 	}
 }
 
-<<<<<<< HEAD
-pub fn generate_thumbnail(file_path: &PathBuf, output_path: &PathBuf) -> Result<()> {
-=======
 pub fn generate_thumbnail(
 	file_path: &PathBuf,
 	output_path: &PathBuf,
 ) -> Result<(), Box<dyn std::error::Error>> {
->>>>>>> ab5378d0
 	// Using `image` crate, open the included .jpg file
 	let img = image::open(file_path).unwrap();
 	let (w, h) = img.dimensions();
