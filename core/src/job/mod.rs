--- conflicted
+++ resolved
@@ -1,30 +1,11 @@
-<<<<<<< HEAD
 use crate::library::Library;
-=======
-use crate::{
-	library::Library,
-	location::{indexer::IndexerError, LocationError},
-	object::{
-		file_identifier::FileIdentifierJobError, fs::error::FileSystemJobsError,
-		preview::ThumbnailerError,
-	},
-	util::{db::MissingFieldError, error::FileIOError},
-};
-
-use sd_crypto::Error as CryptoError;
->>>>>>> 01565b01
 
 use std::{
 	collections::{hash_map::DefaultHasher, VecDeque},
 	hash::{Hash, Hasher},
 	mem,
-<<<<<<< HEAD
 	sync::{atomic::Ordering, Arc},
 	time::Duration,
-=======
-	path::PathBuf,
-	sync::Arc,
->>>>>>> 01565b01
 };
 
 use serde::{de::DeserializeOwned, Deserialize, Serialize};
@@ -42,73 +23,9 @@
 pub use report::*;
 pub use worker::*;
 
-<<<<<<< HEAD
-=======
-#[derive(Error, Debug)]
-pub enum JobError {
-	// General errors
-	#[error("database error: {0}")]
-	Database(#[from] QueryError),
-	#[error("Failed to join Tokio spawn blocking: {0}")]
-	JoinTask(#[from] tokio::task::JoinError),
-	#[error("job state encode error: {0}")]
-	StateEncode(#[from] EncodeError),
-	#[error("job state decode error: {0}")]
-	StateDecode(#[from] DecodeError),
-	#[error("job metadata serialization error: {0}")]
-	MetadataSerialization(#[from] serde_json::Error),
-	#[error("tried to resume a job with unknown name: job <name='{1}', uuid='{0}'>")]
-	UnknownJobName(Uuid, String),
-	#[error(
-		"Tried to resume a job that doesn't have saved state data: job <name='{1}', uuid='{0}'>"
-	)]
-	MissingJobDataState(Uuid, String),
-	#[error("missing report field: job <uuid='{id}', name='{name}'>")]
-	MissingReport { id: Uuid, name: String },
-	#[error("missing some job data: '{value}'")]
-	MissingData { value: String },
-
-	#[error("error converting/handling paths")]
-	Path,
-	#[error("invalid job status integer: {0}")]
-	InvalidJobStatusInt(i32),
-	#[error(transparent)]
-	FileIO(#[from] FileIOError),
-	#[error("Location error: {0}")]
-	Location(#[from] LocationError),
-
-	// Specific job errors
-	#[error(transparent)]
-	Indexer(#[from] IndexerError),
-	#[error(transparent)]
-	ThumbnailError(#[from] ThumbnailerError),
-	#[error(transparent)]
-	IdentifierError(#[from] FileIdentifierJobError),
-	#[error(transparent)]
-	FileSystemJobsError(#[from] FileSystemJobsError),
-	#[error(transparent)]
-	CryptoError(#[from] CryptoError),
-	#[error("missing-field: {0}")]
-	MissingField(#[from] MissingFieldError),
-	#[error("item of type '{0}' with id '{1}' is missing from the db")]
-	MissingFromDb(&'static str, String),
-
-	// Not errors
-	#[error("step completed with errors: {0:?}")]
-	StepCompletedWithErrors(JobRunErrors),
-	#[error("job had a early finish: <name='{name}', reason='{reason}'>")]
-	EarlyFinish { name: String, reason: String },
-	#[error("data needed for job execution not found: job <name='{0}'>")]
-	JobDataNotFound(String),
-	#[error("job paused")]
-	Paused(Vec<u8>),
-}
-
->>>>>>> 01565b01
 pub type JobResult = Result<JobMetadata, JobError>;
 pub type JobMetadata = Option<serde_json::Value>;
 pub type JobRunErrors = Vec<String>;
-
 /// `JobInitData` is a trait to represent the data being passed to initialize a `Job`
 pub trait JobInitData: Serialize + DeserializeOwned + Send + Sync + Hash {
 	type Job: StatefulJob;
