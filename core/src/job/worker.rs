use crate::{
	job::{DynJob, JobError, JobManager, JobReportUpdate, JobStatus},
	library::LibraryContext,
	ClientQuery, CoreEvent, JobReport, LibraryQuery,
};
<<<<<<< HEAD
use crate::{api::LibraryArgs, invalidate_query, library::LibraryContext};
=======
use log::{error, info, warn};
>>>>>>> 85e5eec9
use std::{sync::Arc, time::Duration};
use tokio::{
	sync::{
		broadcast,
		mpsc::{unbounded_channel, UnboundedReceiver, UnboundedSender},
		Mutex,
	},
	time::{interval_at, Instant},
};
<<<<<<< HEAD
use tracing::error;
use uuid::Uuid;
=======
>>>>>>> 85e5eec9

// used to update the worker state from inside the worker thread
#[derive(Debug)]
pub enum WorkerEvent {
	Progressed(Vec<JobReportUpdate>),
	Completed,
	Failed,
	Paused(Vec<u8>),
}

#[derive(Clone)]
pub struct WorkerContext {
	library_ctx: LibraryContext,
	events_tx: UnboundedSender<WorkerEvent>,
	shutdown_tx: Arc<broadcast::Sender<()>>,
}

impl WorkerContext {
	pub fn progress(&self, updates: Vec<JobReportUpdate>) {
		self.events_tx
			.send(WorkerEvent::Progressed(updates))
			.expect("critical error: failed to send worker worker progress event updates");
	}

	pub fn library_ctx(&self) -> LibraryContext {
		self.library_ctx.clone()
	}

	pub fn shutdown_rx(&self) -> broadcast::Receiver<()> {
		self.shutdown_tx.subscribe()
	}
}

// a worker is a dedicated thread that runs a single job
// once the job is complete the worker will exit
pub struct Worker {
	job: Option<Box<dyn DynJob>>,
	report: JobReport,
	worker_events_tx: UnboundedSender<WorkerEvent>,
	worker_events_rx: Option<UnboundedReceiver<WorkerEvent>>,
}

impl Worker {
	pub fn new(job: Box<dyn DynJob>, report: JobReport) -> Self {
		let (worker_events_tx, worker_events_rx) = unbounded_channel();

		Self {
			job: Some(job),
			report,
			worker_events_tx,
			worker_events_rx: Some(worker_events_rx),
		}
	}

	pub fn report(&self) -> JobReport {
		self.report.clone()
	}
	// spawns a thread and extracts channel sender to communicate with it
	pub async fn spawn(
		job_manager: Arc<JobManager>,
		worker_mutex: Arc<Mutex<Self>>,
		ctx: LibraryContext,
	) {
		let mut worker = worker_mutex.lock().await;
		// we capture the worker receiver channel so state can be updated from inside the worker
		let worker_events_tx = worker.worker_events_tx.clone();
		let worker_events_rx = worker
			.worker_events_rx
			.take()
			.expect("critical error: missing worker events rx");

		let mut job = worker
			.job
			.take()
			.expect("critical error: missing job on worker");

		let job_id = worker.report.id;
		let old_status = worker.report.status;
		worker.report.status = JobStatus::Running;
		if matches!(old_status, JobStatus::Queued) {
			worker.report.create(&ctx).await.unwrap_or(());
		}
		drop(worker);

		// spawn task to handle receiving events from the worker
		let library_ctx = ctx.clone();
		tokio::spawn(Worker::track_progress(
			Arc::clone(&worker_mutex),
			worker_events_rx,
			library_ctx.clone(),
		));

		// spawn task to handle running the job
		tokio::spawn(async move {
			let worker_ctx = WorkerContext {
				library_ctx,
				events_tx: worker_events_tx,
				shutdown_tx: job_manager.shutdown_tx(),
			};

			// track time
			let events_tx = worker_ctx.events_tx.clone();
			tokio::spawn(async move {
				let mut interval = interval_at(
					Instant::now() + Duration::from_millis(1000),
					Duration::from_millis(1000),
				);
				loop {
					interval.tick().await;
					if events_tx
						.send(WorkerEvent::Progressed(vec![
							JobReportUpdate::SecondsElapsed(1),
						]))
						.is_err() && events_tx.is_closed()
					{
						break;
					}
				}
			});

			if let Err(e) = job.run(worker_ctx.clone()).await {
				if let JobError::Paused(state) = e {
					worker_ctx
						.events_tx
						.send(WorkerEvent::Paused(state))
						.expect("critical error: failed to send worker pause event");
				} else {
					error!("job '{}' failed with error: {:#?}", job_id, e);
					worker_ctx
						.events_tx
						.send(WorkerEvent::Failed)
						.expect("critical error: failed to send worker fail event");
				}
			} else {
				// handle completion
				worker_ctx
					.events_tx
					.send(WorkerEvent::Completed)
					.expect("critical error: failed to send worker complete event");
			}

			job_manager.complete(&ctx, job_id).await;
		});
	}

	async fn track_progress(
		worker: Arc<Mutex<Self>>,
<<<<<<< HEAD
		mut channel: UnboundedReceiver<WorkerEvent>,
		library: LibraryContext,
=======
		mut worker_events_rx: UnboundedReceiver<WorkerEvent>,
		ctx: LibraryContext,
>>>>>>> 85e5eec9
	) {
		while let Some(command) = worker_events_rx.recv().await {
			let mut worker = worker.lock().await;

			match command {
				WorkerEvent::Progressed(changes) => {
					// protect against updates if job is not running
					if worker.report.status != JobStatus::Running {
						continue;
					};
					for change in changes {
						match change {
							JobReportUpdate::TaskCount(task_count) => {
								worker.report.task_count = task_count as i32;
							}
							JobReportUpdate::CompletedTaskCount(completed_task_count) => {
								worker.report.completed_task_count = completed_task_count as i32;
							}
							JobReportUpdate::Message(message) => {
								worker.report.message = message;
							}
							JobReportUpdate::SecondsElapsed(seconds) => {
								worker.report.seconds_elapsed += seconds as i32;
							}
						}
					}
<<<<<<< HEAD

					invalidate_query!(
						library,
						"jobs.getRunning": LibraryArgs<()>,
						LibraryArgs {
							library_id: library.id,
							arg: ()
						}
					);
				}
				WorkerEvent::Completed => {
					worker.job_report.status = JobStatus::Completed;
					worker.job_report.update(&library).await.unwrap();

					invalidate_query!(
						library,
						"jobs.getRunning": LibraryArgs<()>,
						LibraryArgs {
							library_id: library.id,
							arg: ()
						}
					);

					invalidate_query!(
						library,
						"jobs.getHistory": LibraryArgs<()>,
						LibraryArgs {
							library_id: library.id,
							arg: ()
						}
					);
=======
					ctx.emit(CoreEvent::InvalidateQueryDebounced(
						ClientQuery::LibraryQuery {
							library_id: ctx.id,
							query: LibraryQuery::GetRunningJobs,
						},
					))
					.await;
				}
				WorkerEvent::Completed => {
					worker.report.status = JobStatus::Completed;
					worker.report.data = None;
					worker
						.report
						.update(&ctx)
						.await
						.expect("critical error: failed to update job report");

					ctx.emit(CoreEvent::InvalidateQuery(ClientQuery::LibraryQuery {
						library_id: ctx.id,
						query: LibraryQuery::GetRunningJobs,
					}))
					.await;

					ctx.emit(CoreEvent::InvalidateQuery(ClientQuery::LibraryQuery {
						library_id: ctx.id,
						query: LibraryQuery::GetJobHistory,
					}))
					.await;
					info!("{}", worker.report);
>>>>>>> 85e5eec9

					break;
				}
				WorkerEvent::Failed => {
<<<<<<< HEAD
					worker.job_report.status = JobStatus::Failed;
					worker.job_report.update(&library).await.unwrap_or(());

					invalidate_query!(
						library,
						"jobs.getHistory": LibraryArgs<()>,
						LibraryArgs {
							library_id: library.id,
							arg: ()
						}
					);
=======
					worker.report.status = JobStatus::Failed;
					worker.report.data = None;
					worker
						.report
						.update(&ctx)
						.await
						.expect("critical error: failed to update job report");

					ctx.emit(CoreEvent::InvalidateQuery(ClientQuery::LibraryQuery {
						library_id: ctx.id,
						query: LibraryQuery::GetJobHistory,
					}))
					.await;
					warn!("{}", worker.report);

					break;
				}
				WorkerEvent::Paused(state) => {
					worker.report.status = JobStatus::Paused;
					worker.report.data = Some(state);
					worker
						.report
						.update(&ctx)
						.await
						.expect("critical error: failed to update job report");
					info!("{}", worker.report);

					ctx.emit(CoreEvent::InvalidateQuery(ClientQuery::LibraryQuery {
						library_id: ctx.id,
						query: LibraryQuery::GetJobHistory,
					}))
					.await;
>>>>>>> 85e5eec9

					break;
				}
			}
		}
	}
}<|MERGE_RESOLUTION|>--- conflicted
+++ resolved
@@ -1,13 +1,6 @@
-use crate::{
-	job::{DynJob, JobError, JobManager, JobReportUpdate, JobStatus},
-	library::LibraryContext,
-	ClientQuery, CoreEvent, JobReport, LibraryQuery,
-};
-<<<<<<< HEAD
-use crate::{api::LibraryArgs, invalidate_query, library::LibraryContext};
-=======
-use log::{error, info, warn};
->>>>>>> 85e5eec9
+use crate::job::{DynJob, JobError, JobManager, JobReportUpdate, JobStatus};
+use crate::library::LibraryContext;
+use crate::{api::LibraryArgs, invalidate_query};
 use std::{sync::Arc, time::Duration};
 use tokio::{
 	sync::{
@@ -17,11 +10,9 @@
 	},
 	time::{interval_at, Instant},
 };
-<<<<<<< HEAD
-use tracing::error;
-use uuid::Uuid;
-=======
->>>>>>> 85e5eec9
+use tracing::{error, info, warn};
+
+use super::JobReport;
 
 // used to update the worker state from inside the worker thread
 #[derive(Debug)]
@@ -169,13 +160,8 @@
 
 	async fn track_progress(
 		worker: Arc<Mutex<Self>>,
-<<<<<<< HEAD
-		mut channel: UnboundedReceiver<WorkerEvent>,
+		mut worker_events_rx: UnboundedReceiver<WorkerEvent>,
 		library: LibraryContext,
-=======
-		mut worker_events_rx: UnboundedReceiver<WorkerEvent>,
-		ctx: LibraryContext,
->>>>>>> 85e5eec9
 	) {
 		while let Some(command) = worker_events_rx.recv().await {
 			let mut worker = worker.lock().await;
@@ -202,7 +188,6 @@
 							}
 						}
 					}
-<<<<<<< HEAD
 
 					invalidate_query!(
 						library,
@@ -212,89 +197,49 @@
 							arg: ()
 						}
 					);
-				}
-				WorkerEvent::Completed => {
-					worker.job_report.status = JobStatus::Completed;
-					worker.job_report.update(&library).await.unwrap();
-
-					invalidate_query!(
-						library,
-						"jobs.getRunning": LibraryArgs<()>,
-						LibraryArgs {
-							library_id: library.id,
-							arg: ()
-						}
-					);
-
-					invalidate_query!(
-						library,
-						"jobs.getHistory": LibraryArgs<()>,
-						LibraryArgs {
-							library_id: library.id,
-							arg: ()
-						}
-					);
-=======
-					ctx.emit(CoreEvent::InvalidateQueryDebounced(
-						ClientQuery::LibraryQuery {
-							library_id: ctx.id,
-							query: LibraryQuery::GetRunningJobs,
-						},
-					))
-					.await;
 				}
 				WorkerEvent::Completed => {
 					worker.report.status = JobStatus::Completed;
 					worker.report.data = None;
 					worker
 						.report
-						.update(&ctx)
+						.update(&library)
 						.await
 						.expect("critical error: failed to update job report");
 
-					ctx.emit(CoreEvent::InvalidateQuery(ClientQuery::LibraryQuery {
-						library_id: ctx.id,
-						query: LibraryQuery::GetRunningJobs,
-					}))
-					.await;
-
-					ctx.emit(CoreEvent::InvalidateQuery(ClientQuery::LibraryQuery {
-						library_id: ctx.id,
-						query: LibraryQuery::GetJobHistory,
-					}))
-					.await;
+					invalidate_query!(
+						library,
+						"jobs.getRunning": LibraryArgs<()>,
+						LibraryArgs {
+							library_id: library.id,
+							arg: ()
+						}
+					);
+
+					invalidate_query!(
+						library,
+						"jobs.getHistory": LibraryArgs<()>,
+						LibraryArgs {
+							library_id: library.id,
+							arg: ()
+						}
+					);
+
 					info!("{}", worker.report);
->>>>>>> 85e5eec9
 
 					break;
 				}
 				WorkerEvent::Failed => {
-<<<<<<< HEAD
-					worker.job_report.status = JobStatus::Failed;
-					worker.job_report.update(&library).await.unwrap_or(());
-
-					invalidate_query!(
-						library,
-						"jobs.getHistory": LibraryArgs<()>,
-						LibraryArgs {
-							library_id: library.id,
-							arg: ()
-						}
-					);
-=======
 					worker.report.status = JobStatus::Failed;
 					worker.report.data = None;
 					worker
 						.report
-						.update(&ctx)
+						.update(&library)
 						.await
 						.expect("critical error: failed to update job report");
 
-					ctx.emit(CoreEvent::InvalidateQuery(ClientQuery::LibraryQuery {
-						library_id: ctx.id,
-						query: LibraryQuery::GetJobHistory,
-					}))
-					.await;
+					invalidate_query!(library, "library.get": (), ());
+
 					warn!("{}", worker.report);
 
 					break;
@@ -304,17 +249,19 @@
 					worker.report.data = Some(state);
 					worker
 						.report
-						.update(&ctx)
+						.update(&library)
 						.await
 						.expect("critical error: failed to update job report");
 					info!("{}", worker.report);
 
-					ctx.emit(CoreEvent::InvalidateQuery(ClientQuery::LibraryQuery {
-						library_id: ctx.id,
-						query: LibraryQuery::GetJobHistory,
-					}))
-					.await;
->>>>>>> 85e5eec9
+					invalidate_query!(
+						library,
+						"jobs.getHistory": LibraryArgs<()>,
+						LibraryArgs {
+							library_id: library.id,
+							arg: ()
+						}
+					);
 
 					break;
 				}
