--- conflicted
+++ resolved
@@ -32,12 +32,6 @@
 		let prefs = PreferenceKVs::new(
 			kvs.into_iter()
 				.filter_map(|data| {
-<<<<<<< HEAD
-					let a = rmpv::decode::read_value(&mut data.value?.as_slice())
-						.expect("failed to read value");
-
-					Some((PreferenceKey::new(data.key), PreferenceValue::from_value(a)))
-=======
 					rmpv::decode::read_value(&mut data.value?.as_slice())
 						.map_err(|e| error!("{e:#?}"))
 						.ok()
@@ -47,7 +41,6 @@
 								PreferenceValue::from_value(value),
 							)
 						})
->>>>>>> 7bf0c0ae
 				})
 				.collect(),
 		);
