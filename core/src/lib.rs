--- conflicted
+++ resolved
@@ -1,94 +1,18 @@
-<<<<<<< HEAD
-use crate::p2p::P2PEvent;
-use crate::p2p::P2PRequest;
 use crate::p2p::SdP2P;
-use crate::{file::cas::FileIdentifierJob, prisma::file as prisma_file, prisma::location};
-use ::p2p::{PeerCandidateTS, PeerId, PeerMetadata};
-use job::{JobManager, JobReport};
-use library::{LibraryConfig, LibraryConfigWrapped, LibraryManager};
-use node::{LibraryNode, NodeConfig, NodeConfigManager};
-use serde::{Deserialize, Serialize};
-use std::collections::HashMap;
-use std::fs::File;
-use std::io::Read;
-use std::{
-	fs,
-	path::{Path, PathBuf},
-	sync::Arc,
-};
-use thiserror::Error;
-use tokio::sync::{
-	mpsc::{self, unbounded_channel, UnboundedReceiver, UnboundedSender},
-	oneshot,
-};
-use tracing_appender::non_blocking::WorkerGuard;
-use tracing_appender::rolling;
-use tracing_subscriber::EnvFilter;
-use tracing_subscriber::{filter::LevelFilter, fmt, fmt::Layer, prelude::*};
-use ts_rs::TS;
-use uuid::Uuid;
-
-use crate::encode::ThumbnailJob;
-
-mod encode;
-mod file;
-mod job;
-mod library;
-mod node;
-mod p2p;
-mod prisma;
-mod sys;
-mod util;
-
-// a wrapper around external input with a returning sender channel for core to respond
-#[derive(Debug)]
-pub struct ReturnableMessage<D, R = Result<CoreResponse, CoreError>> {
-	data: D,
-	return_sender: oneshot::Sender<R>,
-}
-
-// core controller is passed to the client to communicate with the core which runs in a dedicated thread
-#[derive(Clone)]
-pub struct NodeController {
-	config: Arc<NodeConfigManager>,
-	query_sender: UnboundedSender<ReturnableMessage<ClientQuery>>,
-	command_sender: UnboundedSender<ReturnableMessage<ClientCommand>>,
-}
-
-impl NodeController {
-	pub async fn query(&self, query: ClientQuery) -> Result<CoreResponse, CoreError> {
-		// a one time use channel to send and await a response
-		let (sender, recv) = oneshot::channel();
-		self.query_sender
-			.send(ReturnableMessage {
-				data: query,
-				return_sender: sender,
-			})
-			.unwrap_or(());
-		// wait for response and return
-		recv.await.unwrap_or(Err(CoreError::QueryError))
-	}
-
-	pub async fn command(&self, command: ClientCommand) -> Result<CoreResponse, CoreError> {
-		let (sender, recv) = oneshot::channel();
-		self.command_sender
-			.send(ReturnableMessage {
-				data: command,
-				return_sender: sender,
-			})
-			.unwrap_or(());
-
-		recv.await.unwrap()
-	}
-=======
 use api::{CoreEvent, Ctx, Router};
 use futures::executor::block_on;
 use job::JobManager;
 use library::LibraryManager;
 use node::NodeConfigManager;
-use std::{path::Path, sync::Arc};
+use std::{fs::File, io::Read, path::Path, sync::Arc};
 use tracing::{error, info};
-use tracing_subscriber::{filter::LevelFilter, fmt, prelude::*, EnvFilter};
+use tracing_appender::rolling;
+use tracing_subscriber::{
+	filter::LevelFilter,
+	fmt::{self, Layer},
+	prelude::*,
+	EnvFilter,
+};
 
 use tokio::{fs, sync::broadcast};
 
@@ -100,55 +24,11 @@
 pub(crate) mod job;
 pub(crate) mod library;
 pub(crate) mod node;
+pub(crate) mod p2p;
 pub(crate) mod prisma;
 pub(crate) mod sys;
 pub(crate) mod util;
->>>>>>> c1bdf541
 
-	// Note: this system doesn't use chunked encoding which could prove a problem with large files but I can't see an easy way to do chunked encoding with Tauri custom URIs.
-	pub fn handle_custom_uri(
-		&self,
-		path: Vec<&str>,
-	) -> (
-		u16,     /* Status Code */
-		&str,    /* Content-Type */
-		Vec<u8>, /* Body */
-	) {
-		match path.get(0).map(|v| *v) {
-			Some("thumbnail") => {
-				if path.len() != 2 {
-					return (
-						400,
-						"text/html",
-						b"Bad Request: Invalid number of parameters".to_vec(),
-					);
-				}
-
-				let filename = Path::new(&self.config.data_directory())
-					.join("thumbnails")
-					.join(path[1].clone() /* file_cas_id */)
-					.with_extension("webp");
-				match File::open(&filename) {
-					Ok(mut file) => {
-						let mut buf = match fs::metadata(&filename) {
-							Ok(metadata) => Vec::with_capacity(metadata.len() as usize),
-							Err(_) => Vec::new(),
-						};
-
-						file.read_to_end(&mut buf).unwrap();
-						(200, "image/webp", buf)
-					}
-					Err(_) => (404, "text/html", b"File Not Found".to_vec()),
-				}
-			}
-			_ => (
-				400,
-				"text/html",
-				b"Bad Request: Invalid operation!".to_vec(),
-			),
-		}
-	}
-}
 #[derive(Clone)]
 pub struct NodeContext {
 	pub config: Arc<NodeConfigManager>,
@@ -157,25 +37,11 @@
 }
 
 pub struct Node {
+	p2p: Arc<SdP2P>,
 	config: Arc<NodeConfigManager>,
 	library_manager: Arc<LibraryManager>,
 	jobs: Arc<JobManager>,
-<<<<<<< HEAD
-
-	// global messaging channels
-	query_channel: (
-		UnboundedSender<ReturnableMessage<ClientQuery>>,
-		UnboundedReceiver<ReturnableMessage<ClientQuery>>,
-	),
-	command_channel: (
-		UnboundedSender<ReturnableMessage<ClientCommand>>,
-		UnboundedReceiver<ReturnableMessage<ClientCommand>>,
-	),
-	event_sender: mpsc::Sender<CoreEvent>,
-	p2p: SdP2P,
-=======
 	event_bus: (broadcast::Sender<CoreEvent>, broadcast::Receiver<CoreEvent>),
->>>>>>> c1bdf541
 }
 
 #[cfg(debug_assertions)]
@@ -185,12 +51,9 @@
 const CONSOLE_LOG_FILTER: LevelFilter = LevelFilter::INFO;
 
 impl Node {
-<<<<<<< HEAD
-	// create new instance of node, run startup tasks
-	pub async fn new(
-		data_dir: PathBuf,
-	) -> (NodeController, mpsc::Receiver<CoreEvent>, Node, WorkerGuard) {
-		fs::create_dir_all(&data_dir).unwrap();
+	pub async fn new(data_dir: impl AsRef<Path>) -> (Arc<Node>, Arc<Router>) {
+		let data_dir = data_dir.as_ref();
+		fs::create_dir_all(&data_dir).await.unwrap();
 
 		let (non_blocking, _guard) = tracing_appender::non_blocking(rolling::daily(
 			Path::new(&data_dir).join("logs"),
@@ -227,40 +90,9 @@
 			)
 			.init();
 
-		let (event_sender, event_recv) = mpsc::channel(100);
-		let config = NodeConfigManager::new(data_dir.clone()).await.unwrap();
-=======
-	pub async fn new(data_dir: impl AsRef<Path>) -> (Arc<Node>, Arc<Router>) {
-		let data_dir = data_dir.as_ref();
-		fs::create_dir_all(&data_dir).await.unwrap();
-
-		tracing_subscriber::registry()
-			.with(
-				EnvFilter::from_default_env()
-					.add_directive("warn".parse().expect("Error invalid tracing directive!"))
-					.add_directive(
-						"sdcore=debug"
-							.parse()
-							.expect("Error invalid tracing directive!"),
-					)
-					.add_directive(
-						"server=debug"
-							.parse()
-							.expect("Error invalid tracing directive!"),
-					)
-					.add_directive(
-						"desktop=debug"
-							.parse()
-							.expect("Error invalid tracing directive!"),
-					),
-			)
-			.with(fmt::layer().with_filter(CONSOLE_LOG_FILTER))
-			.init();
-
 		let event_bus = broadcast::channel(1024);
 		let config = NodeConfigManager::new(data_dir.to_owned()).await.unwrap();
 
->>>>>>> c1bdf541
 		let jobs = JobManager::new();
 		let node_ctx = NodeContext {
 			config: config.clone(),
@@ -283,49 +115,27 @@
 			}
 		});
 
-<<<<<<< HEAD
-		let library_manager = LibraryManager::new(Path::new(&data_dir).join("libraries"), node_ctx)
-			.await
-			.unwrap();
-
-		let node = Node {
-			p2p: SdP2P::init(library_manager.clone(), config.clone())
-				.await
-				.unwrap(),
-			config: config.clone(),
-			library_manager,
-			query_channel: unbounded_channel(),
-			command_channel: unbounded_channel(),
-=======
 		let router = api::mount();
 		let node = Node {
+			p2p: Arc::new(
+				SdP2P::init(library_manager.clone(), config.clone())
+					.await
+					.unwrap(),
+			),
 			config,
 			library_manager: LibraryManager::new(data_dir.join("libraries"), node_ctx)
 				.await
 				.unwrap(),
->>>>>>> c1bdf541
 			jobs,
 			event_bus,
 		};
 
-<<<<<<< HEAD
-		(
-			NodeController {
-				config,
-				query_sender: node.query_channel.0.clone(),
-				command_sender: node.command_channel.0.clone(),
-			},
-			event_recv,
-			node,
-			_guard,
-		)
-=======
 		(Arc::new(node), router)
->>>>>>> c1bdf541
 	}
 
 	pub fn get_request_context(&self) -> Ctx {
 		Ctx {
+			p2p: Arc::clone(&self.p2p),
 			library_manager: Arc::clone(&self.library_manager),
 			config: Arc::clone(&self.config),
 			jobs: Arc::clone(&self.jobs),
@@ -333,476 +143,54 @@
 		}
 	}
 
-<<<<<<< HEAD
-	pub async fn start(mut self) {
-		loop {
-			// listen on global messaging channels for incoming messages
-			tokio::select! {
-				Some(msg) = self.query_channel.1.recv() => {
-					let res = self.exec_query(msg.data).await;
-					msg.return_sender.send(res).unwrap_or(());
+	// Note: this system doesn't use chunked encoding which could prove a problem with large files but I can't see an easy way to do chunked encoding with Tauri custom URIs.
+	// It would also be nice to use Tokio Filesystem operations instead of the std ones which block. Tauri's custom URI protocols don't seem to support async out of the box.
+	pub fn handle_custom_uri(
+		&self,
+		path: Vec<&str>,
+	) -> (
+		u16,     /* Status Code */
+		&str,    /* Content-Type */
+		Vec<u8>, /* Body */
+	) {
+		match path.get(0).copied() {
+			Some("thumbnail") => {
+				if path.len() != 2 {
+					return (
+						400,
+						"text/html",
+						b"Bad Request: Invalid number of parameters".to_vec(),
+					);
 				}
-				Some(msg) = self.command_channel.1.recv() => {
-					let res = self.exec_command(msg.data).await;
-					msg.return_sender.send(res).unwrap_or(());
-				}
-				Some(event) = self.p2p.event_receiver.recv() => {
-					println!("P2P event: {:?}", event); // TODO: remove
 
-					match event {
-						P2PEvent::PeerExpired(_) |
-						P2PEvent::PeerDiscovered(_) => {
-							self.event_sender.send(CoreEvent::InvalidateQuery(ClientQuery::DiscoveredPeers)).await
-							.unwrap_or_else(|e| {
-								println!("Failed to emit event. {:?}", e);
-							});
-						}
-						P2PEvent::PeerDisconnected(_) |
-						P2PEvent::PeerConnected(_) => {
-							self.event_sender.send(CoreEvent::InvalidateQuery(ClientQuery::ConnectedPeers)).await
-							.unwrap_or_else(|e| {
-								println!("Failed to emit event. {:?}", e);
-							});
-						}
-						P2PEvent::PeerPairingRequest {
-							peer_id,
-							peer_metadata,
-							library_id,
-						} => {
-							self.event_sender.send(CoreEvent::PeerPairingRequest {
-								peer_id,
-								peer_metadata,
-								library_id,
-							}).await.unwrap_or_else(|e| {
-								println!("Failed to emit event. {:?}", e);
-							});
-						}
-						P2PEvent::PeerPairingComplete {
-							peer_id,
-							peer_metadata,
-							library_id,
-						} => {
-							self.event_sender.send(CoreEvent::PeerPairingComplete {
-								peer_id,
-								peer_metadata,
-							}).await.unwrap_or_else(|e| {
-								println!("Failed to emit event. {:?}", e);
-							});
-							self.event_sender.send(CoreEvent::InvalidateQuery(ClientQuery::ConnectedPeers)).await
-							.unwrap_or_else(|e| {
-								println!("Failed to emit event. {:?}", e);
-							});
-							self.event_sender.send(CoreEvent::InvalidateQuery(ClientQuery::NodeGetLibraries)).await
-							.unwrap_or_else(|e| {
-								println!("Failed to emit event. {:?}", e);
-							});
-							self.event_sender.send(CoreEvent::InvalidateQuery(ClientQuery::LibraryQuery { library_id: library_id.to_string(), query: LibraryQuery::GetNodes })).await
-							.unwrap_or_else(|e| {
-								println!("Failed to emit event. {:?}", e);
-							});
-						}
+				let filename = Path::new(&self.config.data_directory())
+					.join("thumbnails")
+					.join(path[1] /* file_cas_id */)
+					.with_extension("webp");
+				match File::open(&filename) {
+					Ok(mut file) => {
+						let mut buf = match std::fs::metadata(&filename) {
+							Ok(metadata) => Vec::with_capacity(metadata.len() as usize),
+							Err(_) => Vec::new(),
+						};
+
+						file.read_to_end(&mut buf).unwrap();
+						(200, "image/webp", buf)
 					}
-				}
-				// TODO: Remove this
-				// This is designed to simulate messages from Brendan's sync layer
-				_ = tokio::time::sleep(std::time::Duration::from_secs(10)) => {
-					self.p2p.broadcast(P2PRequest::Ping).unwrap();
+					Err(_) => (404, "text/html", b"File Not Found".to_vec()),
 				}
 			}
+			_ => (
+				400,
+				"text/html",
+				b"Bad Request: Invalid operation!".to_vec(),
+			),
 		}
 	}
 
-	async fn exec_command(&mut self, cmd: ClientCommand) -> Result<CoreResponse, CoreError> {
-		Ok(match cmd {
-			ClientCommand::CreateLibrary { name } => {
-				self.library_manager
-					.create(LibraryConfig {
-						name: name.to_string(),
-						..Default::default()
-					})
-					.await
-					.unwrap();
-				CoreResponse::Success(())
-			}
-			ClientCommand::EditLibrary {
-				id,
-				name,
-				description,
-			} => {
-				self.library_manager
-					.edit_library(id, name, description)
-					.await
-					.unwrap();
-				CoreResponse::Success(())
-			}
-			ClientCommand::DeleteLibrary { id } => {
-				self.library_manager.delete_library(id).await.unwrap();
-				CoreResponse::Success(())
-			}
-			ClientCommand::AcceptPairingRequest {
-				peer_id,
-				preshared_key,
-			} => {
-				self.p2p
-					.pairing_requests
-					.lock()
-					.unwrap()
-					.remove(&peer_id)
-					.unwrap()
-					.send(Ok(preshared_key))
-					.unwrap();
-				CoreResponse::Success(())
-			}
-			ClientCommand::LibraryCommand {
-				library_id,
-				command,
-			} => {
-				let ctx = self.library_manager.get_ctx(library_id).await.unwrap();
-				match command {
-					// CRUD for locations
-					LibraryCommand::LocCreate { path } => {
-						let loc = sys::new_location_and_scan(&ctx, &path).await?;
-						// ctx.queue_job(Box::new(FileIdentifierJob));
-						CoreResponse::LocCreate(loc)
-					}
-					LibraryCommand::LocUpdate { id, name } => {
-						ctx.db
-							.location()
-							.find_unique(location::id::equals(id))
-							.update(vec![location::name::set(name)])
-							.exec()
-							.await?;
-
-						CoreResponse::Success(())
-					}
-					LibraryCommand::LocDelete { id } => {
-						sys::delete_location(&ctx, id).await?;
-						CoreResponse::Success(())
-					}
-					LibraryCommand::LocRescan { id } => {
-						sys::scan_location(&ctx, id, String::new()).await;
-						CoreResponse::Success(())
-					}
-					// CRUD for files
-					LibraryCommand::FileReadMetaData { id: _ } => todo!(),
-					LibraryCommand::FileSetNote { id, note } => {
-						file::set_note(ctx, id, note).await?
-					}
-					// ClientCommand::FileEncrypt { id: _, algorithm: _ } => todo!(),
-					LibraryCommand::FileDelete { id } => {
-						ctx.db
-							.file()
-							.find_unique(prisma_file::id::equals(id))
-							.delete()
-							.exec()
-							.await?;
-
-						CoreResponse::Success(())
-					}
-					// CRUD for tags
-					LibraryCommand::TagCreate { name: _, color: _ } => todo!(),
-					LibraryCommand::TagAssign {
-						file_id: _,
-						tag_id: _,
-					} => todo!(),
-					LibraryCommand::TagUpdate { name: _, color: _ } => todo!(),
-					LibraryCommand::TagDelete { id: _ } => todo!(),
-					// CRUD for libraries
-					LibraryCommand::SysVolumeUnmount { id: _ } => todo!(),
-					LibraryCommand::GenerateThumbsForLocation { id, path } => {
-						ctx.spawn_job(Box::new(ThumbnailJob {
-							location_id: id,
-							path,
-							background: false, // fix
-						}))
-						.await;
-						CoreResponse::Success(())
-					}
-					LibraryCommand::IdentifyUniqueFiles { id, path } => {
-						ctx.spawn_job(Box::new(FileIdentifierJob {
-							location_id: id,
-							path,
-						}))
-						.await;
-						CoreResponse::Success(())
-					}
-					// P2P
-					LibraryCommand::PairNode(peer_id) => self.p2p.pair(ctx, peer_id).await,
-					LibraryCommand::UnpairNode(_peer_id) => todo!(),
-				}
-			}
-		})
-	}
-
-	// query sources of data
-	async fn exec_query(&self, query: ClientQuery) -> Result<CoreResponse, CoreError> {
-		Ok(match query {
-			ClientQuery::NodeGetLibraries => CoreResponse::NodeGetLibraries(
-				self.library_manager.get_all_libraries_config().await,
-			),
-			ClientQuery::NodeGetState => CoreResponse::NodeGetState(NodeState {
-				config: self.config.get().await,
-				data_path: self.config.data_directory().to_str().unwrap().to_string(),
-			}),
-			ClientQuery::SysGetVolumes => CoreResponse::SysGetVolumes(sys::Volume::get_volumes()?),
-			ClientQuery::JobGetRunning => {
-				CoreResponse::JobGetRunning(self.jobs.get_running().await)
-			}
-			ClientQuery::DiscoveredPeers => CoreResponse::DiscoveredPeers(
-				self.p2p
-					.nm
-					.discovered_peers()
-					.into_iter()
-					.map(|(_, v)| v.into())
-					.collect::<Vec<_>>(),
-			),
-			ClientQuery::ConnectedPeers => CoreResponse::ConnectedPeers(
-				self.p2p
-					.nm
-					.connected_peers()
-					.into_iter()
-					.map(|(_, v)| (v.id, v.metadata))
-					.collect::<HashMap<_, _>>(),
-			),
-			ClientQuery::LibraryQuery { library_id, query } => {
-				let ctx = match self.library_manager.get_ctx(library_id.clone()).await {
-					Some(ctx) => ctx,
-					None => {
-						println!("Library '{}' not found!", library_id);
-						return Ok(CoreResponse::Null);
-					}
-				};
-				match query {
-					LibraryQuery::SysGetLocations => {
-						CoreResponse::SysGetLocations(sys::get_locations(&ctx).await?)
-					}
-					// get location from library
-					LibraryQuery::SysGetLocation { id } => {
-						CoreResponse::SysGetLocation(sys::get_location(&ctx, id).await?)
-					}
-					// return contents of a directory for the explorer
-					LibraryQuery::LibGetExplorerDir {
-						path,
-						location_id,
-						limit: _,
-					} => CoreResponse::LibGetExplorerDir(
-						file::explorer::open_dir(&ctx, &location_id, &path).await?,
-					),
-					LibraryQuery::LibGetTags => todo!(),
-					LibraryQuery::JobGetHistory => {
-						CoreResponse::JobGetHistory(JobManager::get_history(&ctx).await?)
-					}
-					LibraryQuery::GetLibraryStatistics => CoreResponse::GetLibraryStatistics(
-						library::Statistics::calculate(&ctx).await?,
-					),
-					LibraryQuery::GetNodes => CoreResponse::GetNodes(
-						ctx.db
-							.node()
-							.find_many(vec![])
-							.exec()
-							.await
-							.unwrap()
-							.into_iter()
-							.filter_map(|v| {
-								if v.id == ctx.node_local_id {
-									None
-								} else {
-									Some(v.into())
-								}
-							})
-							.collect::<Vec<LibraryNode>>(),
-					),
-				}
-			}
-		})
-	}
-}
-
-/// is a command destined for the core
-#[derive(Serialize, Deserialize, Debug, TS)]
-#[serde(tag = "key", content = "params")]
-#[ts(export)]
-pub enum ClientCommand {
-	// Libraries
-	CreateLibrary {
-		name: String,
-	},
-	EditLibrary {
-		id: String,
-		name: Option<String>,
-		description: Option<String>,
-	},
-	DeleteLibrary {
-		id: String,
-	},
-	AcceptPairingRequest {
-		peer_id: PeerId,
-		preshared_key: String,
-	},
-	LibraryCommand {
-		library_id: String,
-		command: LibraryCommand,
-	},
-}
-
-/// is a command destined for a specific library which is loaded into the core.
-#[derive(Serialize, Deserialize, Debug, TS)]
-#[serde(tag = "key", content = "params")]
-#[ts(export)]
-pub enum LibraryCommand {
-	// Files
-	FileReadMetaData { id: i32 },
-	FileSetNote { id: i32, note: Option<String> },
-	// FileEncrypt { id: i32, algorithm: EncryptionAlgorithm },
-	FileDelete { id: i32 },
-	// Tags
-	TagCreate { name: String, color: String },
-	TagUpdate { name: String, color: String },
-	TagAssign { file_id: i32, tag_id: i32 },
-	TagDelete { id: i32 },
-	// Locations
-	LocCreate { path: String },
-	LocUpdate { id: i32, name: Option<String> },
-	LocDelete { id: i32 },
-	LocRescan { id: i32 },
-	// System
-	SysVolumeUnmount { id: i32 },
-	GenerateThumbsForLocation { id: i32, path: String },
-	// PurgeDatabase,
-	IdentifyUniqueFiles { id: i32, path: String },
-	// P2P
-	PairNode(PeerId),
-	UnpairNode(PeerId),
-}
-
-/// is a query destined for the core
-#[derive(Serialize, Deserialize, Debug, Clone, TS)]
-#[serde(tag = "key", content = "params")]
-#[ts(export)]
-pub enum ClientQuery {
-	NodeGetLibraries,
-	NodeGetState,
-	SysGetVolumes,
-	JobGetRunning,
-	DiscoveredPeers,
-	ConnectedPeers,
-	LibraryQuery {
-		library_id: String,
-		query: LibraryQuery,
-	},
-}
-
-/// is a query destined for a specific library which is loaded into the core.
-#[derive(Serialize, Deserialize, Debug, Clone, TS)]
-#[serde(tag = "key", content = "params")]
-#[ts(export)]
-pub enum LibraryQuery {
-	LibGetTags,
-	JobGetHistory,
-	SysGetLocations,
-	SysGetLocation {
-		id: i32,
-	},
-	LibGetExplorerDir {
-		location_id: i32,
-		path: String,
-		limit: i32,
-	},
-	GetLibraryStatistics,
-	GetNodes,
-}
-
-// represents an event this library can emit
-#[derive(Serialize, Deserialize, Debug, Clone, TS)]
-#[serde(tag = "key", content = "data")]
-#[ts(export)]
-pub enum CoreEvent {
-	// most all events should be once of these two
-	InvalidateQuery(ClientQuery),
-	InvalidateQueryDebounced(ClientQuery),
-	InvalidateResource(CoreResource),
-	NewThumbnail {
-		cas_id: String,
-	},
-	Log {
-		message: String,
-	},
-	DatabaseDisconnected {
-		reason: Option<String>,
-	},
-	PeerPairingRequest {
-		peer_id: PeerId,
-		peer_metadata: PeerMetadata,
-		library_id: Uuid,
-	},
-	PeerPairingComplete {
-		peer_id: PeerId,
-		peer_metadata: PeerMetadata,
-	},
-	// PeerOnline { peer_id: PeerId }
-	// PeerOffline { peer_id: PeerId }
-}
-
-#[derive(Serialize, Deserialize, Debug, TS)]
-#[ts(export)]
-pub struct NodeState {
-	#[serde(flatten)]
-	pub config: NodeConfig,
-	pub data_path: String,
-}
-
-#[derive(Serialize, Deserialize, Debug, TS)]
-#[serde(tag = "key", content = "data")]
-#[ts(export)]
-pub enum CoreResponse {
-	Null,
-	Success(()),
-	NodeGetLibraries(Vec<LibraryConfigWrapped>),
-	SysGetVolumes(Vec<sys::Volume>),
-	SysGetLocation(sys::LocationResource),
-	SysGetLocations(Vec<sys::LocationResource>),
-	LibGetExplorerDir(file::DirectoryWithContents),
-	NodeGetState(NodeState),
-	LocCreate(sys::LocationResource),
-	JobGetRunning(Vec<JobReport>),
-	JobGetHistory(Vec<JobReport>),
-	GetLibraryStatistics(library::Statistics),
-	DiscoveredPeers(Vec<PeerCandidateTS>),
-	ConnectedPeers(HashMap<PeerId, PeerMetadata>),
-	GetNodes(Vec<LibraryNode>),
-	PairNode { preshared_key: String },
-}
-
-#[derive(Error, Debug)]
-pub enum CoreError {
-	#[error("Query error")]
-	QueryError,
-	#[error("System error")]
-	SysError(#[from] sys::SysError),
-	#[error("File error")]
-	FileError(#[from] file::FileError),
-	#[error("Job error")]
-	JobError(#[from] job::JobError),
-	#[error("Database error")]
-	DatabaseError(#[from] prisma::QueryError),
-	#[error("Database error")]
-	LibraryError(#[from] library::LibraryError),
-}
-
-#[derive(Serialize, Deserialize, Debug, Clone, TS)]
-#[ts(export)]
-pub enum CoreResource {
-	Client,
-	Library,
-	Location(sys::LocationResource),
-	File(file::File),
-	Job(JobReport),
-	Tag,
-=======
 	pub fn shutdown(&self) {
 		info!("Spacedrive shutting down...");
 		block_on(self.jobs.pause());
 		info!("Shutdown complete.");
 	}
->>>>>>> c1bdf541
 }