--- conflicted
+++ resolved
@@ -1,20 +1,13 @@
-<<<<<<< HEAD
 use crate::p2p::{P2PEvent, SdP2PManager};
 use crate::{file::cas::FileIdentifierJob, prisma::file as prisma_file, prisma::location};
 use ::p2p::{NetworkManager, PeerCandidateTS, PeerId, PeerMetadata};
-=======
-use crate::{file::cas::FileIdentifierJob, prisma::file as prisma_file, prisma::location};
->>>>>>> c685ce5f
 use job::{JobManager, JobReport};
 use library::{LibraryConfig, LibraryConfigWrapped, LibraryManager};
 use node::{NodeConfig, NodeConfigManager};
 use serde::{Deserialize, Serialize};
-<<<<<<< HEAD
 use std::collections::HashMap;
 use std::fs::File;
 use std::io::Read;
-=======
->>>>>>> c685ce5f
 use std::{
 	fs,
 	path::{Path, PathBuf},
@@ -47,13 +40,9 @@
 }
 
 // core controller is passed to the client to communicate with the core which runs in a dedicated thread
-<<<<<<< HEAD
 #[derive(Clone)]
 pub struct NodeController {
 	config: Arc<NodeConfigManager>,
-=======
-pub struct NodeController {
->>>>>>> c685ce5f
 	query_sender: UnboundedSender<ReturnableMessage<ClientQuery>>,
 	command_sender: UnboundedSender<ReturnableMessage<ClientCommand>>,
 }
@@ -84,7 +73,6 @@
 		recv.await.unwrap()
 	}
 
-<<<<<<< HEAD
 	// Note: this system doesn't use chunked encoding which could prove a problem with large files but I can't see an easy way to do chunked encoding with Tauri custom URIs.
 	pub fn handle_custom_uri(
 		&self,
@@ -129,9 +117,6 @@
 		}
 	}
 }
-
-=======
->>>>>>> c685ce5f
 #[derive(Clone)]
 pub struct NodeContext {
 	pub event_sender: mpsc::Sender<CoreEvent>,
@@ -162,13 +147,10 @@
 		UnboundedReceiver<ReturnableMessage<ClientCommand>>,
 	),
 	event_sender: mpsc::Sender<CoreEvent>,
-<<<<<<< HEAD
 	p2p: (
 		Arc<NetworkManager<SdP2PManager>>,
 		mpsc::UnboundedReceiver<P2PEvent>,
 	),
-=======
->>>>>>> c685ce5f
 }
 
 impl Node {
@@ -184,7 +166,7 @@
 			config: config.clone(),
 			jobs: jobs.clone(),
 		};
-<<<<<<< HEAD
+
 		let library_manager = LibraryManager::new(Path::new(&data_dir).join("libraries"), node_ctx)
 			.await
 			.unwrap();
@@ -195,14 +177,6 @@
 				.unwrap(),
 			config: config.clone(),
 			library_manager,
-=======
-
-		let node = Node {
-			config,
-			library_manager: LibraryManager::new(Path::new(&data_dir).join("libraries"), node_ctx)
-				.await
-				.unwrap(),
->>>>>>> c685ce5f
 			query_channel: unbounded_channel(),
 			command_channel: unbounded_channel(),
 			jobs,
@@ -211,10 +185,7 @@
 
 		(
 			NodeController {
-<<<<<<< HEAD
 				config,
-=======
->>>>>>> c685ce5f
 				query_sender: node.query_channel.0.clone(),
 				command_sender: node.command_channel.0.clone(),
 			},
@@ -243,7 +214,6 @@
 					let res = self.exec_command(msg.data).await;
 					msg.return_sender.send(res).unwrap_or(());
 				}
-<<<<<<< HEAD
 				Some(event) = self.p2p.1.recv() => {
 					println!("P2P event: {:?}", event); // TODO: remove
 
@@ -264,8 +234,6 @@
 						}
 					}
 				}
-=======
->>>>>>> c685ce5f
 			}
 		}
 	}
@@ -280,7 +248,6 @@
 					})
 					.await
 					.unwrap();
-<<<<<<< HEAD
 				CoreResponse::Success(())
 			}
 			ClientCommand::EditLibrary {
@@ -294,21 +261,6 @@
 					.unwrap();
 				CoreResponse::Success(())
 			}
-=======
-				CoreResponse::Success(())
-			}
-			ClientCommand::EditLibrary {
-				id,
-				name,
-				description,
-			} => {
-				self.library_manager
-					.edit_library(id, name, description)
-					.await
-					.unwrap();
-				CoreResponse::Success(())
-			}
->>>>>>> c685ce5f
 			ClientCommand::DeleteLibrary { id } => {
 				self.library_manager.delete_library(id).await.unwrap();
 				CoreResponse::Success(())
@@ -386,12 +338,9 @@
 						.await;
 						CoreResponse::Success(())
 					}
-<<<<<<< HEAD
 					// P2P
 					LibraryCommand::PairNode(peer_id) => p2p::pair(&self.p2p.0, ctx, peer_id).await,
 					LibraryCommand::UnpairNode(_peer_id) => todo!(),
-=======
->>>>>>> c685ce5f
 				}
 			}
 		})
@@ -412,7 +361,6 @@
 				CoreResponse::JobGetRunning(self.jobs.get_running().await)
 			}
 			ClientQuery::GetNodes => todo!(),
-<<<<<<< HEAD
 			ClientQuery::DiscoveredPeers => CoreResponse::DiscoveredPeers(
 				self.p2p
 					.0
@@ -429,18 +377,12 @@
 					.map(|(_, v)| (v.id, v.metadata))
 					.collect::<HashMap<_, _>>(),
 			),
-=======
->>>>>>> c685ce5f
 			ClientQuery::LibraryQuery { library_id, query } => {
 				let ctx = match self.library_manager.get_ctx(library_id.clone()).await {
 					Some(ctx) => ctx,
 					None => {
 						println!("Library '{}' not found!", library_id);
-<<<<<<< HEAD
 						return Ok(CoreResponse::Null);
-=======
-						return Ok(CoreResponse::Error("Library not found".into()));
->>>>>>> c685ce5f
 					}
 				};
 				match query {
@@ -535,11 +477,8 @@
 	SysGetVolumes,
 	JobGetRunning,
 	GetNodes,
-<<<<<<< HEAD
 	DiscoveredPeers,
 	ConnectedPeers,
-=======
->>>>>>> c685ce5f
 	LibraryQuery {
 		library_id: String,
 		query: LibraryQuery,
@@ -600,23 +539,11 @@
 }
 
 #[derive(Serialize, Deserialize, Debug, TS)]
-#[ts(export)]
-pub struct NodeState {
-	#[serde(flatten)]
-	pub config: NodeConfig,
-	pub data_path: String,
-}
-
-#[derive(Serialize, Deserialize, Debug, TS)]
 #[serde(tag = "key", content = "data")]
 #[ts(export)]
 pub enum CoreResponse {
 	Null,
 	Success(()),
-<<<<<<< HEAD
-=======
-	Error(String),
->>>>>>> c685ce5f
 	NodeGetLibraries(Vec<LibraryConfigWrapped>),
 	SysGetVolumes(Vec<sys::Volume>),
 	SysGetLocation(sys::LocationResource),
