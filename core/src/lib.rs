--- conflicted
+++ resolved
@@ -363,13 +363,7 @@
 #[ts(export)]
 pub enum ClientCommand {
 	// Files
-<<<<<<< HEAD
-	FileRead {
-		id: i32,
-	},
-=======
 	FileReadMetaData { id: i32 },
->>>>>>> f8de1a81
 	// FileEncrypt { id: i32, algorithm: EncryptionAlgorithm },
 	FileDelete {
 		id: i32,
