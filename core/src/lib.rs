use api::{CoreEvent, Ctx, Router};
use job::JobManager;
use library::LibraryManager;
use location::{LocationManager, LocationManagerError};
use node::NodeConfigManager;
use util::secure_temp_keystore::SecureTempKeystore;

use std::{path::Path, sync::Arc};
use thiserror::Error;
<<<<<<< HEAD
use tokio::{
	fs::{self, File},
	io::AsyncReadExt,
	sync::broadcast,
};
use tracing::{debug, error, info};
=======
use tokio::{fs, sync::broadcast};
use tracing::{error, info};
>>>>>>> c7dbc784
use tracing_subscriber::{prelude::*, EnvFilter};

pub mod api;
pub mod custom_uri;
pub(crate) mod job;
pub(crate) mod library;
pub(crate) mod location;
pub(crate) mod node;
pub(crate) mod object;
pub(crate) mod sync;
pub(crate) mod util;
pub(crate) mod volume;

pub(crate) mod prisma;
pub(crate) mod prisma_sync;

#[derive(Clone)]
pub struct NodeContext {
	pub config: Arc<NodeConfigManager>,
	pub jobs: Arc<JobManager>,
	pub location_manager: Arc<LocationManager>,
	pub event_bus_tx: broadcast::Sender<CoreEvent>,
}

pub struct Node {
	config: Arc<NodeConfigManager>,
	library_manager: Arc<LibraryManager>,
	jobs: Arc<JobManager>,
	event_bus: (broadcast::Sender<CoreEvent>, broadcast::Receiver<CoreEvent>),
	secure_temp_keystore: Arc<SecureTempKeystore>,
}

#[cfg(not(feature = "android"))]
const CONSOLE_LOG_FILTER: tracing_subscriber::filter::LevelFilter = {
	use tracing_subscriber::filter::LevelFilter;

	match cfg!(debug_assertions) {
		true => LevelFilter::DEBUG,
		false => LevelFilter::INFO,
	}
};

impl Node {
	pub async fn new(data_dir: impl AsRef<Path>) -> Result<(Arc<Node>, Arc<Router>), NodeError> {
		let data_dir = data_dir.as_ref();

		// This error is ignored because it's throwing on mobile despite the folder existing.
		let _ = fs::create_dir_all(&data_dir).await;

		// dbg!(get_object_kind_from_extension("png"));

		// let (non_blocking, _guard) = tracing_appender::non_blocking(rolling::daily(
		// 	Path::new(&data_dir).join("logs"),
		// 	"log",
		// ));
		// TODO: Make logs automatically delete after x time https://github.com/tokio-rs/tracing/pull/2169

		let subscriber = tracing_subscriber::registry().with(
			EnvFilter::from_default_env()
				.add_directive("warn".parse().expect("Error invalid tracing directive!"))
				.add_directive(
					"sd_core=debug"
						.parse()
						.expect("Error invalid tracing directive!"),
				)
				.add_directive(
					"sd_core::location::manager=info"
						.parse()
						.expect("Error invalid tracing directive!"),
				)
				.add_directive(
					"sd_core_mobile=debug"
						.parse()
						.expect("Error invalid tracing directive!"),
				)
				.add_directive(
					"server=debug"
						.parse()
						.expect("Error invalid tracing directive!"),
				)
				.add_directive(
					"desktop=debug"
						.parse()
						.expect("Error invalid tracing directive!"),
				), // .add_directive(
			    // 	"rspc=debug"
			    // 		.parse()
			    // 		.expect("Error invalid tracing directive!"),
			    // ),
		);
		#[cfg(not(feature = "android"))]
		let subscriber = subscriber.with(tracing_subscriber::fmt::layer().with_filter(CONSOLE_LOG_FILTER));
		#[cfg(feature = "android")]
		let subscriber = subscriber.with(tracing_android::layer("com.spacedrive.app").unwrap()); // TODO: This is not working
		subscriber
			// .with(
			// 	Layer::default()
			// 		.with_writer(non_blocking)
			// 		.with_ansi(false)
			// 		.with_filter(LevelFilter::DEBUG),
			// )
			.init();

		let event_bus = broadcast::channel(1024);
		let config = NodeConfigManager::new(data_dir.to_path_buf()).await?;

		let jobs = JobManager::new();
		let location_manager = LocationManager::new();
		let secure_temp_keystore = SecureTempKeystore::new();
		let library_manager = LibraryManager::new(
			data_dir.join("libraries"),
			NodeContext {
				config: Arc::clone(&config),
				jobs: Arc::clone(&jobs),
				location_manager: Arc::clone(&location_manager),
				event_bus_tx: event_bus.0.clone(),
			},
		)
		.await?;

		// Adding already existing locations for location management
		for library_ctx in library_manager.get_all_libraries_ctx().await {
			for location in library_ctx
				.db
				.location()
				.find_many(vec![])
				.exec()
				.await
				.unwrap_or_else(|e| {
					error!(
						"Failed to get locations from database for location manager: {:#?}",
						e
					);
					vec![]
				}) {
				if let Err(e) = location_manager.add(location.id, library_ctx.clone()).await {
					error!("Failed to add location to location manager: {:#?}", e);
				}
			}
		}

		debug!("Watching locations");

		// Trying to resume possible paused jobs
		let inner_library_manager = Arc::clone(&library_manager);
		let inner_jobs = Arc::clone(&jobs);
		tokio::spawn(async move {
			for library_ctx in inner_library_manager.get_all_libraries_ctx().await {
				if let Err(e) = Arc::clone(&inner_jobs).resume_jobs(&library_ctx).await {
					error!("Failed to resume jobs for library. {:#?}", e);
				}
			}
		});

		let router = api::mount();
		let node = Node {
			config,
			library_manager,
			jobs,
			event_bus,
			secure_temp_keystore,
		};

		info!("Spacedrive online.");
		Ok((Arc::new(node), router))
	}

	pub fn get_request_context(&self) -> Ctx {
		Ctx {
			library_manager: Arc::clone(&self.library_manager),
			config: Arc::clone(&self.config),
			jobs: Arc::clone(&self.jobs),
			event_bus: self.event_bus.0.clone(),
			secure_temp_keystore: Arc::clone(&self.secure_temp_keystore),
		}
	}

	pub async fn shutdown(&self) {
		info!("Spacedrive shutting down...");
		self.jobs.pause().await;
		info!("Spacedrive Core shutdown successful!");
	}
}

/// Error type for Node related errors.
#[derive(Error, Debug)]
pub enum NodeError {
	#[error("Failed to create data directory: {0}")]
	FailedToCreateDataDirectory(#[from] std::io::Error),
	#[error("Failed to initialize config: {0}")]
	FailedToInitializeConfig(#[from] node::NodeConfigError),
	#[error("Failed to initialize library manager: {0}")]
	FailedToInitializeLibraryManager(#[from] library::LibraryManagerError),
	#[error("Location manager error: {0}")]
	LocationManager(#[from] LocationManagerError),
}<|MERGE_RESOLUTION|>--- conflicted
+++ resolved
@@ -7,17 +7,8 @@
 
 use std::{path::Path, sync::Arc};
 use thiserror::Error;
-<<<<<<< HEAD
-use tokio::{
-	fs::{self, File},
-	io::AsyncReadExt,
-	sync::broadcast,
-};
+use tokio::{fs, sync::broadcast};
 use tracing::{debug, error, info};
-=======
-use tokio::{fs, sync::broadcast};
-use tracing::{error, info};
->>>>>>> c7dbc784
 use tracing_subscriber::{prelude::*, EnvFilter};
 
 pub mod api;
