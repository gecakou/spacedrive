--- conflicted
+++ resolved
@@ -168,49 +168,45 @@
 			.await?
 			.ok_or(LocationError::IdNotFound(self.id))?;
 
-<<<<<<< HEAD
-		if self.name.is_some() && location.name != self.name {
+		let (sync_params, db_params): (Vec<_>, Vec<_>) = [
+			self.name
+				.clone()
+				.filter(|name| &location.name != name)
+				.map(|v| (("name", json!(v)), location::name::set(v))),
+			self.generate_preview_media.map(|v| {
+				(
+					("generate_preview_media", json!(v)),
+					location::generate_preview_media::set(v),
+				)
+			}),
+			self.sync_preview_media.map(|v| {
+				(
+					("sync_preview_media", json!(v)),
+					location::sync_preview_media::set(v),
+				)
+			}),
+			self.hidden
+				.map(|v| (("hidden", json!(v)), location::hidden::set(v))),
+		]
+		.into_iter()
+		.flatten()
+		.unzip();
+
+		if !sync_params.is_empty() {
 			sync.write_op(
 				db,
 				sync.owned_update(
 					sync::location::SyncId {
 						pub_id: location.pub_id,
 					},
-					[("name", json!(self.name))],
+					sync_params,
 				),
-				db.location().update(
-					location::id::equals(self.id),
-					vec![location::name::set(self.name.clone())],
-				),
+				db.location()
+					.update(location::id::equals(self.id), db_params),
 			)
 			.await?;
 
-			if let Some(local_path) = &location.local_path {
-=======
-		let params = [
-			self.name
-				.clone()
-				.filter(|name| &location.name != name)
-				.map(location::name::set),
-			self.generate_preview_media
-				.map(location::generate_preview_media::set),
-			self.sync_preview_media
-				.map(location::sync_preview_media::set),
-			self.hidden.map(location::hidden::set),
-		]
-		.into_iter()
-		.flatten()
-		.collect::<Vec<_>>();
-
-		if !params.is_empty() {
-			ctx.db
-				.location()
-				.update(location::id::equals(self.id), params)
-				.exec()
-				.await?;
-
 			if location.node_id == ctx.node_local_id {
->>>>>>> ac2f7a2c
 				if let Some(mut metadata) =
 					SpacedriveLocationMetadataFile::try_load(&location.path).await?
 				{
@@ -327,7 +323,6 @@
 
 	metadata.relink(*id, &location_path).await?;
 
-<<<<<<< HEAD
 	let pub_id = metadata.location_pub_id(ctx.id)?.as_ref().to_vec();
 	let path = location_path
 		.as_ref()
@@ -341,30 +336,14 @@
 			sync::location::SyncId {
 				pub_id: pub_id.clone(),
 			},
-			[("local_path", json!(path))],
+			[("path", json!(path))],
 		),
 		db.location().update(
 			location::pub_id::equals(pub_id),
-			vec![location::local_path::set(Some(path))],
+			vec![location::path::set(path)],
 		),
 	)
 	.await?;
-=======
-	ctx.db
-		.location()
-		.update(
-			location::pub_id::equals(metadata.location_pub_id(ctx.id)?.as_ref().to_vec()),
-			vec![location::path::set(
-				location_path
-					.as_ref()
-					.to_str()
-					.expect("Found non-UTF-8 path")
-					.to_string(),
-			)],
-		)
-		.exec()
-		.await?;
->>>>>>> ac2f7a2c
 
 	Ok(())
 }
