use crate::{
	invalidate_query,
	job::{Job, JobManagerError},
	library::Library,
	object::{
		file_identifier::{
			file_identifier_job::FileIdentifierJobInit,
			shallow_file_identifier_job::ShallowFileIdentifierJobInit,
		},
		preview::{
			shallow_thumbnailer_job::ShallowThumbnailerJobInit, thumbnailer_job::ThumbnailerJobInit,
		},
	},
	prisma::{file_path, indexer_rules_in_location, location, node, object, PrismaClient},
	sync,
};

use std::{
	collections::HashSet,
	path::{Component, Path, PathBuf},
};

use futures::future::TryFutureExt;
use normpath::PathExt;
use prisma_client_rust::QueryError;
use rspc::Type;
use serde::Deserialize;
use serde_json::json;
use tokio::{fs, io};
use tracing::{debug, info};
use uuid::Uuid;

mod error;
pub mod file_path_helper;
pub mod indexer;
mod manager;
mod metadata;

pub use error::LocationError;
use file_path_helper::file_path_just_object_id;
use indexer::{shallow_indexer_job::ShallowIndexerJobInit, IndexerJobInit};
pub use manager::{LocationManager, LocationManagerError};
use metadata::SpacedriveLocationMetadataFile;

pub type LocationId = i32;

// Location includes!
location::include!(location_with_indexer_rules {
	indexer_rules: select { indexer_rule }
});

/// `LocationCreateArgs` is the argument received from the client using `rspc` to create a new location.
/// It has the actual path and a vector of indexer rules ids, to create many-to-many relationships
/// between the location and indexer rules.
#[derive(Type, Deserialize)]
pub struct LocationCreateArgs {
	pub path: PathBuf,
	pub indexer_rules_ids: Vec<i32>,
}

impl LocationCreateArgs {
	pub async fn create(
		self,
		library: &Library,
	) -> Result<location_with_indexer_rules::Data, LocationError> {
		let path_metadata = match fs::metadata(&self.path).await {
			Ok(metadata) => metadata,
			Err(e) if e.kind() == io::ErrorKind::NotFound => {
				return Err(LocationError::PathNotFound(self.path))
			}
			Err(e) => {
				return Err(LocationError::LocationPathFilesystemMetadataAccess(
					e, self.path,
				));
			}
		};

		if !path_metadata.is_dir() {
			return Err(LocationError::NotDirectory(self.path));
		}

		if let Some(metadata) = SpacedriveLocationMetadataFile::try_load(&self.path).await? {
			return if let Some(old_path) = metadata.location_path(library.id) {
				if old_path == self.path {
					Err(LocationError::LocationAlreadyExists(self.path))
				} else {
					Err(LocationError::NeedRelink {
						old_path: old_path.to_path_buf(),
						new_path: self.path,
					})
				}
			} else {
				Err(LocationError::AddLibraryToMetadata(self.path))
			};
		}

		debug!(
			"Trying to create new location for '{}'",
			self.path.display()
		);
		let uuid = Uuid::new_v4();

		let location = create_location(library, uuid, &self.path, &self.indexer_rules_ids).await?;

		// Write location metadata to a .spacedrive file
		if let Err(err) = SpacedriveLocationMetadataFile::create_and_save(
			library.id,
			uuid,
			&self.path,
			location.name.clone(),
		)
		.err_into::<LocationError>()
		.and_then(|()| async move {
			Ok(library
				.location_manager()
				.add(location.id, library.clone())
				.await?)
		})
		.await
		{
			delete_location(library, location.id).await?;
			Err(err)?;
		}

		info!("Created location: {location:?}");

		Ok(location)
	}

	pub async fn add_library(
		self,
		library: &Library,
	) -> Result<location_with_indexer_rules::Data, LocationError> {
		let mut metadata = SpacedriveLocationMetadataFile::try_load(&self.path)
			.await?
			.ok_or_else(|| LocationError::MetadataNotFound(self.path.clone()))?;

		if metadata.has_library(library.id) {
			return Err(LocationError::NeedRelink {
				// SAFETY: This unwrap is ok as we checked that we have this library_id
				old_path: metadata.location_path(library.id).unwrap().to_path_buf(),
				new_path: self.path,
			});
		}

		debug!(
			"Trying to add a new library (library_id = {}) to an already existing location '{}'",
			library.id,
			self.path.display()
		);

		let uuid = Uuid::new_v4();

		let location = create_location(library, uuid, &self.path, &self.indexer_rules_ids).await?;

		metadata
			.add_library(library.id, uuid, &self.path, location.name.clone())
			.await?;

		library
			.location_manager()
			.add(location.id, library.clone())
			.await?;

		info!(
			"Added library (library_id = {}) to location: {location:?}",
			library.id
		);

		Ok(location)
	}
}

/// `LocationUpdateArgs` is the argument received from the client using `rspc` to update a location.
/// It contains the id of the location to be updated, possible a name to change the current location's name
/// and a vector of indexer rules ids to add or remove from the location.
///
/// It is important to note that only the indexer rule ids in this vector will be used from now on.
/// Old rules that aren't in this vector will be purged.
#[derive(Type, Deserialize)]
pub struct LocationUpdateArgs {
	pub id: i32,
	pub name: Option<String>,
	pub generate_preview_media: Option<bool>,
	pub sync_preview_media: Option<bool>,
	pub hidden: Option<bool>,
	pub indexer_rules_ids: Vec<i32>,
}

impl LocationUpdateArgs {
	pub async fn update(self, library: &Library) -> Result<(), LocationError> {
		let Library { sync, db, .. } = &library;

		let location = find_location(library, self.id)
			.include(location_with_indexer_rules::include())
			.exec()
			.await?
			.ok_or(LocationError::IdNotFound(self.id))?;

		let (sync_params, db_params): (Vec<_>, Vec<_>) = [
			self.name
				.clone()
				.filter(|name| &location.name != name)
				.map(|v| (("name", json!(v)), location::name::set(v))),
			self.generate_preview_media.map(|v| {
				(
					("generate_preview_media", json!(v)),
					location::generate_preview_media::set(v),
				)
			}),
			self.sync_preview_media.map(|v| {
				(
					("sync_preview_media", json!(v)),
					location::sync_preview_media::set(v),
				)
			}),
			self.hidden
				.map(|v| (("hidden", json!(v)), location::hidden::set(v))),
		]
		.into_iter()
		.flatten()
		.unzip();

		if !sync_params.is_empty() {
			sync.write_ops(
				db,
				(
					sync_params
						.into_iter()
						.map(|p| {
							sync.shared_update(
								sync::location::SyncId {
									pub_id: location.pub_id.clone(),
								},
								p.0,
								p.1,
							)
						})
						.collect(),
					db.location()
						.update(location::id::equals(self.id), db_params),
				),
			)
			.await?;

			if location.node_id == library.node_local_id {
				if let Some(mut metadata) =
					SpacedriveLocationMetadataFile::try_load(&location.path).await?
				{
					metadata.update(library.id, self.name.unwrap()).await?;
				}
			}
		}

		let current_rules_ids = location
			.indexer_rules
			.iter()
			.map(|r| r.indexer_rule.id)
			.collect::<HashSet<_>>();

		let new_rules_ids = self.indexer_rules_ids.into_iter().collect::<HashSet<_>>();

		if current_rules_ids != new_rules_ids {
			let rule_ids_to_add = new_rules_ids
				.difference(&current_rules_ids)
				.copied()
				.collect::<Vec<_>>();
			let rule_ids_to_remove = current_rules_ids
				.difference(&new_rules_ids)
				.copied()
				.collect::<Vec<_>>();

			if !rule_ids_to_remove.is_empty() {
				library
					.db
					.indexer_rules_in_location()
					.delete_many(vec![
						indexer_rules_in_location::location_id::equals(self.id),
						indexer_rules_in_location::indexer_rule_id::in_vec(rule_ids_to_remove),
					])
					.exec()
					.await?;
			}

			if !rule_ids_to_add.is_empty() {
				link_location_and_indexer_rules(library, self.id, &rule_ids_to_add).await?;
			}
		}

		Ok(())
	}
}

pub fn find_location(library: &Library, location_id: i32) -> location::FindUnique {
	library
		.db
		.location()
		.find_unique(location::id::equals(location_id))
}

async fn link_location_and_indexer_rules(
	library: &Library,
	location_id: i32,
	rules_ids: &[i32],
) -> Result<(), LocationError> {
	library
		.db
		.indexer_rules_in_location()
		.create_many(
			rules_ids
				.iter()
				.map(|id| indexer_rules_in_location::create_unchecked(location_id, *id, vec![]))
				.collect(),
		)
		.exec()
		.await?;

	Ok(())
}

pub async fn scan_location(
	library: &Library,
	location: location_with_indexer_rules::Data,
) -> Result<(), JobManagerError> {
	if location.node_id != library.node_local_id {
		return Ok(());
	}

	let location_base_data = location::Data::from(&location);

	library
		.spawn_job(
			Job::new(IndexerJobInit {
				location,
				sub_path: None,
			})
			.queue_next(FileIdentifierJobInit {
				location: location_base_data.clone(),
				sub_path: None,
			})
			.queue_next(ThumbnailerJobInit {
				location: location_base_data,
				sub_path: None,
				background: true,
			}),
		)
		.await
}

#[cfg(feature = "location-watcher")]
pub async fn scan_location_sub_path(
	library: &Library,
	location: location_with_indexer_rules::Data,
	sub_path: impl AsRef<Path>,
) -> Result<(), JobManagerError> {
	let sub_path = sub_path.as_ref().to_path_buf();
	if location.node_id != library.node_local_id {
		return Ok(());
	}

	let location_base_data = location::Data::from(&location);

	library
		.spawn_job(
			Job::new(IndexerJobInit {
				location,
				sub_path: Some(sub_path.clone()),
			})
			.queue_next(FileIdentifierJobInit {
				location: location_base_data.clone(),
				sub_path: Some(sub_path.clone()),
			})
			.queue_next(ThumbnailerJobInit {
				location: location_base_data,
				sub_path: Some(sub_path),
				background: true,
			}),
		)
		.await
}

pub async fn light_scan_location(
	library: &Library,
	location: location_with_indexer_rules::Data,
	sub_path: impl AsRef<Path>,
) -> Result<(), JobManagerError> {
	let sub_path = sub_path.as_ref().to_path_buf();
	if location.node_id != library.node_local_id {
		return Ok(());
	}

	let location_base_data = location::Data::from(&location);

	library
		.spawn_job(
			Job::new(ShallowIndexerJobInit {
				location,
				sub_path: sub_path.clone(),
			})
			.queue_next(ShallowFileIdentifierJobInit {
				location: location_base_data.clone(),
				sub_path: sub_path.clone(),
			})
			.queue_next(ShallowThumbnailerJobInit {
				location: location_base_data,
				sub_path,
			}),
		)
		.await
}

pub async fn relink_location(
	library: &Library,
	location_path: impl AsRef<Path>,
) -> Result<(), LocationError> {
	let Library { db, id, sync, .. } = &library;

	let mut metadata = SpacedriveLocationMetadataFile::try_load(&location_path)
		.await?
		.ok_or_else(|| LocationError::MissingMetadataFile(location_path.as_ref().to_path_buf()))?;

	metadata.relink(*id, &location_path).await?;

	let pub_id = metadata.location_pub_id(library.id)?.as_ref().to_vec();
	let path = location_path
		.as_ref()
		.to_str()
		.expect("Found non-UTF-8 path")
		.to_string();

	sync.write_op(
		db,
		sync.shared_update(
			sync::location::SyncId {
				pub_id: pub_id.clone(),
			},
			"path",
			json!(path),
		),
		db.location().update(
			location::pub_id::equals(pub_id),
			vec![location::path::set(path)],
		),
	)
	.await?;

	Ok(())
}

async fn create_location(
	library: &Library,
	location_pub_id: Uuid,
	location_path: impl AsRef<Path>,
	indexer_rules_ids: &[i32],
) -> Result<location_with_indexer_rules::Data, LocationError> {
	let Library { db, sync, .. } = &library;

	let mut location_path = location_path.as_ref().to_path_buf();

	let (path, normalized_path) = location_path
		// Normalize path and also check if it exists
		.normalize()
		.and_then(|normalized_path| {
			if cfg!(windows) {
				// Use normalized path as location path on Windows
				// This ensures we always receive a valid windows formated path
				// ex: /Users/JohnDoe/Downloads will become C:\Users\JohnDoe\Downloads
				// Internally `normalize` calls `GetFullPathNameW` on Windows
				// https://learn.microsoft.com/en-us/windows/win32/api/fileapi/nf-fileapi-getfullpathnamew
				location_path = normalized_path.as_path().to_path_buf();
			}

			Ok((
				// TODO: Maybe save the path bytes instead of the string representation to avoid depending on UTF-8
				location_path
					.to_str()
					.map(str::to_string)
					.ok_or(io::Error::new(
						io::ErrorKind::InvalidInput,
						"Found non-UTF-8 path",
					))?,
				normalized_path,
			))
		})
		.map_err(|_| {
			LocationError::DirectoryNotFound(location_path.to_string_lossy().to_string())
		})?;

	// Not needed on Windows because the normalization already handles it
	if cfg!(not(windows)) {
		// Replace location_path with normalize_path, when the first one ends in `.` or `..`
		// This is required so localize_name doesn't panic
		if let Some(component) = location_path.components().next_back() {
			match component {
				Component::CurDir | Component::ParentDir => {
					location_path = normalized_path.as_path().to_path_buf();
				}
				_ => {}
			}
		}
	}

<<<<<<< HEAD
	let path = location_path
		.to_str()
		.map(str::to_string)
		.expect("Found non-UTF-8 path");

	if library
		.db
		.location()
		.count(vec![location::path::equals(path.clone())])
		.exec()
		.await? > 0
	{
		return Err(LocationError::LocationAlreadyExists(
			location_path.to_path_buf(),
		));
	}

	if check_nested_location(location_path, &library.db).await? {
		return Err(LocationError::NestedLocation(location_path.to_path_buf()));
	}

	let name = location_path
		.file_name()
		.and_then(OsStr::to_str)
		.map(str::to_string)
		.unwrap();

=======
	// Use `to_string_lossy` because a partially corrupted but identifiable name is better than nothing
	let mut name = location_path.localize_name().to_string_lossy().to_string();

	// Windows doesn't have a root directory
	if cfg!(not(windows)) && name == "/" {
		name = "Root".to_string()
	}

	if name.replace(char::REPLACEMENT_CHARACTER, "") == "" {
		name = "Unknown".to_string()
	}

>>>>>>> 9dea149e
	let location = sync
		.write_op(
			db,
			sync.unique_shared_create(
				sync::location::SyncId {
					pub_id: location_pub_id.as_bytes().to_vec(),
				},
				[
					("node", json!({ "pub_id": library.id.as_bytes() })),
					("name", json!(&name)),
					("path", json!(&path)),
				],
			),
			db.location()
				.create(
					location_pub_id.as_bytes().to_vec(),
					name,
					path,
					node::id::equals(library.node_local_id),
					vec![],
				)
				.include(location_with_indexer_rules::include()),
		)
		.await?;

	debug!("created in db");

	if !indexer_rules_ids.is_empty() {
		link_location_and_indexer_rules(library, location.id, indexer_rules_ids).await?;
	}

	// Updating our location variable to include information about the indexer rules
	let location = find_location(library, location.id)
		.include(location_with_indexer_rules::include())
		.exec()
		.await?
		.ok_or(LocationError::IdNotFound(location.id))?;

	invalidate_query!(library, "locations.list");

	Ok(location)
}

pub async fn delete_location(library: &Library, location_id: i32) -> Result<(), LocationError> {
	let Library { db, .. } = library;

	library
		.location_manager()
		.remove(location_id, library.clone())
		.await?;

	delete_directory(library, location_id, None).await?;

	db.indexer_rules_in_location()
		.delete_many(vec![indexer_rules_in_location::location_id::equals(
			location_id,
		)])
		.exec()
		.await?;

	let location = db
		.location()
		.delete(location::id::equals(location_id))
		.exec()
		.await?;

	if location.node_id == library.node_local_id {
		if let Ok(Some(mut metadata)) =
			SpacedriveLocationMetadataFile::try_load(&location.path).await
		{
			metadata.remove_library(library.id).await?;
		}
	}

	info!("Location {} deleted", location_id);
	invalidate_query!(library, "locations.list");

	Ok(())
}

/// Will delete a directory recursively with Objects if left as orphans
/// this function is used to delete a location and when ingesting directory deletion events
pub async fn delete_directory(
	library: &Library,
	location_id: i32,
	parent_materialized_path: Option<String>,
) -> Result<(), QueryError> {
	let children_params = if let Some(parent_materialized_path) = parent_materialized_path {
		vec![
			file_path::location_id::equals(location_id),
			file_path::materialized_path::starts_with(parent_materialized_path),
		]
	} else {
		vec![file_path::location_id::equals(location_id)]
	};

	// Fetching all object_ids from all children file_paths
	let object_ids = library
		.db
		.file_path()
		.find_many(children_params.clone())
		.select(file_path_just_object_id::select())
		.exec()
		.await?
		.into_iter()
		.filter_map(|file_path| file_path.object_id)
		.collect();

	// WARNING: file_paths must be deleted before objects, as they reference objects through object_id
	// delete all children file_paths
	library
		.db
		.file_path()
		.delete_many(children_params)
		.exec()
		.await?;

	// delete all children objects
	library
		.db
		.object()
		.delete_many(vec![
			object::id::in_vec(object_ids),
			// https://www.prisma.io/docs/reference/api-reference/prisma-client-reference#none
			object::file_paths::none(vec![]),
		])
		.exec()
		.await?;

	invalidate_query!(library, "locations.getExplorerData");

	Ok(())
}

impl From<location_with_indexer_rules::Data> for location::Data {
	fn from(data: location_with_indexer_rules::Data) -> Self {
		Self {
			id: data.id,
			pub_id: data.pub_id,
			path: data.path,
			node_id: data.node_id,
			name: data.name,
			total_capacity: data.total_capacity,
			available_capacity: data.available_capacity,
			is_archived: data.is_archived,
			generate_preview_media: data.generate_preview_media,
			sync_preview_media: data.sync_preview_media,
			hidden: data.hidden,
			date_created: data.date_created,
			node: None,
			file_paths: None,
			indexer_rules: None,
		}
	}
}

impl From<&location_with_indexer_rules::Data> for location::Data {
	fn from(data: &location_with_indexer_rules::Data) -> Self {
		Self {
			id: data.id,
			pub_id: data.pub_id.clone(),
			path: data.path.clone(),
			node_id: data.node_id,
			name: data.name.clone(),
			total_capacity: data.total_capacity,
			available_capacity: data.available_capacity,
			is_archived: data.is_archived,
			generate_preview_media: data.generate_preview_media,
			sync_preview_media: data.sync_preview_media,
			hidden: data.hidden,
			date_created: data.date_created,
			node: None,
			file_paths: None,
			indexer_rules: None,
		}
	}
}

async fn check_nested_location(
	location_path: impl AsRef<Path>,
	db: &PrismaClient,
) -> Result<bool, QueryError> {
	let location_path = location_path.as_ref();

	let (parents_count, children_count) = db
		._batch((
			db.location().count(vec![location::path::in_vec(
				location_path
					.ancestors()
					.skip(1) // skip the actual location_path, we only want the parents
					.map(|p| {
						p.to_str()
							.map(str::to_string)
							.expect("Found non-UTF-8 path")
					})
					.collect(),
			)]),
			db.location().count(vec![location::path::starts_with(
				location_path
					.to_str()
					.map(str::to_string)
					.expect("Found non-UTF-8 path"),
			)]),
		))
		.await?;

	Ok(parents_count > 0 || children_count > 0)
}

// check if a path exists in our database at that location
// pub async fn check_virtual_path_exists(
// 	library: &Library,
// 	location_id: i32,
// 	subpath: impl AsRef<Path>,
// ) -> Result<bool, LocationError> {
// 	let path = subpath.as_ref().to_str().unwrap().to_string();

// 	let file_path = library
// 		.db
// 		.file_path()
// 		.find_first(vec![
// 			file_path::location_id::equals(location_id),
// 			file_path::materialized_path::equals(path),
// 		])
// 		.exec()
// 		.await?;

// 	Ok(file_path.is_some())
// }<|MERGE_RESOLUTION|>--- conflicted
+++ resolved
@@ -455,24 +455,24 @@
 ) -> Result<location_with_indexer_rules::Data, LocationError> {
 	let Library { db, sync, .. } = &library;
 
-	let mut location_path = location_path.as_ref().to_path_buf();
-
-	let (path, normalized_path) = location_path
+	let mut path = location_path.as_ref().to_path_buf();
+
+	let (location_path, normalized_path) = path
 		// Normalize path and also check if it exists
 		.normalize()
 		.and_then(|normalized_path| {
 			if cfg!(windows) {
-				// Use normalized path as location path on Windows
+				// Use normalized path as main path on Windows
 				// This ensures we always receive a valid windows formated path
 				// ex: /Users/JohnDoe/Downloads will become C:\Users\JohnDoe\Downloads
 				// Internally `normalize` calls `GetFullPathNameW` on Windows
 				// https://learn.microsoft.com/en-us/windows/win32/api/fileapi/nf-fileapi-getfullpathnamew
-				location_path = normalized_path.as_path().to_path_buf();
+				path = normalized_path.as_path().to_path_buf();
 			}
 
 			Ok((
 				// TODO: Maybe save the path bytes instead of the string representation to avoid depending on UTF-8
-				location_path
+				path
 					.to_str()
 					.map(str::to_string)
 					.ok_or(io::Error::new(
@@ -482,55 +482,35 @@
 				normalized_path,
 			))
 		})
-		.map_err(|_| {
-			LocationError::DirectoryNotFound(location_path.to_string_lossy().to_string())
-		})?;
+		.map_err(|_| LocationError::DirectoryNotFound(path.clone()))?;
 
 	// Not needed on Windows because the normalization already handles it
 	if cfg!(not(windows)) {
 		// Replace location_path with normalize_path, when the first one ends in `.` or `..`
 		// This is required so localize_name doesn't panic
-		if let Some(component) = location_path.components().next_back() {
-			match component {
-				Component::CurDir | Component::ParentDir => {
-					location_path = normalized_path.as_path().to_path_buf();
-				}
-				_ => {}
+		if let Some(component) = path.components().next_back() {
+			if matches!(component, Component::CurDir | Component::ParentDir) {
+				path = normalized_path.as_path().to_path_buf();
 			}
 		}
 	}
-
-<<<<<<< HEAD
-	let path = location_path
-		.to_str()
-		.map(str::to_string)
-		.expect("Found non-UTF-8 path");
 
 	if library
 		.db
 		.location()
-		.count(vec![location::path::equals(path.clone())])
+		.count(vec![location::path::equals(location_path.clone())])
 		.exec()
 		.await? > 0
 	{
-		return Err(LocationError::LocationAlreadyExists(
-			location_path.to_path_buf(),
-		));
-	}
-
-	if check_nested_location(location_path, &library.db).await? {
-		return Err(LocationError::NestedLocation(location_path.to_path_buf()));
-	}
-
-	let name = location_path
-		.file_name()
-		.and_then(OsStr::to_str)
-		.map(str::to_string)
-		.unwrap();
-
-=======
+		return Err(LocationError::LocationAlreadyExists(path));
+	}
+
+	if check_nested_location(&location_path, &library.db).await? {
+		return Err(LocationError::NestedLocation(path));
+	}
+
 	// Use `to_string_lossy` because a partially corrupted but identifiable name is better than nothing
-	let mut name = location_path.localize_name().to_string_lossy().to_string();
+	let mut name = path.localize_name().to_string_lossy().to_string();
 
 	// Windows doesn't have a root directory
 	if cfg!(not(windows)) && name == "/" {
@@ -541,7 +521,6 @@
 		name = "Unknown".to_string()
 	}
 
->>>>>>> 9dea149e
 	let location = sync
 		.write_op(
 			db,
@@ -552,14 +531,14 @@
 				[
 					("node", json!({ "pub_id": library.id.as_bytes() })),
 					("name", json!(&name)),
-					("path", json!(&path)),
+					("path", json!(&location_path)),
 				],
 			),
 			db.location()
 				.create(
 					location_pub_id.as_bytes().to_vec(),
 					name,
-					path,
+					location_path,
 					node::id::equals(library.node_local_id),
 					vec![],
 				)
