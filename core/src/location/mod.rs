--- conflicted
+++ resolved
@@ -18,11 +18,8 @@
 use std::{
 	collections::HashSet,
 	path::{Component, Path, PathBuf},
-<<<<<<< HEAD
 	str::FromStr,
-=======
 	sync::Arc,
->>>>>>> 528657bd
 };
 
 use sd_file_ext::extensions::ImageExtension;
@@ -515,22 +512,8 @@
 	pub data: location_with_indexer_rules::Data,
 }
 
-<<<<<<< HEAD
 pub(crate) fn normalize_path(path: impl AsRef<Path>) -> io::Result<(String, String)> {
 	let mut path = path.as_ref().to_path_buf();
-=======
-async fn create_location(
-	library: &Arc<Library>,
-	location_pub_id: Uuid,
-	location_path: impl AsRef<Path>,
-	indexer_rules_ids: &[i32],
-	dry_run: bool,
-) -> Result<Option<CreatedLocationResult>, LocationError> {
-	let Library { db, sync, .. } = &**library;
-
-	let mut path = location_path.as_ref().to_path_buf();
-
->>>>>>> 528657bd
 	let (location_path, normalized_path) = path
 		// Normalize path and also check if it exists
 		.normalize()
@@ -581,13 +564,13 @@
 }
 
 async fn create_location(
-	library: &Library,
+	library: &Arc<Library>,
 	location_pub_id: Uuid,
 	location_path: impl AsRef<Path>,
 	indexer_rules_ids: &[i32],
 	dry_run: bool,
 ) -> Result<Option<CreatedLocationResult>, LocationError> {
-	let Library { db, sync, .. } = &library;
+	let Library { db, sync, .. } = &**library;
 
 	let (path, name) = normalize_path(&location_path)
 		.map_err(|_| LocationError::DirectoryNotFound(location_path.as_ref().to_path_buf()))?;
