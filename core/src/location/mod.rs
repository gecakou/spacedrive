use crate::{
	invalidate_query,
	job::Job,
	library::LibraryContext,
	object::{
		identifier_job::full_identifier_job::{FullFileIdentifierJob, FullFileIdentifierJobInit},
		preview::{ThumbnailJob, ThumbnailJobInit},
	},
	prisma::{file_path, indexer_rules_in_location, location, node, object},
	sync,
};

use rspc::Type;
use serde::Deserialize;
use serde_json::json;
use std::{
	collections::HashSet,
	path::{Path, PathBuf},
};

use prisma_client_rust::QueryError;
use tokio::{fs, io};
use tracing::{debug, info};
use uuid::Uuid;

mod error;
pub mod file_path_helper;
pub mod indexer;
mod manager;
mod metadata;

pub use error::LocationError;
use indexer::indexer_job::{indexer_job_location, IndexerJob, IndexerJobInit};
pub use manager::{LocationManager, LocationManagerError};
use metadata::SpacedriveLocationMetadataFile;

/// `LocationCreateArgs` is the argument received from the client using `rspc` to create a new location.
/// It has the actual path and a vector of indexer rules ids, to create many-to-many relationships
/// between the location and indexer rules.
#[derive(Type, Deserialize)]
pub struct LocationCreateArgs {
	pub path: PathBuf,
	pub indexer_rules_ids: Vec<i32>,
}

impl LocationCreateArgs {
	pub async fn create(
		self,
		ctx: &LibraryContext,
	) -> Result<indexer_job_location::Data, LocationError> {
		let path_metadata = match fs::metadata(&self.path).await {
			Ok(metadata) => metadata,
			Err(e) if e.kind() == io::ErrorKind::NotFound => {
				return Err(LocationError::PathNotFound(self.path))
			}
			Err(e) => {
				return Err(LocationError::LocationPathFilesystemMetadataAccess(
					e, self.path,
				));
			}
		};

		if path_metadata.permissions().readonly() {
			return Err(LocationError::ReadonlyLocationFailure(self.path));
		}

		if !path_metadata.is_dir() {
			return Err(LocationError::NotDirectory(self.path));
		}

		if let Some(metadata) = SpacedriveLocationMetadataFile::try_load(&self.path).await? {
			return if metadata.has_library(ctx.id) {
				Err(LocationError::NeedRelink {
					// SAFETY: This unwrap is ok as we checked that we have this library_id
					old_path: metadata.location_path(ctx.id).unwrap().to_path_buf(),
					new_path: self.path,
				})
			} else {
				Err(LocationError::AddLibraryToMetadata(self.path))
			};
		}

		debug!(
			"Trying to create new location for '{}'",
			self.path.display()
		);
		let uuid = Uuid::new_v4();

		let location = create_location(ctx, uuid, &self.path, &self.indexer_rules_ids).await?;

		// Write a location metadata on a .spacedrive file
		SpacedriveLocationMetadataFile::create_and_save(
			ctx.id,
			uuid,
			&self.path,
			location.name.as_ref().unwrap().clone(),
		)
		.await?;

		info!("Created location: {location:?}");

		Ok(location)
	}

	pub async fn add_library(
		self,
		ctx: &LibraryContext,
	) -> Result<indexer_job_location::Data, LocationError> {
		let mut metadata = SpacedriveLocationMetadataFile::try_load(&self.path)
			.await?
			.ok_or_else(|| LocationError::MetadataNotFound(self.path.clone()))?;

		if metadata.has_library(ctx.id) {
			return Err(LocationError::NeedRelink {
				// SAFETY: This unwrap is ok as we checked that we have this library_id
				old_path: metadata.location_path(ctx.id).unwrap().to_path_buf(),
				new_path: self.path,
			});
		}

		debug!(
			"Trying to add a new library (library_id = {}) to an already existing location '{}'",
			ctx.id,
			self.path.display()
		);

		let uuid = Uuid::new_v4();

		let location = create_location(ctx, uuid, &self.path, &self.indexer_rules_ids).await?;

		metadata
			.add_library(
				ctx.id,
				uuid,
				&self.path,
				location.name.as_ref().unwrap().clone(),
			)
			.await?;

		info!(
			"Added library (library_id = {}) to location: {location:?}",
			ctx.id
		);

		Ok(location)
	}
}

/// `LocationUpdateArgs` is the argument received from the client using `rspc` to update a location.
/// It contains the id of the location to be updated, possible a name to change the current location's name
/// and a vector of indexer rules ids to add or remove from the location.
///
/// It is important to note that only the indexer rule ids in this vector will be used from now on.
/// Old rules that aren't in this vector will be purged.
#[derive(Type, Deserialize)]
pub struct LocationUpdateArgs {
	pub id: i32,
	pub name: Option<String>,
	pub indexer_rules_ids: Vec<i32>,
}

impl LocationUpdateArgs {
	pub async fn update(self, ctx: &LibraryContext) -> Result<(), LocationError> {
		let LibraryContext { sync, db, .. } = &ctx;

		let location = fetch_location(ctx, self.id)
			.include(location::include!({ indexer_rules }))
			.exec()
			.await?
			.ok_or(LocationError::IdNotFound(self.id))?;

		if self.name.is_some() && location.name != self.name {
			sync.write_op(
				db,
				sync.owned_update(
					sync::location::SyncId {
						pub_id: location.pub_id,
					},
					[("name", json!(self.name))],
				),
				db.location().update(
					location::id::equals(self.id),
					vec![location::name::set(self.name.clone())],
				),
			)
			.await?;

			if let Some(local_path) = &location.local_path {
				if let Some(mut metadata) =
					SpacedriveLocationMetadataFile::try_load(local_path).await?
				{
					metadata.update(ctx.id, self.name.unwrap().clone()).await?;
				}
			}
		}

		let current_rules_ids = location
			.indexer_rules
			.iter()
			.map(|r| r.indexer_rule_id)
			.collect::<HashSet<_>>();

		let new_rules_ids = self.indexer_rules_ids.into_iter().collect::<HashSet<_>>();

		if current_rules_ids != new_rules_ids {
			let rule_ids_to_add = new_rules_ids
				.difference(&current_rules_ids)
				.copied()
				.collect::<Vec<_>>();
			let rule_ids_to_remove = current_rules_ids
				.difference(&new_rules_ids)
				.copied()
				.collect::<Vec<_>>();

			if !rule_ids_to_remove.is_empty() {
				ctx.db
					.indexer_rules_in_location()
					.delete_many(vec![
						indexer_rules_in_location::location_id::equals(self.id),
						indexer_rules_in_location::indexer_rule_id::in_vec(rule_ids_to_remove),
					])
					.exec()
					.await?;
			}

			if !rule_ids_to_add.is_empty() {
				link_location_and_indexer_rules(ctx, self.id, &rule_ids_to_add).await?;
			}
		}

		Ok(())
	}
}

pub fn fetch_location(ctx: &LibraryContext, location_id: i32) -> location::FindUnique {
	ctx.db
		.location()
		.find_unique(location::id::equals(location_id))
}

async fn link_location_and_indexer_rules(
	ctx: &LibraryContext,
	location_id: i32,
	rules_ids: &[i32],
) -> Result<(), LocationError> {
	ctx.db
		.indexer_rules_in_location()
		.create_many(
			rules_ids
				.iter()
				.map(|id| indexer_rules_in_location::create_unchecked(location_id, *id, vec![]))
				.collect(),
		)
		.exec()
		.await?;

	Ok(())
}

pub async fn scan_location(
	ctx: &LibraryContext,
	location: indexer_job_location::Data,
) -> Result<(), LocationError> {
	if location.local_path.is_none() {
		return Err(LocationError::MissingLocalPath(location.id));
	};

	ctx.queue_job(Job::new(
		FullFileIdentifierJobInit {
			location_id: location.id,
			sub_path: None,
		},
		FullFileIdentifierJob {},
	))
	.await;

	ctx.queue_job(Job::new(
		ThumbnailJobInit {
			location_id: location.id,
			root_path: PathBuf::new(),
			background: true,
		},
		ThumbnailJob {},
	))
	.await;

	ctx.spawn_job(Job::new(IndexerJobInit { location }, IndexerJob {}))
		.await;

	Ok(())
}

pub async fn relink_location(
	ctx: &LibraryContext,
	location_path: impl AsRef<Path>,
) -> Result<(), LocationError> {
	let LibraryContext { db, id, sync, .. } = &ctx;

	let mut metadata = SpacedriveLocationMetadataFile::try_load(&location_path)
		.await?
		.ok_or_else(|| LocationError::MissingMetadataFile(location_path.as_ref().to_path_buf()))?;

	metadata.relink(*id, &location_path).await?;

<<<<<<< HEAD
	let pub_id = metadata.location_pub_id(ctx.id)?.as_ref().to_vec();
	let path = location_path
		.as_ref()
		.to_str()
		.expect("Found non-UTF-8 path")
		.to_string();

	sync.write_op(
		db,
		sync.owned_update(
			sync::location::SyncId {
				pub_id: pub_id.clone(),
			},
			[("local_path", json!(path)), ("is_online", json!(true))],
		),
		db.location().update(
			location::pub_id::equals(pub_id),
			vec![
				location::local_path::set(Some(path)),
				location::is_online::set(true),
			],
		),
	)
	.await?;
=======
	ctx.db
		.location()
		.update(
			location::pub_id::equals(metadata.location_pub_id(ctx.id)?.as_ref().to_vec()),
			vec![location::local_path::set(Some(
				location_path
					.as_ref()
					.to_str()
					.expect("Found non-UTF-8 path")
					.to_string(),
			))],
		)
		.exec()
		.await?;
>>>>>>> 1436d779

	Ok(())
}

async fn create_location(
	ctx: &LibraryContext,
	location_pub_id: Uuid,
	location_path: impl AsRef<Path>,
	indexer_rules_ids: &[i32],
) -> Result<indexer_job_location::Data, LocationError> {
	let db = &ctx.db;

	let location_name = location_path
		.as_ref()
		.file_name()
		.unwrap()
		.to_str()
		.unwrap()
		.to_string();

	let local_path = location_path
		.as_ref()
		.to_str()
		.expect("Found non-UTF-8 path")
		.to_string();

	let location = ctx
		.sync
		.write_op(
			db,
			ctx.sync.owned_create(
				sync::location::SyncId {
					pub_id: location_pub_id.as_bytes().to_vec(),
				},
				[
					("node", json!({ "pub_id": ctx.id.as_bytes() })),
					("name", json!(location_name)),
					("local_path", json!(&local_path)),
				],
			),
			db.location()
				.create(
					location_pub_id.as_bytes().to_vec(),
					node::id::equals(ctx.node_local_id),
					vec![
						location::name::set(Some(location_name.clone())),
						location::local_path::set(Some(local_path)),
					],
				)
				.include(indexer_job_location::include()),
		)
		.await?;

	if !indexer_rules_ids.is_empty() {
		link_location_and_indexer_rules(ctx, location.id, indexer_rules_ids).await?;
	}

	// Updating our location variable to include information about the indexer rules
	let location = fetch_location(ctx, location.id)
		.include(indexer_job_location::include())
		.exec()
		.await?
		.ok_or(LocationError::IdNotFound(location.id))?;

	invalidate_query!(ctx, "locations.list");

	ctx.location_manager().add(location.id, ctx.clone()).await?;

	Ok(location)
}

pub async fn delete_location(ctx: &LibraryContext, location_id: i32) -> Result<(), LocationError> {
	ctx.location_manager()
		.remove(location_id, ctx.clone())
		.await?;

	delete_directory(ctx, location_id, None).await?;

	ctx.db
		.indexer_rules_in_location()
		.delete_many(vec![indexer_rules_in_location::location_id::equals(
			location_id,
		)])
		.exec()
		.await?;

	let location = ctx
		.db
		.location()
		.delete(location::id::equals(location_id))
		.exec()
		.await?;

	if let Some(local_path) = location.local_path {
		if let Ok(Some(mut metadata)) = SpacedriveLocationMetadataFile::try_load(&local_path).await
		{
			metadata.remove_library(ctx.id).await?;
		}
	}

	info!("Location {} deleted", location_id);
	invalidate_query!(ctx, "locations.list");

	Ok(())
}

file_path::select!(file_path_object_id_only { object_id });

/// Will delete a directory recursively with Objects if left as orphans
/// this function is used to delete a location and when ingesting directory deletion events
pub async fn delete_directory(
	ctx: &LibraryContext,
	location_id: i32,
	parent_materialized_path: Option<String>,
) -> Result<(), QueryError> {
	let children_params = if let Some(parent_materialized_path) = parent_materialized_path {
		vec![
			file_path::location_id::equals(location_id),
			file_path::materialized_path::starts_with(parent_materialized_path),
		]
	} else {
		vec![file_path::location_id::equals(location_id)]
	};

	// Fetching all object_ids from all children file_paths
	let object_ids = ctx
		.db
		.file_path()
		.find_many(children_params.clone())
		.select(file_path_object_id_only::select())
		.exec()
		.await?
		.into_iter()
		.filter_map(|file_path| file_path.object_id)
		.collect();

	// WARNING: file_paths must be deleted before objects, as they reference objects through object_id
	// delete all children file_paths
	ctx.db
		.file_path()
		.delete_many(children_params)
		.exec()
		.await?;

	// delete all children objects
	ctx.db
		.object()
		.delete_many(vec![
			object::id::in_vec(object_ids),
			// https://www.prisma.io/docs/reference/api-reference/prisma-client-reference#none
			object::file_paths::none(vec![]),
		])
		.exec()
		.await?;

	invalidate_query!(ctx, "locations.getExplorerData");

	Ok(())
}<|MERGE_RESOLUTION|>--- conflicted
+++ resolved
@@ -302,7 +302,6 @@
 
 	metadata.relink(*id, &location_path).await?;
 
-<<<<<<< HEAD
 	let pub_id = metadata.location_pub_id(ctx.id)?.as_ref().to_vec();
 	let path = location_path
 		.as_ref()
@@ -316,33 +315,14 @@
 			sync::location::SyncId {
 				pub_id: pub_id.clone(),
 			},
-			[("local_path", json!(path)), ("is_online", json!(true))],
+			[("local_path", json!(path))],
 		),
 		db.location().update(
 			location::pub_id::equals(pub_id),
-			vec![
-				location::local_path::set(Some(path)),
-				location::is_online::set(true),
-			],
+			vec![location::local_path::set(Some(path))],
 		),
 	)
 	.await?;
-=======
-	ctx.db
-		.location()
-		.update(
-			location::pub_id::equals(metadata.location_pub_id(ctx.id)?.as_ref().to_vec()),
-			vec![location::local_path::set(Some(
-				location_path
-					.as_ref()
-					.to_str()
-					.expect("Found non-UTF-8 path")
-					.to_string(),
-			))],
-		)
-		.exec()
-		.await?;
->>>>>>> 1436d779
 
 	Ok(())
 }
