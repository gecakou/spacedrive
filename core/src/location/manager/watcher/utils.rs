--- conflicted
+++ resolved
@@ -4,15 +4,10 @@
 	location::{
 		delete_directory,
 		file_path_helper::{
-<<<<<<< HEAD
 			create_file_path, extract_materialized_path, file_path_with_object,
 			filter_existing_file_path_params, get_parent_dir, get_parent_dir_id,
-			loose_find_existing_file_path_params, FilePathError, MaterializedPath,
-=======
-			extract_materialized_path, file_path_with_object, filter_existing_file_path_params,
-			get_parent_dir, get_parent_dir_id, loose_find_existing_file_path_params, FilePathError,
-			FilePathMetadata, MaterializedPath,
->>>>>>> 1e05226e
+			loose_find_existing_file_path_params, FilePathError, FilePathMetadata,
+			MaterializedPath,
 		},
 		find_location, location_with_indexer_rules,
 		manager::LocationManagerError,
@@ -112,34 +107,20 @@
         return Ok(())
 	};
 
-<<<<<<< HEAD
 	let created_path = create_file_path(
 		library,
 		materialized_path,
 		Some((parent_directory.id, parent_directory.pub_id)),
 		None,
-		inode,
-		device,
+		FilePathMetadata {
+			inode,
+			device,
+			size_in_bytes: metadata.len(),
+			created_at: metadata.created()?.into(),
+			modified_at: metadata.modified()?.into(),
+		},
 	)
 	.await?;
-=======
-	let created_path = library
-		.last_file_path_id_manager
-		.create_file_path(
-			library,
-			materialized_path,
-			Some(parent_directory.id),
-			None,
-			FilePathMetadata {
-				inode,
-				device,
-				size_in_bytes: metadata.len(),
-				created_at: metadata.created()?.into(),
-				modified_at: metadata.modified()?.into(),
-			},
-		)
-		.await?;
->>>>>>> 1e05226e
 
 	info!("Created path: {}", created_path.materialized_path);
 
@@ -198,34 +179,20 @@
 		fs_metadata,
 	} = FileMetadata::new(&location_path, &materialized_path).await?;
 
-<<<<<<< HEAD
 	let created_file = create_file_path(
 		library,
 		materialized_path,
 		Some((parent_directory.id, parent_directory.pub_id)),
 		Some(cas_id.clone()),
-		inode,
-		device,
+		FilePathMetadata {
+			inode,
+			device,
+			size_in_bytes: metadata.len(),
+			created_at: metadata.created()?.into(),
+			modified_at: metadata.modified()?.into(),
+		},
 	)
 	.await?;
-=======
-	let created_file = library
-		.last_file_path_id_manager
-		.create_file_path(
-			library,
-			materialized_path,
-			Some(parent_directory.id),
-			Some(cas_id.clone()),
-			FilePathMetadata {
-				inode,
-				device,
-				size_in_bytes: metadata.len(),
-				created_at: metadata.created()?.into(),
-				modified_at: metadata.modified()?.into(),
-			},
-		)
-		.await?;
->>>>>>> 1e05226e
 
 	info!("Created path: {}", created_file.materialized_path);
 
