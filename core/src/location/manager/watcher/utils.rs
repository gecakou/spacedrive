--- conflicted
+++ resolved
@@ -75,13 +75,7 @@
 
 	let path = path.as_ref();
 
-<<<<<<< HEAD
 	let location_path = maybe_missing(&location.path, "location.path")?;
-=======
-	let Some(location_path) = &location.path else {
-        return Err(LocationManagerError::MissingPath(location_id))
-    };
->>>>>>> e693c7a5
 
 	trace!(
 		"Location: <root_path ='{}'> creating directory: {}",
@@ -89,11 +83,7 @@
 		path.display()
 	);
 
-<<<<<<< HEAD
 	let iso_file_path = IsolatedFilePathData::new(location.id, &location_path, path, true)?;
-=======
-	let materialized_path = IsolatedFilePathData::new(location.id, location_path, path, true)?;
->>>>>>> e693c7a5
 
 	let (inode, device) = {
 		#[cfg(target_family = "unix")]
@@ -353,13 +343,7 @@
 		.await?
 		.ok_or_else(|| LocationManagerError::MissingLocation(location_id))?;
 
-<<<<<<< HEAD
 	let location_path = maybe_missing(location.path.map(PathBuf::from), "location.path")?;
-=======
-	let Some(location_path) = location.path.map(PathBuf::from) else {
-        return Err(LocationManagerError::MissingPath(location_id))
-    };
->>>>>>> e693c7a5
 
 	trace!(
 		"Location: <root_path ='{}'> updating file: {}",
@@ -702,13 +686,7 @@
 		.await?
 		.ok_or(LocationManagerError::MissingLocation(location_id))?;
 
-<<<<<<< HEAD
 	let location_path = maybe_missing(&location.path, "location.path")?;
-=======
-	let Some(location_path) = &location.path else {
-        return Err(LocationManagerError::MissingPath(location_id))
-    };
->>>>>>> e693c7a5
 
 	library
 		.db
@@ -749,15 +727,6 @@
 		.map_or(
 			Err(LocationManagerError::MissingLocation(location_id)),
 			// NOTE: The following usage of `PathBuf` doesn't incur a new allocation so it's fine
-<<<<<<< HEAD
 			|location| Ok(maybe_missing(location.path, "location.path")?.into()),
-=======
-			|location| {
-				location
-					.path
-					.map(PathBuf::from)
-					.ok_or(LocationManagerError::MissingPath(location_id))
-			},
->>>>>>> e693c7a5
 		)
 }