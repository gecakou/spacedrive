use crate::{
	library::Library,
	location::location_with_indexer_rules,
	// location::indexer::IndexerError,
	prisma::{indexer_rule, PrismaClient},
	util::error::{FileIOError, NonUtf8PathError},
};

use chrono::{DateTime, Utc};
use globset::{Glob, GlobSet, GlobSetBuilder};
use rmp_serde::{self, decode, encode};
use rspc::ErrorCode;
use serde::{de, ser, Deserialize, Serialize};
use specta::Type;
use std::{
	collections::{HashMap, HashSet},
	marker::PhantomData,
	path::Path,
};
use thiserror::Error;
use tokio::fs;
use tracing::debug;

#[derive(Error, Debug)]
pub enum IndexerRuleError {
	// User errors
	#[error("invalid indexer rule kind integer: {0}")]
	InvalidRuleKindInt(i32),
	#[error("glob builder error")]
	Glob(#[from] globset::Error),
	#[error(transparent)]
	NonUtf8Path(#[from] NonUtf8PathError),

	// Internal Errors
	#[error("indexer rule parameters encode error")]
	RuleParametersRMPEncode(#[from] encode::Error),
	#[error("indexer rule parameters decode error")]
	RuleParametersRMPDecode(#[from] decode::Error),
	#[error("accept by its children file I/O error")]
	AcceptByItsChildrenFileIO(FileIOError),
	#[error("reject by its children file I/O error")]
	RejectByItsChildrenFileIO(FileIOError),
	#[error("database error")]
	Database(#[from] prisma_client_rust::QueryError),
}

impl From<IndexerRuleError> for rspc::Error {
	fn from(err: IndexerRuleError) -> Self {
		match err {
			IndexerRuleError::InvalidRuleKindInt(_)
			| IndexerRuleError::Glob(_)
			| IndexerRuleError::NonUtf8Path(_) => {
				rspc::Error::with_cause(ErrorCode::BadRequest, err.to_string(), err)
			}

			_ => rspc::Error::with_cause(ErrorCode::InternalServerError, err.to_string(), err),
		}
	}
}

/// `IndexerRuleCreateArgs` is the argument received from the client using rspc to create a new indexer rule.
/// Note that `parameters` field **MUST** be a JSON object serialized to bytes.
///
/// In case of  `RuleKind::AcceptFilesByGlob` or `RuleKind::RejectFilesByGlob`, it will be a
/// single string containing a glob pattern.
///
/// In case of `RuleKind::AcceptIfChildrenDirectoriesArePresent` or `RuleKind::RejectIfChildrenDirectoriesArePresent` the
/// `parameters` field must be a vector of strings containing the names of the directories.
#[derive(Type, Deserialize)]
pub struct IndexerRuleCreateArgs {
	pub kind: RuleKind,
	pub name: String,
	pub dry_run: bool,
	pub parameters: Vec<String>,
}

impl IndexerRuleCreateArgs {
<<<<<<< HEAD
	pub async fn create(self, library: &Library) -> Result<indexer_rule::Data, IndexerRuleError> {
=======
	pub async fn create(
		self,
		library: &Library,
	) -> Result<Option<indexer_rule::Data>, IndexerError> {
		debug!(
			"{} a new indexer rule (name = {}, params = {:?})",
			if self.dry_run {
				"Dry run: Would create"
			} else {
				"Trying to create"
			},
			self.name,
			self.parameters
		);

>>>>>>> 1db757c1
		let parameters = match self.kind {
			RuleKind::AcceptFilesByGlob | RuleKind::RejectFilesByGlob => rmp_serde::to_vec(
				&self
					.parameters
					.into_iter()
					.map(|s| Glob::new(s.as_str()))
					.collect::<Result<Vec<Glob>, _>>()?,
			)?,

			RuleKind::AcceptIfChildrenDirectoriesArePresent
			| RuleKind::RejectIfChildrenDirectoriesArePresent => rmp_serde::to_vec(&self.parameters)?,
		};

		if self.dry_run {
			return Ok(None);
		}

		Ok(Some(
			library
				.db
				.indexer_rule()
				.create(self.kind as i32, self.name, parameters, vec![])
				.exec()
				.await?,
		))
	}
}

#[repr(i32)]
#[non_exhaustive]
#[derive(Debug, Clone, Copy, Serialize, Deserialize, Type, Eq, PartialEq, Hash)]
pub enum RuleKind {
	AcceptFilesByGlob = 0,
	RejectFilesByGlob = 1,
	AcceptIfChildrenDirectoriesArePresent = 2,
	RejectIfChildrenDirectoriesArePresent = 3,
}

impl RuleKind {
	pub const fn variant_count() -> usize {
		// TODO: Use https://doc.rust-lang.org/std/mem/fn.variant_count.html if it ever gets stabilized
		4
	}
}

impl TryFrom<i32> for RuleKind {
	type Error = IndexerRuleError;

	fn try_from(value: i32) -> Result<Self, Self::Error> {
		let s = match value {
			0 => Self::AcceptFilesByGlob,
			1 => Self::RejectFilesByGlob,
			2 => Self::AcceptIfChildrenDirectoriesArePresent,
			3 => Self::RejectIfChildrenDirectoriesArePresent,
			_ => return Err(Self::Error::InvalidRuleKindInt(value)),
		};

		Ok(s)
	}
}

/// `ParametersPerKind` is a mapping from `RuleKind` to the parameters required for each kind of rule.
/// In case of doubt about globs, consult <https://docs.rs/globset/latest/globset/#syntax>
///
/// We store directly globs in the database, serialized using rmp_serde.
///
/// In case of `ParametersPerKind::AcceptIfChildrenDirectoriesArePresent` or `ParametersPerKind::RejectIfChildrenDirectoriesArePresent`
/// first we change the data structure to a vector, then we serialize it.
#[derive(Debug)]
pub enum ParametersPerKind {
	// TODO: Add an indexer rule that filter files based on their extended attributes
	// https://learn.microsoft.com/en-us/windows/win32/fileio/file-attribute-constants
	// https://en.wikipedia.org/wiki/Extended_file_attributes
	AcceptFilesByGlob(Vec<Glob>, GlobSet),
	RejectFilesByGlob(Vec<Glob>, GlobSet),
	AcceptIfChildrenDirectoriesArePresent(HashSet<String>),
	RejectIfChildrenDirectoriesArePresent(HashSet<String>),
}

/// We're implementing `Serialize` by hand as `GlobSet`s aren't serializable, so we ignore them on
/// serialization
impl Serialize for ParametersPerKind {
	fn serialize<S>(&self, serializer: S) -> Result<S::Ok, S::Error>
	where
		S: ser::Serializer,
	{
		match *self {
			ParametersPerKind::AcceptFilesByGlob(ref globs, ref _glob_set) => serializer
				.serialize_newtype_variant("ParametersPerKind", 0, "AcceptFilesByGlob", globs),
			ParametersPerKind::RejectFilesByGlob(ref globs, ref _glob_set) => serializer
				.serialize_newtype_variant("ParametersPerKind", 1, "RejectFilesByGlob", globs),
			ParametersPerKind::AcceptIfChildrenDirectoriesArePresent(ref children) => serializer
				.serialize_newtype_variant(
					"ParametersPerKind",
					2,
					"AcceptIfChildrenDirectoriesArePresent",
					children,
				),
			ParametersPerKind::RejectIfChildrenDirectoriesArePresent(ref children) => serializer
				.serialize_newtype_variant(
					"ParametersPerKind",
					3,
					"RejectIfChildrenDirectoriesArePresent",
					children,
				),
		}
	}
}

impl<'de> Deserialize<'de> for ParametersPerKind {
	fn deserialize<D>(deserializer: D) -> Result<Self, D::Error>
	where
		D: de::Deserializer<'de>,
	{
		const VARIANTS: &[&str] = &[
			"AcceptFilesByGlob",
			"RejectFilesByGlob",
			"AcceptIfChildrenDirectoriesArePresent",
			"RejectIfChildrenDirectoriesArePresent",
		];

		enum Fields {
			AcceptFilesByGlob,
			RejectFilesByGlob,
			AcceptIfChildrenDirectoriesArePresent,
			RejectIfChildrenDirectoriesArePresent,
		}

		struct FieldsVisitor;

		impl<'de> de::Visitor<'de> for FieldsVisitor {
			type Value = Fields;

			fn expecting(&self, formatter: &mut std::fmt::Formatter) -> std::fmt::Result {
				formatter.write_str(
					"`AcceptFilesByGlob` \
				or `RejectFilesByGlob` \
				or `AcceptIfChildrenDirectoriesArePresent` \
				or `RejectIfChildrenDirectoriesArePresent`",
				)
			}

			fn visit_u64<E>(self, value: u64) -> Result<Self::Value, E>
			where
				E: de::Error,
			{
				match value {
					0 => Ok(Fields::AcceptFilesByGlob),
					1 => Ok(Fields::RejectFilesByGlob),
					2 => Ok(Fields::AcceptIfChildrenDirectoriesArePresent),
					3 => Ok(Fields::RejectIfChildrenDirectoriesArePresent),
					_ => Err(de::Error::invalid_value(
						de::Unexpected::Unsigned(value),
						&"variant index 0 <= i < 3",
					)),
				}
			}
			fn visit_str<E>(self, value: &str) -> Result<Self::Value, E>
			where
				E: de::Error,
			{
				match value {
					"AcceptFilesByGlob" => Ok(Fields::AcceptFilesByGlob),
					"RejectFilesByGlob" => Ok(Fields::RejectFilesByGlob),
					"AcceptIfChildrenDirectoriesArePresent" => {
						Ok(Fields::AcceptIfChildrenDirectoriesArePresent)
					}
					"RejectIfChildrenDirectoriesArePresent" => {
						Ok(Fields::RejectIfChildrenDirectoriesArePresent)
					}
					_ => Err(de::Error::unknown_variant(value, VARIANTS)),
				}
			}
			fn visit_bytes<E>(self, bytes: &[u8]) -> Result<Self::Value, E>
			where
				E: de::Error,
			{
				match bytes {
					b"AcceptFilesByGlob" => Ok(Fields::AcceptFilesByGlob),
					b"RejectFilesByGlob" => Ok(Fields::RejectFilesByGlob),
					b"AcceptIfChildrenDirectoriesArePresent" => {
						Ok(Fields::AcceptIfChildrenDirectoriesArePresent)
					}
					b"RejectIfChildrenDirectoriesArePresent" => {
						Ok(Fields::RejectIfChildrenDirectoriesArePresent)
					}
					_ => Err(de::Error::unknown_variant(
						&String::from_utf8_lossy(bytes),
						VARIANTS,
					)),
				}
			}
		}

		impl<'de> Deserialize<'de> for Fields {
			#[inline]
			fn deserialize<D>(deserializer: D) -> Result<Self, D::Error>
			where
				D: de::Deserializer<'de>,
			{
				deserializer.deserialize_identifier(FieldsVisitor)
			}
		}

		struct ParametersPerKindVisitor<'de> {
			marker: PhantomData<ParametersPerKind>,
			lifetime: PhantomData<&'de ()>,
		}

		impl<'de> de::Visitor<'de> for ParametersPerKindVisitor<'de> {
			type Value = ParametersPerKind;

			fn expecting(&self, formatter: &mut std::fmt::Formatter) -> std::fmt::Result {
				formatter.write_str("enum ParametersPerKind")
			}

			fn visit_enum<PPK>(self, data: PPK) -> Result<Self::Value, PPK::Error>
			where
				PPK: de::EnumAccess<'de>,
			{
				use de::Error;

				de::EnumAccess::variant(data).and_then(|value| match value {
					(Fields::AcceptFilesByGlob, accept_files_by_glob) => {
						de::VariantAccess::newtype_variant::<Vec<Glob>>(accept_files_by_glob)
							.and_then(|globs| {
								globs
									.iter()
									.fold(&mut GlobSetBuilder::new(), |builder, glob| {
										builder.add(glob.to_owned())
									})
									.build()
									.map_or_else(
										|e| Err(PPK::Error::custom(e)),
										|glob_set| {
											Ok(Self::Value::AcceptFilesByGlob(globs, glob_set))
										},
									)
							})
					}
					(Fields::RejectFilesByGlob, reject_files_by_glob) => {
						de::VariantAccess::newtype_variant::<Vec<Glob>>(reject_files_by_glob)
							.and_then(|globs| {
								globs
									.iter()
									.fold(&mut GlobSetBuilder::new(), |builder, glob| {
										builder.add(glob.to_owned())
									})
									.build()
									.map_or_else(
										|e| Err(PPK::Error::custom(e)),
										|glob_set| {
											Ok(Self::Value::RejectFilesByGlob(globs, glob_set))
										},
									)
							})
					}
					(
						Fields::AcceptIfChildrenDirectoriesArePresent,
						accept_if_children_directories_are_present,
					) => de::VariantAccess::newtype_variant::<HashSet<String>>(
						accept_if_children_directories_are_present,
					)
					.map(Self::Value::AcceptIfChildrenDirectoriesArePresent),
					(
						Fields::RejectIfChildrenDirectoriesArePresent,
						reject_if_children_directories_are_present,
					) => de::VariantAccess::newtype_variant::<HashSet<String>>(
						reject_if_children_directories_are_present,
					)
					.map(Self::Value::RejectIfChildrenDirectoriesArePresent),
				})
			}
		}

		deserializer.deserialize_enum(
			"ParametersPerKind",
			VARIANTS,
			ParametersPerKindVisitor {
				marker: PhantomData::<ParametersPerKind>,
				lifetime: PhantomData,
			},
		)
	}
}

impl ParametersPerKind {
	async fn apply(&self, source: impl AsRef<Path>) -> Result<bool, IndexerRuleError> {
		match self {
			ParametersPerKind::AcceptIfChildrenDirectoriesArePresent(children) => {
				accept_dir_for_its_children(source, children).await
			}
			ParametersPerKind::RejectIfChildrenDirectoriesArePresent(children) => {
				reject_dir_for_its_children(source, children).await
			}

			ParametersPerKind::AcceptFilesByGlob(_globs, accept_glob_set) => {
				Ok(accept_by_glob(source, accept_glob_set))
			}
			ParametersPerKind::RejectFilesByGlob(_globs, reject_glob_set) => {
				Ok(reject_by_glob(source, reject_glob_set))
			}
		}
	}
}

#[derive(Debug, Serialize, Deserialize)]
pub struct IndexerRule {
	pub id: Option<i32>,
	pub kind: RuleKind,
	pub name: String,
	pub default: bool,
	pub parameters: ParametersPerKind,
	pub date_created: DateTime<Utc>,
	pub date_modified: DateTime<Utc>,
}

impl IndexerRule {
	pub fn new(kind: RuleKind, name: String, default: bool, parameters: ParametersPerKind) -> Self {
		Self {
			id: None,
			kind,
			name,
			default,
			parameters,
			date_created: Utc::now(),
			date_modified: Utc::now(),
		}
	}

	pub async fn apply(&self, source: impl AsRef<Path>) -> Result<bool, IndexerRuleError> {
		self.parameters.apply(source).await
	}

	pub async fn save(self, client: &PrismaClient) -> Result<(), IndexerRuleError> {
		if let Some(id) = self.id {
			client
				.indexer_rule()
				.upsert(
					indexer_rule::id::equals(id),
					indexer_rule::create(
						self.kind as i32,
						self.name,
						rmp_serde::to_vec_named(&self.parameters)?,
						vec![indexer_rule::default::set(self.default)],
					),
					vec![indexer_rule::date_modified::set(Utc::now().into())],
				)
				.exec()
				.await?;
		} else {
			client
				.indexer_rule()
				.create(
					self.kind as i32,
					self.name,
					rmp_serde::to_vec_named(&self.parameters)?,
					vec![indexer_rule::default::set(self.default)],
				)
				.exec()
				.await?;
		}

		Ok(())
	}
}

impl TryFrom<&indexer_rule::Data> for IndexerRule {
	type Error = IndexerRuleError;

	fn try_from(data: &indexer_rule::Data) -> Result<Self, Self::Error> {
		let kind = RuleKind::try_from(data.kind)?;

		Ok(Self {
			id: Some(data.id),
			kind,
			name: data.name.clone(),
			default: data.default,
			parameters: match kind {
				RuleKind::AcceptFilesByGlob | RuleKind::RejectFilesByGlob => {
					let globs = rmp_serde::from_slice::<Vec<Glob>>(&data.parameters)?;
					let glob_set = globs
						.iter()
						.fold(&mut GlobSetBuilder::new(), |builder, glob| {
							builder.add(glob.to_owned())
						})
						.build()?;

					if matches!(kind, RuleKind::AcceptFilesByGlob) {
						ParametersPerKind::AcceptFilesByGlob(globs, glob_set)
					} else {
						ParametersPerKind::RejectFilesByGlob(globs, glob_set)
					}
				}
				RuleKind::AcceptIfChildrenDirectoriesArePresent
				| RuleKind::RejectIfChildrenDirectoriesArePresent => {
					let childrens = rmp_serde::from_slice::<Vec<String>>(&data.parameters)?
						.into_iter()
						.collect();
					if matches!(kind, RuleKind::AcceptIfChildrenDirectoriesArePresent) {
						ParametersPerKind::AcceptIfChildrenDirectoriesArePresent(childrens)
					} else {
						ParametersPerKind::RejectIfChildrenDirectoriesArePresent(childrens)
					}
				}
			},
			date_created: data.date_created.into(),
			date_modified: data.date_modified.into(),
		})
	}
}

impl TryFrom<indexer_rule::Data> for IndexerRule {
	type Error = IndexerRuleError;

	fn try_from(data: indexer_rule::Data) -> Result<Self, Self::Error> {
		Self::try_from(&data)
	}
}

fn accept_by_glob(source: impl AsRef<Path>, accept_glob_set: &GlobSet) -> bool {
	accept_glob_set.is_match(source.as_ref())
}

fn reject_by_glob(source: impl AsRef<Path>, reject_glob_set: &GlobSet) -> bool {
	!accept_by_glob(source.as_ref(), reject_glob_set)
}

async fn accept_dir_for_its_children(
	source: impl AsRef<Path>,
	children: &HashSet<String>,
) -> Result<bool, IndexerRuleError> {
	let source = source.as_ref();
	let mut read_dir = fs::read_dir(source)
		.await
		.map_err(|e| IndexerRuleError::AcceptByItsChildrenFileIO(FileIOError::from((source, e))))?;
	while let Some(entry) = read_dir
		.next_entry()
		.await
		.map_err(|e| IndexerRuleError::AcceptByItsChildrenFileIO(FileIOError::from((source, e))))?
	{
		if entry
			.metadata()
			.await
			.map_err(|e| {
				IndexerRuleError::AcceptByItsChildrenFileIO(FileIOError::from((source, e)))
			})?
			.is_dir() && children.contains(
			entry
				.file_name()
				.to_str()
				.ok_or_else(|| NonUtf8PathError(entry.path().into()))?,
		) {
			return Ok(true);
		}
	}

	Ok(false)
}

async fn reject_dir_for_its_children(
	source: impl AsRef<Path>,
	children: &HashSet<String>,
) -> Result<bool, IndexerRuleError> {
	let source = source.as_ref();
	let mut read_dir = fs::read_dir(source)
		.await
		.map_err(|e| IndexerRuleError::RejectByItsChildrenFileIO(FileIOError::from((source, e))))?;
	while let Some(entry) = read_dir
		.next_entry()
		.await
		.map_err(|e| IndexerRuleError::RejectByItsChildrenFileIO(FileIOError::from((source, e))))?
	{
		if entry
			.metadata()
			.await
			.map_err(|e| {
				IndexerRuleError::RejectByItsChildrenFileIO(FileIOError::from((source, e)))
			})?
			.is_dir() && children.contains(
			entry
				.file_name()
				.to_str()
				.ok_or_else(|| NonUtf8PathError(entry.path().into()))?,
		) {
			return Ok(false);
		}
	}

	Ok(true)
}

pub fn aggregate_rules_by_kind<'r>(
	mut rules: impl Iterator<Item = &'r location_with_indexer_rules::indexer_rules::Data>,
) -> Result<HashMap<RuleKind, Vec<IndexerRule>>, IndexerRuleError> {
	rules.try_fold(
		HashMap::<_, Vec<_>>::with_capacity(RuleKind::variant_count()),
		|mut rules_by_kind, location_rule| {
			IndexerRule::try_from(&location_rule.indexer_rule).map(|rule| {
				rules_by_kind.entry(rule.kind).or_default().push(rule);
				rules_by_kind
			})
		},
	)
}

#[cfg(test)]
mod tests {
	use super::*;
	use tempfile::tempdir;
	use tokio::fs;

	#[tokio::test]
	async fn test_reject_hidden_file() {
		let hidden = Path::new(".hidden.txt");
		let normal = Path::new("normal.txt");
		let hidden_inner_dir = Path::new("/test/.hidden/");
		let hidden_inner_file = Path::new("/test/.hidden/file.txt");
		let normal_inner_dir = Path::new("/test/normal/");
		let normal_inner_file = Path::new("/test/normal/inner.txt");
		let rule = IndexerRule::new(
			RuleKind::RejectFilesByGlob,
			"ignore hidden files".to_string(),
			false,
			ParametersPerKind::RejectFilesByGlob(
				vec![],
				GlobSetBuilder::new()
					.add(Glob::new("**/.*").unwrap())
					.build()
					.unwrap(),
			),
		);
		assert!(!rule.apply(hidden).await.unwrap());
		assert!(rule.apply(normal).await.unwrap());
		assert!(!rule.apply(hidden_inner_dir).await.unwrap());
		assert!(!rule.apply(hidden_inner_file).await.unwrap());
		assert!(rule.apply(normal_inner_dir).await.unwrap());
		assert!(rule.apply(normal_inner_file).await.unwrap());
	}

	#[tokio::test]
	async fn test_reject_specific_dir() {
		let project_file = Path::new("/test/project/src/main.rs");
		let project_build_dir = Path::new("/test/project/target");
		let project_build_dir_inner = Path::new("/test/project/target/debug/");

		let rule = IndexerRule::new(
			RuleKind::RejectFilesByGlob,
			"ignore build directory".to_string(),
			false,
			ParametersPerKind::RejectFilesByGlob(
				vec![],
				GlobSetBuilder::new()
					.add(Glob::new("{**/target/*,**/target}").unwrap())
					.build()
					.unwrap(),
			),
		);

		assert!(rule.apply(project_file).await.unwrap());
		assert!(!rule.apply(project_build_dir).await.unwrap());
		assert!(!rule.apply(project_build_dir_inner).await.unwrap());
	}

	#[tokio::test]
	async fn test_only_photos() {
		let text = Path::new("file.txt");
		let png = Path::new("photo1.png");
		let jpg = Path::new("photo1.png");
		let jpeg = Path::new("photo3.jpeg");
		let inner_text = Path::new("/test/file.txt");
		let inner_png = Path::new("/test/photo1.png");
		let inner_jpg = Path::new("/test/photo2.jpg");
		let inner_jpeg = Path::new("/test/photo3.jpeg");
		let many_inner_dirs_text = Path::new("/test/1/2/3/4/4/5/6/file.txt");
		let many_inner_dirs_png = Path::new("/test/1/2/3/4/4/5/6/photo1.png");
		let rule = IndexerRule::new(
			RuleKind::AcceptFilesByGlob,
			"only photos".to_string(),
			false,
			ParametersPerKind::AcceptFilesByGlob(
				vec![],
				GlobSetBuilder::new()
					.add(Glob::new("*.{jpg,png,jpeg}").unwrap())
					.build()
					.unwrap(),
			),
		);
		assert!(!rule.apply(text).await.unwrap());
		assert!(rule.apply(png).await.unwrap());
		assert!(rule.apply(jpg).await.unwrap());
		assert!(rule.apply(jpeg).await.unwrap());
		assert!(!rule.apply(inner_text).await.unwrap());
		assert!(rule.apply(inner_png).await.unwrap());
		assert!(rule.apply(inner_jpg).await.unwrap());
		assert!(rule.apply(inner_jpeg).await.unwrap());
		assert!(!rule.apply(many_inner_dirs_text).await.unwrap());
		assert!(rule.apply(many_inner_dirs_png).await.unwrap());
	}

	#[tokio::test]
	async fn test_directory_has_children() {
		let root = tempdir().unwrap();

		let project1 = root.path().join("project1");
		let project2 = root.path().join("project2");
		let not_project = root.path().join("not_project");

		fs::create_dir(&project1).await.unwrap();
		fs::create_dir(&project2).await.unwrap();
		fs::create_dir(&not_project).await.unwrap();

		fs::create_dir(project1.join(".git")).await.unwrap();
		fs::create_dir(project2.join(".git")).await.unwrap();
		fs::create_dir(project2.join("books")).await.unwrap();

		let childrens = [".git".to_string()].into_iter().collect::<HashSet<_>>();

		let rule = IndexerRule::new(
			RuleKind::AcceptIfChildrenDirectoriesArePresent,
			"git projects".to_string(),
			false,
			ParametersPerKind::AcceptIfChildrenDirectoriesArePresent(childrens),
		);

		assert!(rule.apply(project1).await.unwrap());
		assert!(rule.apply(project2).await.unwrap());
		assert!(!rule.apply(not_project).await.unwrap());
	}

	#[tokio::test]
	async fn test_reject_directory_by_its_children() {
		let root = tempdir().unwrap();

		let project1 = root.path().join("project1");
		let project2 = root.path().join("project2");
		let not_project = root.path().join("not_project");

		fs::create_dir(&project1).await.unwrap();
		fs::create_dir(&project2).await.unwrap();
		fs::create_dir(&not_project).await.unwrap();

		fs::create_dir(project1.join(".git")).await.unwrap();
		fs::create_dir(project2.join(".git")).await.unwrap();
		fs::create_dir(project2.join("books")).await.unwrap();

		let childrens = [".git".to_string()].into_iter().collect::<HashSet<_>>();

		let rule = IndexerRule::new(
			RuleKind::RejectIfChildrenDirectoriesArePresent,
			"git projects".to_string(),
			false,
			ParametersPerKind::RejectIfChildrenDirectoriesArePresent(childrens),
		);

		assert!(!rule.apply(project1).await.unwrap());
		assert!(!rule.apply(project2).await.unwrap());
		assert!(rule.apply(not_project).await.unwrap());
	}
}<|MERGE_RESOLUTION|>--- conflicted
+++ resolved
@@ -1,7 +1,6 @@
 use crate::{
 	library::Library,
 	location::location_with_indexer_rules,
-	// location::indexer::IndexerError,
 	prisma::{indexer_rule, PrismaClient},
 	util::error::{FileIOError, NonUtf8PathError},
 };
@@ -75,13 +74,10 @@
 }
 
 impl IndexerRuleCreateArgs {
-<<<<<<< HEAD
-	pub async fn create(self, library: &Library) -> Result<indexer_rule::Data, IndexerRuleError> {
-=======
 	pub async fn create(
 		self,
 		library: &Library,
-	) -> Result<Option<indexer_rule::Data>, IndexerError> {
+	) -> Result<Option<indexer_rule::Data>, IndexerRuleError> {
 		debug!(
 			"{} a new indexer rule (name = {}, params = {:?})",
 			if self.dry_run {
@@ -93,7 +89,6 @@
 			self.parameters
 		);
 
->>>>>>> 1db757c1
 		let parameters = match self.kind {
 			RuleKind::AcceptFilesByGlob | RuleKind::RejectFilesByGlob => rmp_serde::to_vec(
 				&self
