use crate::{
	extract_job_data_mut, file_paths_db_fetcher_fn,
	job::{JobError, JobInitData, JobResult, JobState, StatefulJob, WorkerContext},
	location::file_path_helper::{
		ensure_file_path_exists, ensure_sub_path_is_directory, ensure_sub_path_is_in_location,
		IsolatedFilePathData,
	},
	to_remove_db_fetcher_fn,
	util::db::maybe_missing,
};

use std::{path::Path, sync::Arc};

use itertools::Itertools;
use serde::{Deserialize, Serialize};
use tokio::time::Instant;

use super::{
	execute_indexer_save_step, finalize_indexer, iso_file_path_factory,
	remove_non_existing_file_paths,
	rules::IndexerRule,
	update_notifier_fn,
	walk::{keep_walking, walk, ToWalkEntry, WalkResult},
	IndexerError, IndexerJobData, IndexerJobInit, IndexerJobSaveStep, ScanProgress,
};

/// BATCH_SIZE is the number of files to index at each step, writing the chunk of files metadata in the database.
const BATCH_SIZE: usize = 1000;

/// A `IndexerJob` is a stateful job that walks a directory and indexes all files.
/// First it walks the directory and generates a list of files to index, chunked into
/// batches of [`BATCH_SIZE`]. Then for each chunk it write the file metadata to the database.
pub struct IndexerJob;

impl JobInitData for IndexerJobInit {
	type Job = IndexerJob;
}

/// `IndexerJobStepInput` defines the action that should be executed in the current step
#[derive(Serialize, Deserialize, Debug)]
pub enum IndexerJobStepInput {
	/// `IndexerJobStepEntry`. The size of this vector is given by the [`BATCH_SIZE`] constant.
	Save(IndexerJobSaveStep),
	Walk(ToWalkEntry),
}

#[async_trait::async_trait]
impl StatefulJob for IndexerJob {
	type Init = IndexerJobInit;
	type Data = IndexerJobData;
	type Step = IndexerJobStepInput;

	const NAME: &'static str = "indexer";

	fn new() -> Self {
		Self {}
	}

	/// Creates a vector of valid path buffers from a directory, chunked into batches of `BATCH_SIZE`.
	async fn init(
		&self,
		ctx: &mut WorkerContext,
		state: &mut JobState<Self>,
	) -> Result<(), JobError> {
		let location_id = state.init.location.id;
		let location_path =
			maybe_missing(&state.init.location.path, "location.path").map(Path::new)?;

		let db = Arc::clone(&ctx.library.db);

		let indexer_rules = state
			.init
			.location
			.indexer_rules
			.iter()
			.map(|rule| IndexerRule::try_from(&rule.indexer_rule))
			.collect::<Result<Vec<_>, _>>()
			.map_err(IndexerError::from)?;

		let to_walk_path = match &state.init.sub_path {
			Some(sub_path) if sub_path != Path::new("") && sub_path != Path::new("/") => {
				let full_path = ensure_sub_path_is_in_location(location_path, sub_path)
					.await
					.map_err(IndexerError::from)?;
				ensure_sub_path_is_directory(location_path, sub_path)
					.await
					.map_err(IndexerError::from)?;

				ensure_file_path_exists(
					sub_path,
					&IsolatedFilePathData::new(location_id, location_path, &full_path, true)
						.map_err(IndexerError::from)?,
					&db,
					IndexerError::SubPathNotFound,
				)
				.await?;

				full_path
			}
			_ => location_path.to_path_buf(),
		};

		let scan_start = Instant::now();
		let WalkResult {
			walked,
			to_walk,
			to_remove,
			errors,
		} = {
			walk(
				&to_walk_path,
				&indexer_rules,
				update_notifier_fn(ctx),
				file_paths_db_fetcher_fn!(&db),
				to_remove_db_fetcher_fn!(location_id, location_path, &db),
				iso_file_path_factory(location_id, location_path),
				50_000,
			)
			.await?
		};
		let scan_read_time = scan_start.elapsed();

		let db_delete_start = Instant::now();
		// TODO pass these uuids to sync system
		let removed_count = remove_non_existing_file_paths(to_remove, &db).await?;
		let db_delete_time = db_delete_start.elapsed();

		let total_paths = &mut 0;
		let to_walk_count = to_walk.len();

		state.steps.extend(
			walked
				.chunks(BATCH_SIZE)
				.into_iter()
				.enumerate()
				.map(|(i, chunk)| {
					let chunk_steps = chunk.collect::<Vec<_>>();

					*total_paths += chunk_steps.len() as u64;

					IndexerJobStepInput::Save(IndexerJobSaveStep {
						chunk_idx: i,
						walked: chunk_steps,
					})
				})
				.chain(to_walk.into_iter().map(IndexerJobStepInput::Walk)),
		);

		IndexerJobData::on_scan_progress(
			ctx,
			vec![
				ScanProgress::ChunkCount(state.steps.len() - to_walk_count),
				ScanProgress::Message(format!(
					"Starting saving {total_paths} files or directories, \
					there still {to_walk_count} directories to index",
				)),
			],
		);

		state.data = Some(IndexerJobData {
			indexed_path: to_walk_path,
			indexer_rules,
			db_write_time: db_delete_time,
			scan_read_time,
			total_paths: *total_paths,
			indexed_count: 0,
			removed_count,
			total_save_steps: state.steps.len() as u64 - to_walk_count as u64,
		});

		if !errors.is_empty() {
			Err(JobError::StepCompletedWithErrors(
				errors.into_iter().map(|e| format!("{e}")).collect(),
			))
		} else {
			Ok(())
		}
	}

	/// Process each chunk of entries in the indexer job, writing to the `file_path` table
	async fn execute_step(
		&self,
		ctx: &mut WorkerContext,
		state: &mut JobState<Self>,
	) -> Result<(), JobError> {
		let data = extract_job_data_mut!(state);

		match &state.steps[0] {
			IndexerJobStepInput::Save(step) => {
				let start_time = Instant::now();

				IndexerJobData::on_scan_progress(
					ctx,
					vec![
						ScanProgress::SavedChunks(step.chunk_idx + 1),
						ScanProgress::Message(format!(
							"Writing chunk {} of {} to database",
							step.chunk_idx, data.total_save_steps
						)),
					],
				);

				let count =
					execute_indexer_save_step(&state.init.location, step, &ctx.library.clone())
						.await?;

				data.indexed_count += count as u64;
				data.db_write_time += start_time.elapsed();
			}
			IndexerJobStepInput::Walk(to_walk_entry) => {
				let location_id = state.init.location.id;
				let location_path =
					maybe_missing(&state.init.location.path, "location.path").map(Path::new)?;

				let db = Arc::clone(&ctx.library.db);

				let scan_start = Instant::now();

				let WalkResult {
					walked,
					to_walk,
					to_remove,
					errors,
				} = {
					keep_walking(
						to_walk_entry,
						&data.indexer_rules,
						update_notifier_fn(ctx),
						file_paths_db_fetcher_fn!(&db),
						to_remove_db_fetcher_fn!(location_id, location_path, &db),
						iso_file_path_factory(location_id, location_path),
					)
					.await?
				};

				data.scan_read_time += scan_start.elapsed();

				let db_delete_time = Instant::now();
				// TODO pass these uuids to sync system
				data.removed_count += remove_non_existing_file_paths(to_remove, &db).await?;
				data.db_write_time += db_delete_time.elapsed();

				let old_total = data.total_paths;
				let old_steps_count = state.steps.len() as u64;
				let to_walk_count = to_walk.len();

				state.steps.extend(
					walked
						.chunks(BATCH_SIZE)
						.into_iter()
						.enumerate()
						.map(|(i, chunk)| {
							let chunk_steps = chunk.collect::<Vec<_>>();
							data.total_paths += chunk_steps.len() as u64;

							IndexerJobStepInput::Save(IndexerJobSaveStep {
								chunk_idx: i,
								walked: chunk_steps,
							})
						})
						.chain(to_walk.into_iter().map(IndexerJobStepInput::Walk)),
				);

				IndexerJobData::on_scan_progress(
					ctx,
					vec![
						ScanProgress::ChunkCount(state.steps.len() - to_walk_count),
						ScanProgress::Message(format!(
							"Scanned more {} files or directories; {} more directories to scan",
							data.total_paths - old_total,
<<<<<<< HEAD
							state.steps.len() as u64 - old_steps_count - data.total_paths
=======
							(state.steps.len() as u64)
								.saturating_sub(old_steps_count)
								.saturating_sub(data.total_paths)
>>>>>>> bf43ccf2
						)),
					],
				);

				if !errors.is_empty() {
					return Err(JobError::StepCompletedWithErrors(
						errors.into_iter().map(|e| format!("{e}")).collect(),
					));
				}
			}
		}

		Ok(())
	}

	async fn finalize(&mut self, ctx: &mut WorkerContext, state: &mut JobState<Self>) -> JobResult {
		let location_path =
			maybe_missing(&state.init.location.path, "location.path").map(Path::new)?;

		finalize_indexer(location_path, state, ctx)
	}
}<|MERGE_RESOLUTION|>--- conflicted
+++ resolved
@@ -268,13 +268,9 @@
 						ScanProgress::Message(format!(
 							"Scanned more {} files or directories; {} more directories to scan",
 							data.total_paths - old_total,
-<<<<<<< HEAD
-							state.steps.len() as u64 - old_steps_count - data.total_paths
-=======
 							(state.steps.len() as u64)
 								.saturating_sub(old_steps_count)
 								.saturating_sub(data.total_paths)
->>>>>>> bf43ccf2
 						)),
 					],
 				);
