use crate::{
	invalidate_query,
	location::{indexer::rules, LocationManagerError},
	node::{NodeConfig, Platform},
	object::orphan_remover::OrphanRemoverActor,
	prisma::{location, node},
	sync::{SyncManager, SyncMessage},
	util::{
		db::{self, MissingFieldError},
		error::{FileIOError, NonUtf8PathError},
		migrator::{Migrate, MigratorError},
		MaybeUndefined,
	},
	NodeContext,
};

use std::{
	env,
	path::{Path, PathBuf},
	str::FromStr,
	sync::Arc,
};

use chrono::Local;
use sd_p2p::spacetunnel::{Identity, IdentityErr};
use thiserror::Error;
use tokio::{fs, io, sync::RwLock, try_join};
use tracing::{debug, error, info, warn};
use uuid::Uuid;

use super::{Library, LibraryConfig, LibraryConfigWrapped};

/// LibraryManager is a singleton that manages all libraries for a node.
pub struct LibraryManager {
	/// libraries_dir holds the path to the directory where libraries are stored.
	libraries_dir: PathBuf,
	/// libraries holds the list of libraries which are currently loaded into the node.
	libraries: RwLock<Vec<Library>>,
	/// node_context holds the context for the node which this library manager is running on.
	node_context: NodeContext,
}

#[derive(Error, Debug)]
pub enum LibraryManagerError {
	#[error(transparent)]
	FileIO(#[from] FileIOError),
	#[error("error serializing or deserializing the JSON in the config file: {0}")]
	Json(#[from] serde_json::Error),
	#[error("database error: {0}")]
	Database(#[from] prisma_client_rust::QueryError),
	#[error("library not found error")]
	LibraryNotFound,
	#[error("error migrating the config file: {0}")]
	Migration(String),
	#[error("failed to parse uuid: {0}")]
	Uuid(#[from] uuid::Error),
	#[error("failed to run indexer rules seeder: {0}")]
	IndexerRulesSeeder(#[from] rules::SeederError),
	// #[error("failed to initialise the key manager: {0}")]
	// KeyManager(#[from] sd_crypto::Error),
	#[error("failed to run library migrations: {0}")]
	MigratorError(#[from] MigratorError),
	#[error("error migrating the library: {0}")]
	MigrationError(#[from] db::MigrationError),
	#[error("invalid library configuration: {0}")]
	InvalidConfig(String),
	#[error(transparent)]
	NonUtf8Path(#[from] NonUtf8PathError),
	#[error("failed to watch locations: {0}")]
	LocationWatcher(#[from] LocationManagerError),
<<<<<<< HEAD
	#[error("no-path")]
	NoPath(i32),
	#[error("failed to parse library p2p identity: {0}")]
	Identity(#[from] IdentityErr),
	#[error("current node with id '{0}' was not found in the database")]
	CurrentNodeNotFound(String),
=======
	#[error("missing-field: {0}")]
	MissingField(#[from] MissingFieldError),
>>>>>>> d683d22c
}

impl From<LibraryManagerError> for rspc::Error {
	fn from(error: LibraryManagerError) -> Self {
		rspc::Error::with_cause(
			rspc::ErrorCode::InternalServerError,
			error.to_string(),
			error,
		)
	}
}

impl LibraryManager {
	pub(crate) async fn new(
		libraries_dir: PathBuf,
		node_context: NodeContext,
	) -> Result<Arc<Self>, LibraryManagerError> {
		fs::create_dir_all(&libraries_dir)
			.await
			.map_err(|e| FileIOError::from((&libraries_dir, e)))?;

		let mut libraries = Vec::new();
		let mut read_dir = fs::read_dir(&libraries_dir)
			.await
			.map_err(|e| FileIOError::from((&libraries_dir, e)))?;

		while let Some(entry) = read_dir
			.next_entry()
			.await
			.map_err(|e| FileIOError::from((&libraries_dir, e)))?
		{
			let config_path = entry.path();
			let metadata = entry
				.metadata()
				.await
				.map_err(|e| FileIOError::from((&config_path, e)))?;
			if metadata.is_file()
				&& config_path
					.extension()
					.map(|ext| ext == "sdlibrary")
					.unwrap_or(false)
			{
				let Some(Ok(library_id)) = config_path
				.file_stem()
				.and_then(|v| v.to_str().map(Uuid::from_str))
			else {
				warn!("Attempted to load library from path '{}' but it has an invalid filename. Skipping...", config_path.display());
					continue;
			};

				let db_path = config_path.with_extension("db");
				match fs::metadata(&db_path).await {
					Ok(_) => {}
					Err(e) if e.kind() == io::ErrorKind::NotFound => {
						warn!(
					"Found library '{}' but no matching database file was found. Skipping...",
						config_path.display()
					);
						continue;
					}
					Err(e) => return Err(FileIOError::from((db_path, e)).into()),
				}

				libraries.push(
					Self::load(library_id, &db_path, config_path, node_context.clone()).await?,
				);
			}
		}

		let this = Arc::new(Self {
			libraries: RwLock::new(libraries),
			libraries_dir,
			node_context,
		});

		debug!("LibraryManager initialized");

		Ok(this)
	}

	/// create creates a new library with the given config and mounts it into the running [LibraryManager].
	pub(crate) async fn create(
		&self,
		config: LibraryConfig,
		node_cfg: NodeConfig,
	) -> Result<LibraryConfigWrapped, LibraryManagerError> {
		self.create_with_uuid(Uuid::new_v4(), config, node_cfg)
			.await
	}

	pub(crate) async fn create_with_uuid(
		&self,
		id: Uuid,
		config: LibraryConfig,
		node_cfg: NodeConfig,
	) -> Result<LibraryConfigWrapped, LibraryManagerError> {
		if config.name.is_empty() || config.name.chars().all(|x| x.is_whitespace()) {
			return Err(LibraryManagerError::InvalidConfig(
				"name cannot be empty".to_string(),
			));
		}

		let config_path = self.libraries_dir.join(format!("{id}.sdlibrary"));
		config.save(&config_path)?;

		debug!(
			"Created library '{}' config at '{}'",
			id,
			config_path.display()
		);

		let library = Self::load(
			id,
			self.libraries_dir.join(format!("{id}.db")),
			config_path,
			self.node_context.clone(),
		)
		.await?;

		// Create node
		library
			.db
			.node()
			.create(
				config.node_id.clone(),
				node_cfg.name.clone(),
				config.identity.clone(),
				Platform::current() as i32,
				Local::now().into(),
				vec![],
			)
			.exec()
			.await?;

		debug!("Loaded library '{id:?}'");

		// Run seeders
		rules::seeder(&library.db).await?;

		debug!("Seeded library '{id:?}'");

		invalidate_query!(library, "library.list");

		self.libraries.write().await.push(library);

		debug!("Pushed library into manager '{id:?}'");

		Ok(LibraryConfigWrapped { uuid: id, config })
	}

	pub(crate) async fn get_all_libraries_config(&self) -> Vec<LibraryConfigWrapped> {
		self.libraries
			.read()
			.await
			.iter()
			.map(|lib| LibraryConfigWrapped {
				config: lib.config.clone(),
				uuid: lib.id,
			})
			.collect()
	}

	pub(crate) async fn edit(
		&self,
		id: Uuid,
		name: Option<String>,
		description: MaybeUndefined<String>,
	) -> Result<(), LibraryManagerError> {
		// check library is valid
		let mut libraries = self.libraries.write().await;
		let library = libraries
			.iter_mut()
			.find(|lib| lib.id == id)
			.ok_or(LibraryManagerError::LibraryNotFound)?;

		// update the library
		if let Some(name) = name {
			library.config.name = name;
		}
		match description {
			MaybeUndefined::Undefined => {}
			MaybeUndefined::Null => library.config.description = None,
			MaybeUndefined::Value(description) => library.config.description = Some(description),
		}

		LibraryConfig::save(
			&library.config,
			&self.libraries_dir.join(format!("{id}.sdlibrary")),
		)?;

		invalidate_query!(library, "library.list");

		for library in libraries.iter() {
			for location in library
				.db
				.location()
				.find_many(vec![])
				.exec()
				.await
				.unwrap_or_else(|e| {
					error!(
						"Failed to get locations from database for location manager: {:#?}",
						e
					);
					vec![]
				}) {
				if let Err(e) = self
					.node_context
					.location_manager
					.add(location.id, library.clone())
					.await
				{
					error!("Failed to add location to location manager: {:#?}", e);
				}
			}
		}

		Ok(())
	}

	pub async fn delete(&self, id: Uuid) -> Result<(), LibraryManagerError> {
		let mut libraries = self.libraries.write().await;

		let library = libraries
			.iter()
			.find(|l| l.id == id)
			.ok_or(LibraryManagerError::LibraryNotFound)?;

		let db_path = self.libraries_dir.join(format!("{}.db", library.id));
		let sd_lib_path = self.libraries_dir.join(format!("{}.sdlibrary", library.id));

		try_join!(
			async {
				fs::remove_file(&db_path)
					.await
					.map_err(|e| LibraryManagerError::FileIO(FileIOError::from((db_path, e))))
			},
			async {
				fs::remove_file(&sd_lib_path)
					.await
					.map_err(|e| LibraryManagerError::FileIO(FileIOError::from((sd_lib_path, e))))
			},
		)?;

		invalidate_query!(library, "library.list");

		libraries.retain(|l| l.id != id);

		Ok(())
	}

	// get_ctx will return the library context for the given library id.
	pub async fn get_library(&self, library_id: Uuid) -> Option<Library> {
		self.libraries
			.read()
			.await
			.iter()
			.find(|lib| lib.id == library_id)
			.map(Clone::clone)
	}

	/// load the library from a given path
	pub(crate) async fn load(
		id: Uuid,
		db_path: impl AsRef<Path>,
		config_path: PathBuf,
		node_context: NodeContext,
	) -> Result<Library, LibraryManagerError> {
		let db_path = db_path.as_ref();
		let db_url = format!(
			"file:{}",
			db_path.as_os_str().to_str().ok_or_else(|| {
				LibraryManagerError::NonUtf8Path(NonUtf8PathError(db_path.into()))
			})?
		);
		let db = Arc::new(db::load_and_migrate(&db_url).await?);

		let config = LibraryConfig::load_and_migrate(&config_path, &db).await?;
		let identity = Arc::new(Identity::from_bytes(&config.identity)?);

		let node_config = node_context.config.get().await;

		let platform = match env::consts::OS {
			"windows" => Platform::Windows,
			"macos" => Platform::MacOS,
			"linux" => Platform::Linux,
			_ => Platform::Unknown,
		};

		let node_data = db
			.node()
			.find_unique(node::pub_id::equals(id.as_bytes().to_vec()))
			.exec()
			.await?
			.ok_or_else(|| LibraryManagerError::CurrentNodeNotFound(id.to_string()))?;

		let curr_platform = Platform::current() as i32;
		if node_data.platform != curr_platform {
			info!(
				"Detected change of platform for library '{}', was previously '{}' and will change to '{}'. Reconciling node data.",
				id,
				node_data.platform,
				curr_platform
			);

			db.node()
				.update(
					node::pub_id::equals(node_data.pub_id.clone()),
					vec![
						node::platform::set(curr_platform),
						node::name::set(node_config.name.clone()),
					],
				)
				.exec()
				.await?;
		}

		if node_data.name != node_config.name {
			info!(
				"Detected change of node name for library '{}', was previously '{}' and will change to '{}'. Reconciling node data.",
				id,
				node_data.name,
				node_config.name,
			);

			db.node()
				.update(
					node::pub_id::equals(node_data.pub_id),
					vec![node::name::set(node_config.name.clone())],
				)
				.exec()
				.await?;
		}

		// let key_manager = Arc::new(KeyManager::new(vec![]).await?);
		// seed_keymanager(&db, &key_manager).await?;

		rules::seeder(&db).await?;

		let (sync_manager, mut sync_rx) = SyncManager::new(&db, id);

		tokio::spawn({
			let node_context = node_context.clone();
			let identity = identity.clone();
			async move {
				while let Ok(op) = sync_rx.recv().await {
					let SyncMessage::Created(op) = op else { continue; };

					node_context
						.p2p
						.broadcast_sync_events(id, &identity, vec![op])
						.await;
				}
			}
		});

		let library = Library {
			id,
			local_id: node_data.id,
			config,
			// key_manager,
			sync: Arc::new(sync_manager),
			orphan_remover: OrphanRemoverActor::spawn(db.clone()),
			db,
			node_local_id: node_data.id,
			node_context,
			identity,
		};

		for location in library
			.db
			.location()
			.find_many(vec![location::node_id::equals(Some(node_data.id))])
			.exec()
			.await?
		{
			if let Err(e) = library
				.node_context
				.location_manager
				.add(location.id, library.clone())
				.await
			{
				error!("Failed to watch location on startup: {e}");
			};
		}

		if let Err(e) = library
			.node_context
			.jobs
			.clone()
			.cold_resume(&library)
			.await
		{
			error!("Failed to resume jobs for library. {:#?}", e);
		}

		Ok(library)
	}
}<|MERGE_RESOLUTION|>--- conflicted
+++ resolved
@@ -15,7 +15,6 @@
 };
 
 use std::{
-	env,
 	path::{Path, PathBuf},
 	str::FromStr,
 	sync::Arc,
@@ -68,17 +67,12 @@
 	NonUtf8Path(#[from] NonUtf8PathError),
 	#[error("failed to watch locations: {0}")]
 	LocationWatcher(#[from] LocationManagerError),
-<<<<<<< HEAD
-	#[error("no-path")]
-	NoPath(i32),
 	#[error("failed to parse library p2p identity: {0}")]
 	Identity(#[from] IdentityErr),
 	#[error("current node with id '{0}' was not found in the database")]
 	CurrentNodeNotFound(String),
-=======
 	#[error("missing-field: {0}")]
 	MissingField(#[from] MissingFieldError),
->>>>>>> d683d22c
 }
 
 impl From<LibraryManagerError> for rspc::Error {
@@ -199,19 +193,16 @@
 		.await?;
 
 		// Create node
-		library
-			.db
-			.node()
-			.create(
-				config.node_id.clone(),
-				node_cfg.name.clone(),
-				config.identity.clone(),
-				Platform::current() as i32,
-				Local::now().into(),
-				vec![],
-			)
-			.exec()
-			.await?;
+		node::Create {
+			pub_id: config.node_id.as_bytes().to_vec(),
+			name: node_cfg.name.clone(),
+			platform: Platform::current() as i32,
+			date_created: Local::now().into(),
+			_params: vec![node::identity::set(Some(config.identity.clone()))],
+		}
+		.to_query(&library.db)
+		.exec()
+		.await?;
 
 		debug!("Loaded library '{id:?}'");
 
@@ -356,21 +347,14 @@
 		);
 		let db = Arc::new(db::load_and_migrate(&db_url).await?);
 
-		let config = LibraryConfig::load_and_migrate(&config_path, &db).await?;
+		let node_config = node_context.config.get().await;
+		let config =
+			LibraryConfig::load_and_migrate(&config_path, &(node_config.id, db.clone())).await?;
 		let identity = Arc::new(Identity::from_bytes(&config.identity)?);
-
-		let node_config = node_context.config.get().await;
-
-		let platform = match env::consts::OS {
-			"windows" => Platform::Windows,
-			"macos" => Platform::MacOS,
-			"linux" => Platform::Linux,
-			_ => Platform::Unknown,
-		};
 
 		let node_data = db
 			.node()
-			.find_unique(node::pub_id::equals(id.as_bytes().to_vec()))
+			.find_unique(node::pub_id::equals(node_config.id.as_bytes().to_vec()))
 			.exec()
 			.await?
 			.ok_or_else(|| LibraryManagerError::CurrentNodeNotFound(id.to_string()))?;
