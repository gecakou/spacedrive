--- conflicted
+++ resolved
@@ -2,16 +2,11 @@
 	invalidate_query,
 	location::{indexer, LocationManagerError},
 	node::{NodeConfig, Platform},
-<<<<<<< HEAD
 	object::{
-		orphan_remover::OrphanRemoverActor,
 		preview::get_thumbnails_directory,
 		tag,
 		thumbnail_remover::{ThumbnailRemoverActor, ThumbnailRemoverActorProxy},
 	},
-=======
-	object::tag,
->>>>>>> 7e4ed2b5
 	prisma::location,
 	util::{
 		db::{self, MissingFieldError},
@@ -45,15 +40,9 @@
 	/// libraries holds the list of libraries which are currently loaded into the node.
 	libraries: RwLock<Vec<Arc<Library>>>,
 	/// node_context holds the context for the node which this library manager is running on.
-<<<<<<< HEAD
-	node_context: NodeContext,
-	/// on load subscribers
-	subscribers: RwLock<Vec<Box<dyn SubscriberFn>>>,
+	pub node_context: Arc<NodeContext>,
 	/// An actor that removes stale thumbnails from the file system
 	thumbnail_remover: ThumbnailRemoverActor,
-=======
-	pub node_context: Arc<NodeContext>,
->>>>>>> 7e4ed2b5
 }
 
 #[derive(Error, Debug)]
@@ -115,15 +104,12 @@
 			.await
 			.map_err(|e| FileIOError::from((&libraries_dir, e)))?;
 
-<<<<<<< HEAD
-		let thumbnail_remover = ThumbnailRemoverActor::new(get_thumbnails_directory(&node_context));
-=======
 		let this = Arc::new(Self {
 			libraries_dir: libraries_dir.clone(),
 			libraries: Default::default(),
+			thumbnail_remover: ThumbnailRemoverActor::new(get_thumbnails_directory(&node_context)),
 			node_context,
 		});
->>>>>>> 7e4ed2b5
 
 		while let Some(entry) = read_dir
 			.next_entry()
@@ -166,54 +152,16 @@
 					Err(e) => return Err(FileIOError::from((db_path, e)).into()),
 				}
 
-<<<<<<< HEAD
-				let library = Self::load(
-					library_id,
-					None,
-					true,
-					LibraryLoadManagerParams {
-						db_path,
-						config_path,
-						node_context: node_context.clone(),
-						subscribers: &subscribers,
-						thumbnail_remover_proxy: thumbnail_remover.proxy(),
-					},
-				)
-				.await?;
-
-				thumbnail_remover.new_library(&library).await;
-
-				libraries.push(library);
-			}
-		}
-
-		Ok(Arc::new(Self {
-			libraries: RwLock::new(libraries),
-			libraries_dir,
-			thumbnail_remover,
-			node_context,
-			subscribers,
-		}))
-	}
-
-	/// subscribe to library events
-	pub(crate) async fn subscribe<F: SubscriberFn>(&self, f: F) {
-		self.subscribers.write().await.push(Box::new(f));
-	}
-
-	async fn emit(subscribers: &RwLock<Vec<Box<dyn SubscriberFn>>>, event: SubscriberEvent) {
-		let subscribers = subscribers.read().await;
-		for subscriber in subscribers.iter() {
-			subscriber(event.clone());
-		}
-=======
 				this.load(library_id, &db_path, config_path, None, true)
 					.await?;
 			}
 		}
 
 		Ok(this)
->>>>>>> 7e4ed2b5
+	}
+
+	pub fn thumbnail_remover_proxy(&self) -> ThumbnailRemoverActorProxy {
+		self.thumbnail_remover.proxy()
 	}
 
 	/// create creates a new library with the given config and mounts it into the running [LibraryManager].
@@ -257,30 +205,6 @@
 		);
 
 		let now = Utc::now().fixed_offset();
-<<<<<<< HEAD
-		let library = Self::load(
-			id,
-			Some(instance::Create {
-				pub_id: Uuid::new_v4().as_bytes().to_vec(),
-				identity: Identity::new().to_bytes(),
-				node_id: node_cfg.id.as_bytes().to_vec(),
-				node_name: node_cfg.name.clone(),
-				node_platform: Platform::current() as i32,
-				last_seen: now,
-				date_created: now,
-				_params: vec![instance::id::set(config.instance_id)],
-			}),
-			should_seed,
-			LibraryLoadManagerParams {
-				db_path: self.libraries_dir.join(format!("{id}.db")),
-				config_path,
-				node_context: self.node_context.clone(),
-				subscribers: &self.subscribers,
-				thumbnail_remover_proxy: self.thumbnail_remover.proxy(),
-			},
-		)
-		.await?;
-=======
 		let library = self
 			.load(
 				id,
@@ -300,7 +224,6 @@
 				should_seed,
 			)
 			.await?;
->>>>>>> 7e4ed2b5
 
 		debug!("Loaded library '{id:?}'");
 
@@ -312,14 +235,6 @@
 
 		invalidate_query!(library, "library.list");
 
-<<<<<<< HEAD
-		self.thumbnail_remover.new_library(&library).await;
-		self.libraries.write().await.push(library);
-
-		debug!("Pushed library into manager '{id:?}'");
-
-=======
->>>>>>> 7e4ed2b5
 		Ok(LibraryConfigWrapped { uuid: id, config })
 	}
 
@@ -445,24 +360,11 @@
 	async fn load(
 		self: &Arc<Self>,
 		id: Uuid,
-<<<<<<< HEAD
-		create: Option<instance::Create>,
-		should_seed: bool,
-		LibraryLoadManagerParams {
-			db_path,
-			config_path,
-			node_context,
-			subscribers,
-			thumbnail_remover_proxy,
-		}: LibraryLoadManagerParams<'_, impl AsRef<Path>, impl AsRef<Path>>,
-	) -> Result<Library, LibraryManagerError> {
-=======
 		db_path: impl AsRef<Path>,
 		config_path: PathBuf,
 		create: Option<instance::Create>,
 		should_seed: bool,
 	) -> Result<Arc<Library>, LibraryManagerError> {
->>>>>>> 7e4ed2b5
 		let db_path = db_path.as_ref();
 		let db_url = format!(
 			"file:{}?socket_timeout=15&connection_limit=1",
@@ -476,19 +378,10 @@
 			create.to_query(&db).exec().await?;
 		}
 
-<<<<<<< HEAD
-		let node_config = node_context.config.get().await;
-		let config = LibraryConfig::load_and_migrate(
-			config_path.as_ref(),
-			&(node_config.clone(), db.clone()),
-		)
-		.await?;
-=======
 		let node_config = self.node_context.config.get().await;
 		let config =
 			LibraryConfig::load_and_migrate(&config_path, &(node_config.clone(), db.clone()))
 				.await?;
->>>>>>> 7e4ed2b5
 
 		let instance = db
 			.instance()
@@ -536,17 +429,12 @@
 			config,
 			identity,
 			// key_manager,
-<<<<<<< HEAD
-			sync: Arc::new(sync_manager),
-			orphan_remover: OrphanRemoverActor::spawn(db.clone()),
-			thumbnail_remover_proxy,
-=======
->>>>>>> 7e4ed2b5
 			db,
 			self.clone(),
 		));
 
-		self.libraries.write().await.push(library.clone());
+		self.thumbnail_remover.new_library(&library).await;
+		self.libraries.write().await.push(Arc::clone(&library));
 
 		if should_seed {
 			library.orphan_remover.invoke().await;
@@ -585,12 +473,4 @@
 
 		Ok(library)
 	}
-}
-
-struct LibraryLoadManagerParams<'subs, DbPath: AsRef<Path>, ConfigPath: AsRef<Path>> {
-	db_path: DbPath,
-	config_path: ConfigPath,
-	node_context: NodeContext,
-	subscribers: &'subs RwLock<Vec<Box<dyn SubscriberFn>>>,
-	thumbnail_remover_proxy: ThumbnailRemoverActorProxy,
 }