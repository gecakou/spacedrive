use crate::{
	invalidate_query,
	location::{indexer::rules, LocationManagerError},
	node::{NodeConfig, Platform},
	object::orphan_remover::OrphanRemoverActor,
	prisma::{location, node},
	sync::{SyncManager, SyncMessage},
	util::{
		db::{self, MissingFieldError},
		error::{FileIOError, NonUtf8PathError},
		migrator::{Migrate, MigratorError},
		MaybeUndefined,
	},
	NodeContext,
};

use std::{
	path::{Path, PathBuf},
	str::FromStr,
	sync::Arc,
};

use chrono::Local;
use sd_p2p::spacetunnel::{Identity, IdentityErr};
use thiserror::Error;
use tokio::{
	fs, io,
	sync::{broadcast, RwLock},
	try_join,
};
use tracing::{debug, error, info, warn};
use uuid::Uuid;

use super::{Library, LibraryConfig, LibraryConfigWrapped};

pub enum SubscriberEvent {
	Load(Uuid, Arc<Identity>, broadcast::Receiver<SyncMessage>),
}

impl Clone for SubscriberEvent {
	fn clone(&self) -> Self {
		match self {
			Self::Load(id, identity, receiver) => {
				Self::Load(*id, identity.clone(), receiver.resubscribe())
			}
		}
	}
}

pub trait SubscriberFn: Fn(SubscriberEvent) + Send + Sync + 'static {}
impl<F: Fn(SubscriberEvent) + Send + Sync + 'static> SubscriberFn for F {}

/// LibraryManager is a singleton that manages all libraries for a node.
pub struct LibraryManager {
	/// libraries_dir holds the path to the directory where libraries are stored.
	libraries_dir: PathBuf,
	/// libraries holds the list of libraries which are currently loaded into the node.
	libraries: RwLock<Vec<Library>>,
	/// node_context holds the context for the node which this library manager is running on.
	node_context: NodeContext,
	/// on load subscribers
	subscribers: RwLock<Vec<Box<dyn SubscriberFn>>>,
}

#[derive(Error, Debug)]
pub enum LibraryManagerError {
	#[error(transparent)]
	FileIO(#[from] FileIOError),
	#[error("error serializing or deserializing the JSON in the config file: {0}")]
	Json(#[from] serde_json::Error),
	#[error("database error: {0}")]
	Database(#[from] prisma_client_rust::QueryError),
	#[error("library not found error")]
	LibraryNotFound,
	#[error("error migrating the config file: {0}")]
	Migration(String),
	#[error("failed to parse uuid: {0}")]
	Uuid(#[from] uuid::Error),
	#[error("failed to run indexer rules seeder: {0}")]
	IndexerRulesSeeder(#[from] rules::SeederError),
	// #[error("failed to initialise the key manager: {0}")]
	// KeyManager(#[from] sd_crypto::Error),
	#[error("failed to run library migrations: {0}")]
	MigratorError(#[from] MigratorError),
	#[error("error migrating the library: {0}")]
	MigrationError(#[from] db::MigrationError),
	#[error("invalid library configuration: {0}")]
	InvalidConfig(String),
	#[error(transparent)]
	NonUtf8Path(#[from] NonUtf8PathError),
	#[error("failed to watch locations: {0}")]
	LocationWatcher(#[from] LocationManagerError),
	#[error("failed to parse library p2p identity: {0}")]
	Identity(#[from] IdentityErr),
	#[error("current node with id '{0}' was not found in the database")]
	CurrentNodeNotFound(String),
	#[error("missing-field: {0}")]
	MissingField(#[from] MissingFieldError),
}

impl From<LibraryManagerError> for rspc::Error {
	fn from(error: LibraryManagerError) -> Self {
		rspc::Error::with_cause(
			rspc::ErrorCode::InternalServerError,
			error.to_string(),
			error,
		)
	}
}

impl LibraryManager {
	pub(crate) async fn new(
		libraries_dir: PathBuf,
		node_context: NodeContext,
	) -> Result<Arc<Self>, LibraryManagerError> {
		fs::create_dir_all(&libraries_dir)
			.await
			.map_err(|e| FileIOError::from((&libraries_dir, e)))?;

		let mut libraries = Vec::new();
		let subscribers = RwLock::new(Vec::new());
		let mut read_dir = fs::read_dir(&libraries_dir)
			.await
			.map_err(|e| FileIOError::from((&libraries_dir, e)))?;

		while let Some(entry) = read_dir
			.next_entry()
			.await
			.map_err(|e| FileIOError::from((&libraries_dir, e)))?
		{
			let config_path = entry.path();
			let metadata = entry
				.metadata()
				.await
				.map_err(|e| FileIOError::from((&config_path, e)))?;
			if metadata.is_file()
				&& config_path
					.extension()
					.map(|ext| ext == "sdlibrary")
					.unwrap_or(false)
			{
				let Some(Ok(library_id)) = config_path
				.file_stem()
				.and_then(|v| v.to_str().map(Uuid::from_str))
			else {
				warn!("Attempted to load library from path '{}' but it has an invalid filename. Skipping...", config_path.display());
					continue;
			};

				let db_path = config_path.with_extension("db");
				match fs::metadata(&db_path).await {
					Ok(_) => {}
					Err(e) if e.kind() == io::ErrorKind::NotFound => {
						warn!(
					"Found library '{}' but no matching database file was found. Skipping...",
						config_path.display()
					);
						continue;
					}
					Err(e) => return Err(FileIOError::from((db_path, e)).into()),
				}

				libraries.push(
					Self::load(
						library_id,
						&db_path,
						config_path,
						node_context.clone(),
						&subscribers,
						None,
					)
					.await?,
				);
			}
		}

		let this = Arc::new(Self {
			libraries: RwLock::new(libraries),
			libraries_dir,
			node_context,
			subscribers,
		});

		debug!("LibraryManager initialized");

		Ok(this)
	}

	/// subscribe to library events
	pub(crate) async fn subscribe<F: SubscriberFn>(&self, f: F) {
		self.subscribers.write().await.push(Box::new(f));
	}

	async fn emit(subscribers: &RwLock<Vec<Box<dyn SubscriberFn>>>, event: SubscriberEvent) {
		let subscribers = subscribers.read().await;
		for subscriber in subscribers.iter() {
			subscriber(event.clone());
		}
	}

	/// create creates a new library with the given config and mounts it into the running [LibraryManager].
	pub(crate) async fn create(
		&self,
		config: LibraryConfig,
		node_cfg: NodeConfig,
	) -> Result<LibraryConfigWrapped, LibraryManagerError> {
		self.create_with_uuid(Uuid::new_v4(), config, node_cfg)
			.await
	}

	pub(crate) async fn create_with_uuid(
		&self,
		id: Uuid,
		config: LibraryConfig,
		node_cfg: NodeConfig,
	) -> Result<LibraryConfigWrapped, LibraryManagerError> {
		if config.name.is_empty() || config.name.chars().all(|x| x.is_whitespace()) {
			return Err(LibraryManagerError::InvalidConfig(
				"name cannot be empty".to_string(),
			));
		}

		let config_path = self.libraries_dir.join(format!("{id}.sdlibrary"));
		config.save(&config_path)?;

		debug!(
			"Created library '{}' config at '{}'",
			id,
			config_path.display()
		);

		let library = Self::load(
			id,
			self.libraries_dir.join(format!("{id}.db")),
			config_path,
			self.node_context.clone(),
			&self.subscribers,
			Some(node::Create {
				pub_id: config.node_id.as_bytes().to_vec(),
				name: node_cfg.name.clone(),
				platform: Platform::current() as i32,
				date_created: Local::now().into(),
				_params: vec![
					node::identity::set(Some(config.identity.clone())),
					node::node_peer_id::set(Some(node_cfg.keypair.peer_id().to_string())),
				],
			}),
		)
		.await?;

		debug!("Loaded library '{id:?}'");

		// Run seeders
		rules::seeder(&library.db).await?;

		debug!("Seeded library '{id:?}'");

		invalidate_query!(library, "library.list");

		self.libraries.write().await.push(library);

		debug!("Pushed library into manager '{id:?}'");

		Ok(LibraryConfigWrapped {
			uuid: id,
			config: config.into(),
		})
	}

	pub(crate) async fn get_all_libraries_config(&self) -> Vec<LibraryConfigWrapped> {
		self.libraries
			.read()
			.await
			.iter()
			.map(|lib| LibraryConfigWrapped {
				config: lib.config.clone().into(),
				uuid: lib.id,
			})
			.collect()
	}

	pub(crate) async fn edit(
		&self,
		id: Uuid,
		name: Option<String>,
		description: MaybeUndefined<String>,
	) -> Result<(), LibraryManagerError> {
		// check library is valid
		let mut libraries = self.libraries.write().await;
		let library = libraries
			.iter_mut()
			.find(|lib| lib.id == id)
			.ok_or(LibraryManagerError::LibraryNotFound)?;

		// update the library
		if let Some(name) = name {
			library.config.name = name;
		}
		match description {
			MaybeUndefined::Undefined => {}
			MaybeUndefined::Null => library.config.description = None,
			MaybeUndefined::Value(description) => library.config.description = Some(description),
		}

		LibraryConfig::save(
			&library.config,
			&self.libraries_dir.join(format!("{id}.sdlibrary")),
		)?;

		invalidate_query!(library, "library.list");

		for library in libraries.iter() {
			for location in library
				.db
				.location()
				.find_many(vec![])
				.exec()
				.await
				.unwrap_or_else(|e| {
					error!(
						"Failed to get locations from database for location manager: {:#?}",
						e
					);
					vec![]
				}) {
				if let Err(e) = self
					.node_context
					.location_manager
					.add(location.id, library.clone())
					.await
				{
					error!("Failed to add location to location manager: {:#?}", e);
				}
			}
		}

		Ok(())
	}

	pub async fn delete(&self, id: Uuid) -> Result<(), LibraryManagerError> {
		let mut libraries = self.libraries.write().await;

		let library = libraries
			.iter()
			.find(|l| l.id == id)
			.ok_or(LibraryManagerError::LibraryNotFound)?;

		let db_path = self.libraries_dir.join(format!("{}.db", library.id));
		let sd_lib_path = self.libraries_dir.join(format!("{}.sdlibrary", library.id));

		try_join!(
			async {
				fs::remove_file(&db_path)
					.await
					.map_err(|e| LibraryManagerError::FileIO(FileIOError::from((db_path, e))))
			},
			async {
				fs::remove_file(&sd_lib_path)
					.await
					.map_err(|e| LibraryManagerError::FileIO(FileIOError::from((sd_lib_path, e))))
			},
		)?;

		invalidate_query!(library, "library.list");

		libraries.retain(|l| l.id != id);

		Ok(())
	}

	// get_ctx will return the library context for the given library id.
	pub async fn get_library(&self, library_id: Uuid) -> Option<Library> {
		self.libraries
			.read()
			.await
			.iter()
			.find(|lib| lib.id == library_id)
			.map(Clone::clone)
	}

	/// load the library from a given path
	async fn load(
		id: Uuid,
		db_path: impl AsRef<Path>,
		config_path: PathBuf,
		node_context: NodeContext,
		subscribers: &RwLock<Vec<Box<dyn SubscriberFn>>>,
		create: Option<node::Create>,
	) -> Result<Library, LibraryManagerError> {
		let db_path = db_path.as_ref();
<<<<<<< HEAD
		let db = Arc::new(
			load_and_migrate(&format!(
				"file:{}?socket_timeout=15",
				db_path.as_os_str().to_str().ok_or_else(|| {
					LibraryManagerError::NonUtf8Path(NonUtf8PathError(db_path.into()))
				})?
			))
			.await?,
=======
		let db_url = format!(
			"file:{}",
			db_path.as_os_str().to_str().ok_or_else(|| {
				LibraryManagerError::NonUtf8Path(NonUtf8PathError(db_path.into()))
			})?
>>>>>>> 021a5de4
		);
		let db = Arc::new(db::load_and_migrate(&db_url).await?);

		if let Some(create) = create {
			create.to_query(&db).exec().await?;
		}

		let node_config = node_context.config.get().await;
		let config = LibraryConfig::load_and_migrate(
			&config_path,
			&(node_config.id, node_config.keypair.peer_id(), db.clone()),
		)
		.await?;
		let identity = Arc::new(Identity::from_bytes(&config.identity)?);

		let node_data = db
			.node()
			.find_unique(node::pub_id::equals(node_config.id.as_bytes().to_vec()))
			.exec()
			.await?
			.ok_or_else(|| LibraryManagerError::CurrentNodeNotFound(id.to_string()))?;

		let curr_platform = Platform::current() as i32;
		if node_data.platform != curr_platform {
			info!(
				"Detected change of platform for library '{}', was previously '{}' and will change to '{}'. Reconciling node data.",
				id,
				node_data.platform,
				curr_platform
			);

			db.node()
				.update(
					node::pub_id::equals(node_data.pub_id.clone()),
					vec![
						node::platform::set(curr_platform),
						node::name::set(node_config.name.clone()),
					],
				)
				.exec()
				.await?;
		}

		if node_data.name != node_config.name {
			info!(
				"Detected change of node name for library '{}', was previously '{}' and will change to '{}'. Reconciling node data.",
				id,
				node_data.name,
				node_config.name,
			);

			db.node()
				.update(
					node::pub_id::equals(node_data.pub_id),
					vec![node::name::set(node_config.name.clone())],
				)
				.exec()
				.await?;
		}

		// TODO: Move this reconciliation into P2P and do reconciliation of both local and remote nodes.

		// let key_manager = Arc::new(KeyManager::new(vec![]).await?);
		// seed_keymanager(&db, &key_manager).await?;

		rules::seeder(&db).await?;

		let (sync_manager, sync_rx) = SyncManager::new(&db, id);

		Self::emit(
			subscribers,
			SubscriberEvent::Load(id, identity.clone(), sync_rx),
		)
		.await;

		let library = Library {
			id,
			local_id: node_data.id,
			config,
			// key_manager,
			sync: Arc::new(sync_manager),
			orphan_remover: OrphanRemoverActor::spawn(db.clone()),
			db,
			node_local_id: node_data.id,
			node_context,
			identity,
		};

		for location in library
			.db
			.location()
			.find_many(vec![location::node_id::equals(Some(node_data.id))])
			.exec()
			.await?
		{
			if let Err(e) = library
				.node_context
				.location_manager
				.add(location.id, library.clone())
				.await
			{
				error!("Failed to watch location on startup: {e}");
			};
		}

		if let Err(e) = library
			.node_context
			.jobs
			.clone()
			.cold_resume(&library)
			.await
		{
			error!("Failed to resume jobs for library. {:#?}", e);
		}

		Ok(library)
	}
}<|MERGE_RESOLUTION|>--- conflicted
+++ resolved
@@ -388,22 +388,11 @@
 		create: Option<node::Create>,
 	) -> Result<Library, LibraryManagerError> {
 		let db_path = db_path.as_ref();
-<<<<<<< HEAD
-		let db = Arc::new(
-			load_and_migrate(&format!(
-				"file:{}?socket_timeout=15",
-				db_path.as_os_str().to_str().ok_or_else(|| {
-					LibraryManagerError::NonUtf8Path(NonUtf8PathError(db_path.into()))
-				})?
-			))
-			.await?,
-=======
 		let db_url = format!(
-			"file:{}",
+			"file:{}?socket_timeout=15",
 			db_path.as_os_str().to_str().ok_or_else(|| {
 				LibraryManagerError::NonUtf8Path(NonUtf8PathError(db_path.into()))
 			})?
->>>>>>> 021a5de4
 		);
 		let db = Arc::new(db::load_and_migrate(&db_url).await?);
 
