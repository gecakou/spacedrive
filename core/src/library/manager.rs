--- conflicted
+++ resolved
@@ -54,17 +54,10 @@
 	Migration(String),
 	#[error("failed to parse uuid: {0}")]
 	Uuid(#[from] uuid::Error),
-<<<<<<< HEAD
-	#[error("failed to run seeder: {0}")]
-	Seeder(#[from] SeederError),
-	#[error("failed to initialise the key manager: {0}")]
-	KeyManager(#[from] sd_crypto::Error),
-=======
-	#[error("failed to run indexer rules seeder")]
+	#[error("failed to run indexer rules seeder: {0}")]
 	IndexerRulesSeeder(#[from] rules::SeederError),
-	// #[error("failed to initialise the key manager")]
+	// #[error("failed to initialise the key manager: {0}")]
 	// KeyManager(#[from] sd_crypto::Error),
->>>>>>> 0a6d4e49
 	#[error("failed to run library migrations: {0}")]
 	MigratorError(#[from] MigratorError),
 	#[error("error migrating the library: {0}")]
