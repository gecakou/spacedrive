--- conflicted
+++ resolved
@@ -76,6 +76,7 @@
 	client: &PrismaClient,
 ) -> Result<Arc<KeyManager>, LibraryManagerError> {
 	let key_manager = KeyManager::new(vec![])?;
+
 	let mut default: Option<Uuid> = None;
 
 	// collect and serialize the stored keys
@@ -85,49 +86,6 @@
 		.find_many(vec![])
 		.exec()
 		.await?
-<<<<<<< HEAD
-		.is_empty()
-	{
-		client
-			.key()
-			.delete_many(vec![key::uuid::equals(uuid::Uuid::nil().to_string())])
-			.exec()
-			.await?;
-		// BRXKEN128: REMOVE THIS ONCE ONBOARDING HAS BEEN DONE
-		let verification_key = KeyManager::onboarding(
-			Algorithm::XChaCha20Poly1305,
-			HashingAlgorithm::Argon2id(Params::Standard),
-		)?
-		.verification_key;
-
-		// BRXKEN128: REMOVE THIS ONCE ONBOARDING HAS BEEN DONE
-		client
-			.key()
-			.create(
-				verification_key.uuid.to_string(),
-				verification_key.algorithm.to_bytes().to_vec(),
-				verification_key.hashing_algorithm.to_bytes().to_vec(),
-				verification_key.content_salt.to_vec(),
-				verification_key.master_key.to_vec(),
-				verification_key.master_key_nonce.to_vec(),
-				verification_key.key_nonce.to_vec(),
-				verification_key.key.to_vec(),
-				verification_key.salt.to_vec(),
-				vec![],
-			)
-			.exec()
-			.await?;
-	}
-
-	let db_stored_keys = client.key().find_many(vec![]).exec().await?;
-
-	let mut default = Uuid::nil();
-
-	// collect and serialize the stored keys
-	// shouldn't call unwrap so much here
-	let stored_keys: Vec<StoredKey> = db_stored_keys
-=======
->>>>>>> 3964d44c
 		.iter()
 		.map(|key| {
 			let key = key.clone();
