--- conflicted
+++ resolved
@@ -46,11 +46,6 @@
 	pub sync: Arc<sync::Manager>,
 	/// key manager that provides encryption keys to functions that require them
 	// pub key_manager: Arc<KeyManager>,
-<<<<<<< HEAD
-	/// holds the node context for the node which this library is running on.
-	// pub node: Arc<NodeServices>,
-=======
->>>>>>> 9e919f99
 	/// p2p identity
 	pub identity: Arc<Identity>,
 	pub orphan_remover: OrphanRemoverActor,
@@ -89,10 +84,6 @@
 		let library = Arc::new(Self {
 			id,
 			config,
-<<<<<<< HEAD
-			manager,
-=======
->>>>>>> 9e919f99
 			db: db.clone(),
 			sync: Arc::new(sync.manager),
 			// key_manager,
@@ -102,14 +93,10 @@
 			event_bus_tx: node.event_bus.0.clone(),
 		});
 
-<<<<<<< HEAD
-		library.node().nlm.load_library(&library).await;
-=======
 		manager
 			.tx
 			.emit(LibraryManagerEvent::Load(library.clone()))
 			.await;
->>>>>>> 9e919f99
 
 		// TODO: move this outta here. Can't go in `SyncManager` tho cause that would cause a circular dependency
 		tokio::spawn({
@@ -127,19 +114,10 @@
 							const OPS_PER_REQUEST: u32 = 100;
 
 							match req {
-<<<<<<< HEAD
 								ingest::Request::Messages { mut tunnel, timestamps } => {
 									let ops = library.node().nlm.request_ops(
 										&mut tunnel,
 										sd_core_sync::GetOpsArgs { clocks: timestamps, count: OPS_PER_REQUEST },
-=======
-								Request::Messages { tunnel, timestamps } => {
-									node.nlm.request_and_ingest_ops(
-										tunnel,
-										sd_core_sync::GetOpsArgs { clocks: timestamps, count: 100 },
-										&library.sync,
-										library.id
->>>>>>> 9e919f99
 									).await;
 
 									library.sync.ingest
@@ -160,11 +138,7 @@
 							if let Ok(op) = msg {
 								let SyncMessage::Created = op else { continue; };
 
-<<<<<<< HEAD
-								library.node().nlm.alert_new_ops(id, library.sync.clone()).await;
-=======
 								node.nlm.alert_new_ops(id, &library.sync).await;
->>>>>>> 9e919f99
 							}
 						},
 					}
@@ -175,37 +149,15 @@
 		library
 	}
 
-<<<<<<< HEAD
-	pub fn node(&self) -> &NodeServices {
-		&self.manager.node
-	}
-
-	pub(crate) fn emit(&self, event: CoreEvent) {
-		if let Err(e) = self.node().event_bus.0.send(event) {
-=======
 	// TODO: Remove this once we replace the old invalidation system
 	pub(crate) fn emit(&self, event: CoreEvent) {
 		if let Err(e) = self.event_bus_tx.send(event) {
->>>>>>> 9e919f99
 			warn!("Error sending event to event bus: {e:?}");
 		}
 	}
 
-<<<<<<< HEAD
-	pub(crate) fn config(&self) -> &Arc<NodeConfigManager> {
-		&self.node().config
-	}
-
-	pub(crate) fn location_manager(&self) -> &LocationManager {
-		&self.node().location_manager
-	}
-
-	pub async fn thumbnail_exists(&self, cas_id: &str) -> Result<bool, FileIOError> {
-		let thumb_path = get_thumbnail_path(self, cas_id);
-=======
 	pub async fn thumbnail_exists(&self, node: &Node, cas_id: &str) -> Result<bool, FileIOError> {
 		let thumb_path = get_thumbnail_path(node, cas_id);
->>>>>>> 9e919f99
 
 		match fs::metadata(&thumb_path).await {
 			Ok(_) => Ok(true),
@@ -292,12 +244,7 @@
 			}
 		};
 
-<<<<<<< HEAD
-		self.node()
-			.notifications
-=======
 		self.notifications
->>>>>>> 9e919f99
 			.0
 			.send(Notification {
 				id: NotificationId::Library(self.id, result.id as u32),
