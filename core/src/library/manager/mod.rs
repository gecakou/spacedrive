--- conflicted
+++ resolved
@@ -482,13 +482,7 @@
 		// This is an exception. Generally subscribe to this by `self.tx.subscribe`.
 		tokio::spawn(sync_rx_actor(library.clone(), node.clone(), sync.rx));
 
-<<<<<<< HEAD
-		if node.cloud_sync_flag.load(atomic::Ordering::Relaxed) {
-			crate::cloud::sync::spawn_actors(&library, node);
-		}
-=======
 		crate::cloud::sync::declare_actors(&library, node).await;
->>>>>>> 7aa0452b
 
 		self.tx
 			.emit(LibraryManagerEvent::Load(library.clone()))
