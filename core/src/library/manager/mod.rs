use crate::{
	api::{utils::InvalidateOperationEvent, CoreEvent},
	invalidate_query,
	location::metadata::{LocationMetadataError, SpacedriveLocationMetadataFile},
	object::tag,
	p2p,
	util::{mpscrr, MaybeUndefined},
	Node,
};

use sd_core_sync::{SyncEvent, SyncManager};
use sd_p2p::{Identity, RemoteIdentity};
use sd_prisma::prisma::{device, instance, location};
use sd_utils::{
	db,
	error::{FileIOError, NonUtf8PathError},
};

use std::{
	collections::HashMap,
	path::{Path, PathBuf},
	str::FromStr,
	sync::{
		atomic::{AtomicBool, Ordering},
		Arc,
	},
};

use chrono::Utc;
use futures_concurrency::future::{Join, TryJoin};
use tokio::{
	fs, io, spawn,
	sync::{broadcast, RwLock},
};
use tracing::{debug, error, info, instrument, warn};
use uuid::Uuid;

use super::pragmas::configure_pragmas;
use super::{Library, LibraryConfig, LibraryName};

mod error;

pub mod pragmas;

pub use error::*;

/// Event that is emitted to subscribers of the library manager.
#[derive(Debug, Clone)]
pub enum LibraryManagerEvent {
	Load(Arc<Library>),
	Edit(Arc<Library>),
	// TODO(@Oscar): Replace this with pairing -> ready state transitions
	InstancesModified(Arc<Library>),
	Delete(Arc<Library>),
}

/// is a singleton that manages all libraries for a node.
pub struct Libraries {
	/// libraries_dir holds the path to the directory where libraries are stored.
	pub libraries_dir: PathBuf,
	/// libraries holds the list of libraries which are currently loaded into the node.
	libraries: RwLock<HashMap<Uuid, Arc<Library>>>,
	// Transmit side of `self.rx` channel
	tx: mpscrr::Sender<LibraryManagerEvent, ()>,
	/// A channel for receiving events from the library manager.
	pub rx: mpscrr::Receiver<LibraryManagerEvent, ()>,
	pub emit_messages_flag: Arc<AtomicBool>,
}

impl Libraries {
	pub(crate) async fn new(libraries_dir: PathBuf) -> Result<Arc<Self>, LibraryManagerError> {
		fs::create_dir_all(&libraries_dir)
			.await
			.map_err(|e| FileIOError::from((&libraries_dir, e)))?;

		let (tx, rx) = mpscrr::unbounded_channel();
		Ok(Arc::new(Self {
			libraries_dir,
			libraries: Default::default(),
			tx,
			rx,
			emit_messages_flag: Arc::new(AtomicBool::new(false)),
		}))
	}

	/// Loads the initial libraries from disk.
	///
	/// `Arc<LibraryManager>` is constructed and passed to other managers for them to subscribe (`self.rx.subscribe`) then this method is run to load the initial libraries and trigger the subscriptions.
	pub async fn init(self: &Arc<Self>, node: &Arc<Node>) -> Result<(), LibraryManagerError> {
		let mut read_dir = fs::read_dir(&self.libraries_dir)
			.await
			.map_err(|e| FileIOError::from((&self.libraries_dir, e)))?;

		while let Some(entry) = read_dir
			.next_entry()
			.await
			.map_err(|e| FileIOError::from((&self.libraries_dir, e)))?
		{
			let config_path = entry.path();
			if config_path
				.extension()
				.map(|ext| ext == "sdlibrary")
				.unwrap_or(false)
				&& entry
					.metadata()
					.await
					.map_err(|e| FileIOError::from((&config_path, e)))?
					.is_file()
			{
				let Some(Ok(library_id)) = config_path
					.file_stem()
					.and_then(|v| v.to_str().map(Uuid::from_str))
				else {
					warn!(
						config_path = %config_path.display(),
						"Attempted to load library from path \
						but it has an invalid filename. Skipping...;",
					);
					continue;
				};

				let db_path = config_path.with_extension("db");
				match fs::metadata(&db_path).await {
					Ok(_) => {}
					Err(e) if e.kind() == io::ErrorKind::NotFound => {
						warn!(
							config_path = %config_path.display(),
							"Found library but no matching database file was found. Skipping...;",
						);

						continue;
					}
					Err(e) => return Err(FileIOError::from((db_path, e)).into()),
				}

				let _library_arc = self
					.load(library_id, &db_path, config_path, None, None, true, node)
					.await?;

				// FIX-ME: Linux releases crashes with *** stack smashing detected *** if spawn_volume_watcher is enabled
				// No idea why, but this will be irrelevant after the UDisk API is implemented, so let's leave it disabled for now
				#[cfg(not(target_os = "linux"))]
				{
					use crate::volume::watcher::spawn_volume_watcher;
					spawn_volume_watcher(_library_arc.clone());
				}
			}
		}

		Ok(())
	}

	/// create creates a new library with the given config and mounts it into the running [LibraryManager].
	pub async fn create(
		self: &Arc<Self>,
		name: LibraryName,
		description: Option<String>,
		node: &Arc<Node>,
	) -> Result<Arc<Library>, LibraryManagerError> {
		self.create_with_uuid(Uuid::now_v7(), name, description, true, None, node)
			.await
	}

	#[instrument(skip(self, instance, node), err)]
	pub(crate) async fn create_with_uuid(
		self: &Arc<Self>,
		id: Uuid,
		name: LibraryName,
		description: Option<String>,
		should_seed: bool,
		// `None` will fallback to default as library must be created with at least one instance
		instance: Option<instance::Create>,
		node: &Arc<Node>,
	) -> Result<Arc<Library>, LibraryManagerError> {
		if name.as_ref().is_empty() || name.as_ref().chars().all(|x| x.is_whitespace()) {
			return Err(LibraryManagerError::InvalidConfig(
				"name cannot be empty".to_string(),
			));
		}

		let config_path = self.libraries_dir.join(format!("{id}.sdlibrary"));

		let config = LibraryConfig::new(
			name,
			description,
			// First instance will be zero
			0,
			&config_path,
		)
		.await?;

		debug!(
			config_path = %config_path.display(),
			"Created library;",
		);

		let node_cfg = node.config.get().await;
		let now = Utc::now().fixed_offset();
		let library = self
			.load(
				id,
				self.libraries_dir.join(format!("{id}.db")),
				config_path,
				Some(device::Create {
					pub_id: node_cfg.id.to_db(),
					_params: vec![
						device::name::set(Some(node_cfg.name.clone())),
						device::os::set(Some(node_cfg.os as i32)),
						device::hardware_model::set(Some(node_cfg.hardware_model as i32)),
						device::date_created::set(Some(now)),
					],
				}),
				Some({
					let identity = Identity::new();
					let mut create = instance.unwrap_or_else(|| instance::Create {
						pub_id: Uuid::now_v7().as_bytes().to_vec(),
						remote_identity: identity.to_remote_identity().get_bytes().to_vec(),
						node_id: node_cfg.id.to_db(),
						last_seen: now,
						date_created: now,
						_params: vec![
							instance::identity::set(Some(identity.to_bytes())),
							instance::metadata::set(Some(
								serde_json::to_vec(&node.p2p.peer_metadata())
									.expect("invalid node metadata"),
							)),
						],
					});
					create._params.push(instance::id::set(config.instance_id));
					create
				}),
				should_seed,
				node,
			)
			.await?;

		debug!("Loaded library");

		if should_seed {
			tag::seed::new_library(&library).await?;
			sd_core_indexer_rules::seed::new_or_existing_library(&library.db).await?;
			debug!("Seeded library");
		}

		invalidate_query!(library, "library.list");

		Ok(library)
	}

	/// `LoadedLibrary.id` can be used to get the library's id.
	pub async fn get_all(&self) -> Vec<Arc<Library>> {
		self.libraries
			.read()
			.await
			.iter()
			.map(|v| v.1.clone())
			.collect()
	}

	pub(crate) async fn edit(
		&self,
		id: Uuid,
		name: Option<LibraryName>,
		description: MaybeUndefined<String>,
		cloud_id: MaybeUndefined<String>,
		enable_sync: Option<bool>,
	) -> Result<(), LibraryManagerError> {
		// check library is valid
		let libraries = self.libraries.read().await;
		let library = Arc::clone(
			libraries
				.get(&id)
				.ok_or(LibraryManagerError::LibraryNotFound)?,
		);

		library
			.update_config(|config| {
				// update the library
				if let Some(name) = name {
					config.name = name;
				}
				match description {
					MaybeUndefined::Undefined => {}
					MaybeUndefined::Null => config.description = None,
					MaybeUndefined::Value(description) => config.description = Some(description),
				}
				match cloud_id {
					MaybeUndefined::Undefined => {}
					MaybeUndefined::Null => config.cloud_id = None,
					MaybeUndefined::Value(cloud_id) => config.cloud_id = Some(cloud_id),
				}
				match enable_sync {
					None => {}
					Some(value) => config
						.generate_sync_operations
						.store(value, Ordering::SeqCst),
				}
			})
			.await?;

		self.tx
			.emit(LibraryManagerEvent::Edit(Arc::clone(&library)))
			.await;

		invalidate_query!(library, "library.list");

		Ok(())
	}

	pub async fn delete(&self, id: &Uuid) -> Result<(), LibraryManagerError> {
		// As we're holding a write lock here, we know nothing will change during this function
		let mut libraries_write_guard = self.libraries.write().await;

		// TODO: Library go into "deletion" state until it's finished!

		let library = libraries_write_guard
			.get(id)
			.ok_or(LibraryManagerError::LibraryNotFound)?;

		self.tx
			.emit(LibraryManagerEvent::Delete(library.clone()))
			.await;

		if let Ok(location_paths) = library
			.db
			.location()
			.find_many(vec![])
			.select(location::select!({ path }))
			.exec()
			.await
			.map(|locations| locations.into_iter().filter_map(|location| location.path))
			.map_err(|e| error!(?e, "Failed to fetch locations for library deletion;"))
		{
			location_paths
				.map(|location_path| async move {
					if let Some(mut sd_metadata) =
						SpacedriveLocationMetadataFile::try_load(location_path).await?
					{
						sd_metadata.remove_library(*id).await?;
					}

					Ok::<_, LocationMetadataError>(())
				})
				.collect::<Vec<_>>()
				.join()
				.await
				.into_iter()
				.for_each(|res| {
					if let Err(e) = res {
						error!(?e, "Failed to remove library from location metadata;");
					}
				});
		}

		let db_path = self.libraries_dir.join(format!("{}.db", library.id));
		let sd_lib_path = self.libraries_dir.join(format!("{}.sdlibrary", library.id));

		(
			async {
				fs::remove_file(&db_path)
					.await
					.map_err(|e| LibraryManagerError::FileIO(FileIOError::from((db_path, e))))
			},
			async {
				fs::remove_file(&sd_lib_path)
					.await
					.map_err(|e| LibraryManagerError::FileIO(FileIOError::from((sd_lib_path, e))))
			},
		)
			.try_join()
			.await?;

		// We only remove here after files deletion
		let library = libraries_write_guard
			.remove(id)
			.expect("we have exclusive access and checked it exists!");

		info!(%library.id, "Removed Library;");

		invalidate_query!(library, "library.list");

		Ok(())
	}

	// get_ctx will return the library context for the given library id.
	pub async fn get_library(&self, library_id: &Uuid) -> Option<Arc<Library>> {
		self.libraries.read().await.get(library_id).cloned()
	}

	// will return the library context for the given instance
	pub async fn get_library_for_instance(
		&self,
		instance: &RemoteIdentity,
	) -> Option<Arc<Library>> {
		self.libraries
			.read()
			.await
			.iter()
			.map(|(_, library)| async move {
				library
					.db
					.instance()
					.find_many(vec![instance::remote_identity::equals(
						instance.get_bytes().to_vec(),
					)])
					.exec()
					.await
					.ok()
					.iter()
					.flatten()
					.filter_map(|i| RemoteIdentity::from_bytes(&i.remote_identity).ok())
					.any(|i| i == *instance)
					.then(|| Arc::clone(library))
			})
			.collect::<Vec<_>>()
			.join()
			.await
			.into_iter()
			.find_map(|v| v)
	}

	// get_ctx will return the library context for the given library id.
	pub async fn hash_library(&self, library_id: &Uuid) -> bool {
		self.libraries.read().await.get(library_id).is_some()
	}

	#[allow(clippy::too_many_arguments)] // TODO: remove this when we remove instance stuff
	#[instrument(
		skip_all,
		fields(
			library_id = %id,
			db_path = %db_path.as_ref().display(),
			config_path = %config_path.as_ref().display(),
			%should_seed,
		),
		err,
	)]
	/// load the library from a given path.
	pub async fn load(
		self: &Arc<Self>,
		id: Uuid,
		db_path: impl AsRef<Path>,
		config_path: impl AsRef<Path>,
		maybe_create_device: Option<device::Create>,
		maybe_create_instance: Option<instance::Create>, // Deprecated
		should_seed: bool,
		node: &Arc<Node>,
	) -> Result<Arc<Library>, LibraryManagerError> {
		let db_path = db_path.as_ref();
		let config_path = config_path.as_ref();

		let db_url = format!(
			"file:{}?socket_timeout=15&connection_limit=1",
			db_path.as_os_str().to_str().ok_or_else(|| {
				LibraryManagerError::NonUtf8Path(NonUtf8PathError(db_path.into()))
			})?
		);
		let db = Arc::new(db::load_and_migrate(&db_url).await?);

		if let Some(create) = maybe_create_device {
			create.to_query(&db).exec().await?;
		}

		// TODO: remove instances from locations
		if let Some(create) = maybe_create_instance {
			create.to_query(&db).exec().await?;
		}

		let node_config = node.config.get().await;
		let device_pub_id = node_config.id.clone();
		let config = LibraryConfig::load(config_path, &node_config, &db).await?;

		let instances = db.instance().find_many(vec![]).exec().await?;

		let instance = instances
			.iter()
			.find(|i| i.id == config.instance_id)
			.ok_or_else(|| {
				LibraryManagerError::CurrentInstanceNotFound(config.instance_id.to_string())
			})?
			.clone();

		let devices = db.device().find_many(vec![]).exec().await?;

		let device_pub_id_to_db = device_pub_id.to_db();
		if !devices
			.iter()
			.any(|device| device.pub_id == device_pub_id_to_db)
		{
			return Err(LibraryManagerError::CurrentDeviceNotFound(device_pub_id));
		}

		let identity = match instance.identity.as_ref() {
			Some(b) => Arc::new(Identity::from_bytes(b)?),
			// We are not this instance, so we don't have the private key.
			None => return Err(LibraryManagerError::InvalidIdentity),
		};

		let instance_id = Uuid::from_slice(&instance.pub_id)?;
		let curr_metadata: Option<HashMap<String, String>> = instance
			.metadata
			.as_ref()
			.map(|metadata| serde_json::from_slice(metadata).expect("invalid metadata"));
		let instance_node_id = Uuid::from_slice(&instance.node_id)?;
		let instance_node_remote_identity = instance
			.node_remote_identity
			.as_ref()
			.and_then(|v| RemoteIdentity::from_bytes(v).ok());
		if instance_node_id != Uuid::from(&node_config.id)
			|| instance_node_remote_identity != Some(node_config.identity.to_remote_identity())
			|| curr_metadata != Some(node.p2p.peer_metadata())
		{
			info!(
				old_node_id = %instance_node_id,
				new_node_id = %node_config.id,
				"Detected that the library has changed nodes. Reconciling node data...",
			);

			// ensure

			db.instance()
				.update(
					instance::id::equals(instance.id),
					vec![
						instance::node_id::set(node_config.id.to_db()),
						instance::node_remote_identity::set(Some(
							node_config
								.identity
								.to_remote_identity()
								.get_bytes()
								.to_vec(),
						)),
						instance::metadata::set(Some(
							serde_json::to_vec(&node.p2p.peer_metadata())
								.expect("invalid peer metadata"),
						)),
					],
				)
				.exec()
				.await?;
		}

		// TODO: Move this reconciliation into P2P and do reconciliation of both local and remote nodes.

		let (sync, sync_rx) = SyncManager::with_existing_devices(
			Arc::clone(&db),
			&device_pub_id,
			Arc::clone(&config.generate_sync_operations),
			&devices,
		)
		.await?;
<<<<<<< HEAD

		let library = Library::new(id, config, instance_id, identity, db, node, sync).await;
=======
		let sync_manager = Arc::new(sync);

		// Configure database
		configure_pragmas(&db).await?;

		let cloud = crate::cloud::start(node, &actors, id, instance_id, &sync_manager, &db).await;

		let (tx, mut rx) = broadcast::channel(10);
		let library = Library::new(
			id,
			config,
			instance_id,
			identity,
			// key_manager,
			db,
			node,
			sync_manager,
			cloud,
			tx,
			actors,
		)
		.await;
>>>>>>> 9034b55c

		// This is an exception. Generally subscribe to this by `self.tx.subscribe`.
		spawn(sync_rx_actor(library.clone(), node.clone(), sync_rx));

		self.tx
			.emit(LibraryManagerEvent::Load(library.clone()))
			.await;

		self.libraries
			.write()
			.await
			.insert(library.id, Arc::clone(&library));

		if should_seed {
			// library.orphan_remover.invoke().await;
			sd_core_indexer_rules::seed::new_or_existing_library(&library.db).await?;
		}

		for location in library
			.db
			.location()
			.find_many(vec![
				// TODO(N): This isn't gonna work with removable media and this will likely permanently break if the DB is restored from a backup.
				location::instance_id::equals(Some(instance.id)),
			])
			.exec()
			.await?
		{
			if let Err(e) = node.locations.add(location.id, library.clone()).await {
				error!(?e, "Failed to watch location on startup;");
			};
		}

		if let Err(e) = node.old_jobs.clone().cold_resume(node, &library).await {
			error!(?e, "Failed to resume jobs for library;");
		}

		Ok(library)
	}

	pub async fn update_instances(&self, library: Arc<Library>) {
		self.tx
			.emit(LibraryManagerEvent::InstancesModified(library))
			.await;
	}

	pub async fn update_instances_by_id(&self, library_id: Uuid) {
		let Some(library) = self.libraries.read().await.get(&library_id).cloned() else {
			warn!("Failed to find instance to update by id");
			return;
		};

		self.tx
			.emit(LibraryManagerEvent::InstancesModified(library))
			.await;
	}
}

async fn sync_rx_actor(
	library: Arc<Library>,
	node: Arc<Node>,
	mut sync_rx: broadcast::Receiver<SyncEvent>,
) {
	loop {
		let Ok(msg) = sync_rx.recv().await else {
			continue;
		};

		match msg {
			// TODO: Any sync event invalidates the entire React Query cache this is a hacky workaround until the new invalidation system.
			SyncEvent::Ingested => node.emit(CoreEvent::InvalidateOperation(
				InvalidateOperationEvent::all(),
			)),
			SyncEvent::Created => {
				p2p::sync::originator(library.clone(), &library.sync, &node.p2p).await
			}
		}
	}
}<|MERGE_RESOLUTION|>--- conflicted
+++ resolved
@@ -35,12 +35,13 @@
 use tracing::{debug, error, info, instrument, warn};
 use uuid::Uuid;
 
-use super::pragmas::configure_pragmas;
 use super::{Library, LibraryConfig, LibraryName};
 
 mod error;
 
 pub mod pragmas;
+
+use pragmas::configure_pragmas;
 
 pub use error::*;
 
@@ -549,33 +550,11 @@
 			&devices,
 		)
 		.await?;
-<<<<<<< HEAD
-
-		let library = Library::new(id, config, instance_id, identity, db, node, sync).await;
-=======
-		let sync_manager = Arc::new(sync);
 
 		// Configure database
 		configure_pragmas(&db).await?;
 
-		let cloud = crate::cloud::start(node, &actors, id, instance_id, &sync_manager, &db).await;
-
-		let (tx, mut rx) = broadcast::channel(10);
-		let library = Library::new(
-			id,
-			config,
-			instance_id,
-			identity,
-			// key_manager,
-			db,
-			node,
-			sync_manager,
-			cloud,
-			tx,
-			actors,
-		)
-		.await;
->>>>>>> 9034b55c
+		let library = Library::new(id, config, instance_id, identity, db, node, sync).await;
 
 		// This is an exception. Generally subscribe to this by `self.tx.subscribe`.
 		spawn(sync_rx_actor(library.clone(), node.clone(), sync_rx));
