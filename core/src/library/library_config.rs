use std::{
	fs::File,
	io::{BufReader, Seek, SeekFrom},
	path::PathBuf,
};

use rspc::Type;
use serde::{Deserialize, Serialize};
use std::io::Write;
<<<<<<< HEAD
=======
use ts_rs::TS;
use uuid::Uuid;
>>>>>>> 85e5eec9

use crate::node::ConfigMetadata;

use super::LibraryManagerError;

/// LibraryConfig holds the configuration for a specific library. This is stored as a '{uuid}.sdlibrary' file.
#[derive(Debug, Serialize, Deserialize, Clone, Type, Default)]
pub struct LibraryConfig {
	#[serde(flatten)]
	pub metadata: ConfigMetadata,
	/// name is the display name of the library. This is used in the UI and is set by the user.
	pub name: String,
	/// description is a user set description of the library. This is used in the UI and is set by the user.
	pub description: String,
}

impl LibraryConfig {
	/// read will read the configuration from disk and return it.
	pub(super) async fn read(file_dir: PathBuf) -> Result<LibraryConfig, LibraryManagerError> {
		let mut file = File::open(&file_dir)?;
		let base_config: ConfigMetadata = serde_json::from_reader(BufReader::new(&mut file))?;

		Self::migrate_config(base_config.version, file_dir)?;

		file.seek(SeekFrom::Start(0))?;
		Ok(serde_json::from_reader(BufReader::new(&mut file))?)
	}

	/// save will write the configuration back to disk
	pub(super) async fn save(
		file_dir: PathBuf,
		config: &LibraryConfig,
	) -> Result<(), LibraryManagerError> {
		File::create(file_dir)?.write_all(serde_json::to_string(config)?.as_bytes())?;
		Ok(())
	}

	/// migrate_config is a function used to apply breaking changes to the library config file.
	fn migrate_config(
		current_version: Option<String>,
		config_path: PathBuf,
	) -> Result<(), LibraryManagerError> {
		match current_version {
			None => Err(LibraryManagerError::Migration(format!(
				"Your Spacedrive library at '{}' is missing the `version` field",
				config_path.display()
			))),
			_ => Ok(()),
		}
	}
}

// used to return to the frontend with uuid context
#[derive(Serialize, Deserialize, Debug, Type)]
pub struct LibraryConfigWrapped {
	pub uuid: Uuid,
	pub config: LibraryConfig,
}<|MERGE_RESOLUTION|>--- conflicted
+++ resolved
@@ -7,11 +7,7 @@
 use rspc::Type;
 use serde::{Deserialize, Serialize};
 use std::io::Write;
-<<<<<<< HEAD
-=======
-use ts_rs::TS;
 use uuid::Uuid;
->>>>>>> 85e5eec9
 
 use crate::node::ConfigMetadata;
 
