use std::{ops::Deref, sync::Arc, time::Duration};

use sd_prisma::{
	prisma::{crdt_operation, SortOrder},
	prisma_sync::ModelSyncData,
};
use sd_sync::CRDTOperation;
use tokio::sync::{mpsc, oneshot, Mutex};
use uhlc::{Timestamp, NTP64};
use uuid::Uuid;

use crate::{
	actor::{create_actor_io, ActorIO, ActorTypes},
	db_operation::write_crdt_op_to_db,
	wait, SharedState,
};

#[derive(Debug)]
#[must_use]
/// Stuff that can be handled outside the actor
pub enum Request {
	Messages {
		timestamps: Vec<(Uuid, NTP64)>,
		tx: oneshot::Sender<()>,
	},
	Ingested,
	FinishedIngesting,
}

/// Stuff that the actor consumes
#[derive(Debug)]
pub enum Event {
	Notification,
	Messages(MessagesEvent),
}

#[derive(Debug, Default)]
pub enum State {
	#[default]
	WaitingForNotification,
	RetrievingMessages,
	Ingesting(MessagesEvent),
}

/// The single entrypoint for sync operation ingestion.
/// Requests sync operations in a given timestamp range,
/// and attempts to write them to the syn coperations table along with
/// the actual cell that the operation points to.
///
/// If this actor stops running, no sync operations will
/// be applied to the database, independent of whether systems like p2p
/// or cloud are exchanging messages.
pub struct Actor {
	state: Option<State>,
	shared: Arc<SharedState>,
	io: ActorIO<Self>,
}

impl Actor {
	async fn tick(mut self) -> Option<Self> {
		let state = match self.state.take()? {
			State::WaitingForNotification => {
				wait!(self.io.event_rx, Event::Notification);

				State::RetrievingMessages
			}
			State::RetrievingMessages => {
				let (tx, mut rx) = oneshot::channel::<()>();

				self.io
					.send(Request::Messages {
						timestamps: self
							.timestamps
							.read()
							.await
							.iter()
							.map(|(&k, &v)| (k, v))
							.collect(),
						tx,
					})
					.await
					.ok();

				loop {
					tokio::select! {
						res = &mut rx => {
							match res {
								Err(_) => break State::WaitingForNotification,
								Ok(_) => {}
							}
						},
						res = self.io.event_rx.recv() => {
							match res {
								Some(Event::Messages(event)) => break State::Ingesting(event),
								_ => {}
							}
						}
					}
				}
			}
			State::Ingesting(event) => {
				for op in event.messages {
					let fut = self.receive_crdt_operation(op);
					fut.await;
				}

				match event.has_more {
					true => State::RetrievingMessages,
					false => {
						self.io.send(Request::FinishedIngesting).await.ok();

						State::WaitingForNotification
					}
				}
			}
		};

		Some(Self {
			state: Some(state),
			..self
		})
	}

	pub fn spawn(shared: Arc<SharedState>) -> Handler {
		let (actor_io, handler_io) = create_actor_io::<Self>();

		tokio::spawn(async move {
			let mut this = Self {
				state: Some(Default::default()),
				io: actor_io,
				shared,
			};

			loop {
				this = match this.tick().await {
					Some(this) => this,
					None => break,
				};
			}
		});

		Handler {
			event_tx: handler_io.event_tx,
			req_rx: Arc::new(Mutex::new(handler_io.req_rx)),
		}
	}

	// where the magic happens
	async fn receive_crdt_operation(&mut self, op: CRDTOperation) {
		// first, we update the HLC's timestamp with the incoming one.
		// this involves a drift check + sets the last time of the clock
		self.clock
			.update_with_timestamp(&Timestamp::new(op.timestamp, op.instance.into()))
			.expect("timestamp has too much drift!");

		// read the timestamp for the operation's instance, or insert one if it doesn't exist
		let timestamp = self.timestamps.write().await.get(&op.instance).cloned();

		// copy some fields bc rust ownership
		let op_instance = op.instance;
		let op_timestamp = op.timestamp;

		if !self.is_operation_old(&op).await {
			// actually go and apply the operation in the db
			self.apply_op(op).await.ok();

			// update the stored timestamp for this instance - will be derived from the crdt operations table on restart
			self.timestamps.write().await.insert(
				op_instance,
				NTP64::max(timestamp.unwrap_or_default(), op_timestamp),
			);
		}
	}

	async fn apply_op(&mut self, op: CRDTOperation) -> prisma_client_rust::Result<()> {
		self.db
			._transaction()
			.run(|db| async move {
				// apply the operation to the actual record
				ModelSyncData::from_op(op.clone())
					.unwrap()
					.exec(&db)
					.await?;

				// write the operation to the operations table
				write_crdt_op_to_db(&op, &db).await?;

				Ok(())
			})
			.await?;

		self.io.req_tx.send(Request::Ingested).await.ok();

		Ok(())
	}

	// determines if an operation is old and shouldn't be applied
	async fn is_operation_old(&mut self, op: &CRDTOperation) -> bool {
		let db = &self.db;

		let old_timestamp = {
			let newer_op = db
				.crdt_operation()
				.find_first(vec![
					crdt_operation::timestamp::gte(op.timestamp.as_u64() as i64),
					crdt_operation::model::equals(op.model.to_string()),
					crdt_operation::record_id::equals(serde_json::to_vec(&op.record_id).unwrap()),
					crdt_operation::kind::equals(op.kind().to_string()),
				])
				.order_by(crdt_operation::timestamp::order(SortOrder::Desc))
				.exec()
				.await
				.unwrap();

			newer_op.map(|newer_op| newer_op.timestamp)
		};

		old_timestamp
			.map(|old| old != op.timestamp.as_u64() as i64)
			.unwrap_or_default()
	}
}

impl Deref for Actor {
	type Target = SharedState;

	fn deref(&self) -> &Self::Target {
		&self.shared
	}
}

pub struct Handler {
	pub event_tx: mpsc::Sender<Event>,
	pub req_rx: Arc<Mutex<mpsc::Receiver<Request>>>,
}

#[derive(Debug)]
pub struct MessagesEvent {
	pub instance_id: Uuid,
	pub messages: Vec<CRDTOperation>,
	pub has_more: bool,
}

impl ActorTypes for Actor {
	type Event = Event;
	type Request = Request;
	type Handler = Handler;
}

#[cfg(test)]
mod test {
	use std::sync::atomic::AtomicBool;

	use uhlc::HLCBuilder;

	use super::*;

	async fn new_actor() -> (Handler, Arc<SharedState>) {
		let instance = uuid::Uuid::new_v4();
		let shared = Arc::new(SharedState {
			db: sd_prisma::test_db().await,
			instance,
			clock: HLCBuilder::new().with_id(instance.into()).build(),
			timestamps: Default::default(),
			emit_messages_flag: Arc::new(AtomicBool::new(true)),
		});
<<<<<<< HEAD

		(Actor::spawn(shared.clone()), shared)
	}

	/// If messages tx is dropped, actor should reset and assume no further messages
	/// will be sent
	#[tokio::test]
	async fn messages_request_drop() -> Result<(), ()> {
		let (ingest, _) = new_actor().await;

		for _ in [(), ()] {
			let mut rx = ingest.req_rx.lock().await;

			println!("lock acquired");

			ingest.event_tx.send(Event::Notification).await.unwrap();

			println!("notificaton sent");

			let Some(Request::Messages { .. }) = rx.recv().await else {
				panic!("bruh")
			};

			println!("message received")
		}

		Ok(())
=======

		(Actor::spawn(shared.clone()), shared)
>>>>>>> 79530f1e
	}

	// /// If messages tx is dropped, actor should reset and assume no further messages
	// /// will be sent
	// #[tokio::test]
	// async fn retrieve_wait() -> Result<(), ()> {
	// 	let (ingest, _) = new_actor().await;

	// 	for _ in [(), ()] {
	// 		let mut rx = ingest.req_rx.lock().await;

	// 		ingest.event_tx.send(Event::Notification).await.unwrap();

	// 		let Some(Request::Messages { .. }) = rx.recv().await else {
	// 			panic!("bruh")
	// 		};
	// 	}

	// 	Ok(())
	// }
}<|MERGE_RESOLUTION|>--- conflicted
+++ resolved
@@ -264,7 +264,6 @@
 			timestamps: Default::default(),
 			emit_messages_flag: Arc::new(AtomicBool::new(true)),
 		});
-<<<<<<< HEAD
 
 		(Actor::spawn(shared.clone()), shared)
 	}
@@ -292,10 +291,6 @@
 		}
 
 		Ok(())
-=======
-
-		(Actor::spawn(shared.clone()), shared)
->>>>>>> 79530f1e
 	}
 
 	// /// If messages tx is dropped, actor should reset and assume no further messages
