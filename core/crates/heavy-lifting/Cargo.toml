--- conflicted
+++ resolved
@@ -28,11 +28,7 @@
 sd-sync = { path = "../../../crates/sync" }
 sd-task-system = { path = "../../../crates/task-system" }
 sd-utils = { path = "../../../crates/utils" }
-<<<<<<< HEAD
-
-=======
 # Workspace dependencies
->>>>>>> e797b02e
 async-channel = { workspace = true }
 async-trait = { workspace = true }
 blake3 = { workspace = true }
@@ -60,6 +56,7 @@
 uuid = { workspace = true, features = ["v4", "serde"] }
 webp = { workspace = true }
 
+
 [dev-dependencies]
 tempfile = { workspace = true }
 tracing-test = { workspace = true }