[package]
name = "sd-core"
version = "0.2.11"
description = "Virtual distributed filesystem engine that powers Spacedrive."
authors = ["Spacedrive Technology Inc."]
rust-version = "1.75.0"
license = { workspace = true }
repository = { workspace = true }
edition = { workspace = true }

[features]
default = []
# This feature allows features to be disabled when the Core is running on mobile.
mobile = []
# This feature controls whether the Spacedrive Core contains functionality which requires FFmpeg.
ffmpeg = ["dep:sd-ffmpeg"]
heif = ["sd-images/heif"]
ai = ["dep:sd-ai"]
crypto = ["dep:sd-crypto"]

[dependencies]
# Inner Core Sub-crates
sd-core-file-path-helper = { path = "./crates/file-path-helper" }
sd-core-heavy-lifting = { path = "./crates/heavy-lifting" }
sd-core-indexer-rules = { path = "./crates/indexer-rules" }
sd-core-prisma-helpers = { path = "./crates/prisma-helpers" }
sd-core-sync = { path = "./crates/sync" }

# Spacedrive Sub-crates
sd-actors = { version = "0.1.0", path = "../crates/actors" }
sd-ai = { path = "../crates/ai", optional = true }
sd-cache = { path = "../crates/cache" }
sd-cloud-api = { version = "0.1.0", path = "../crates/cloud-api" }
sd-crypto = { path = "../crates/crypto", features = [
	"sys",
	"tokio",
], optional = true }
sd-ffmpeg = { path = "../crates/ffmpeg", optional = true }
sd-file-ext = { path = "../crates/file-ext" }
sd-images = { path = "../crates/images", features = [
	"rspc",
	"serde",
	"specta",
] }
sd-media-metadata = { path = "../crates/media-metadata" }
sd-p2p = { path = "../crates/p2p", features = ["specta"] }
sd-p2p-block = { path = "../crates/p2p-block" }
sd-p2p-proto = { path = "../crates/p2p-proto" }
sd-p2p-tunnel = { path = "../crates/p2p-tunnel" }
sd-prisma = { path = "../crates/prisma" }
sd-sync = { path = "../crates/sync" }
sd-utils = { path = "../crates/utils" }
sd-indexer = { path = "../crates/sd-indexer" }

# Workspace dependencies
async-channel = { workspace = true }
async-trait = { workspace = true }
axum = { workspace = true, features = ["ws"] }
base64 = { workspace = true }
blake3 = { workspace = true }
chrono = { workspace = true, features = ["serde"] }
futures = { workspace = true }
futures-concurrency = { workspace = true }
image = { workspace = true }
itertools = { workspace = true }
normpath = { workspace = true, features = ["localization"] }
once_cell = { workspace = true }
pin-project-lite = { workspace = true }
prisma-client-rust = { workspace = true, features = ["rspc"] }
regex = { workspace = true }
reqwest = { workspace = true, features = ["json", "native-tls-vendored"] }
rmp-serde = { workspace = true }
rmpv = { workspace = true }
rspc = { workspace = true, features = [
	"axum",
	"uuid",
	"chrono",
	"tracing",
	"alpha",
	"unstable",
] }
serde = { workspace = true, features = ["derive"] }
serde_json = { workspace = true }
specta = { workspace = true }
strum = { workspace = true, features = ["derive"] }
strum_macros = { workspace = true }
tempfile = { workspace = true }
thiserror = { workspace = true }
tokio = { workspace = true, features = [
	"sync",
	"rt-multi-thread",
	"io-util",
	"macros",
	"time",
	"process",
] }
tokio-stream = { workspace = true, features = ["fs"] }
tokio-util = { workspace = true, features = ["io"] }
tracing = { workspace = true }
tracing-appender = { workspace = true }
tracing-subscriber = { workspace = true, features = ["env-filter"] }
uuid = { workspace = true, features = ["v4", "serde"] }
webp = { workspace = true }

# Specific Core dependencies
async-recursion = "1.0.5"
async-stream = "0.3.5"
aws-sdk-s3 = { version = "1.5.0", features = ["behavior-version-latest"] }
aws-config = "1.0.3"
aws-credential-types = "1.0.3"
base91 = "0.1.0"
bytes = "1.5.0"
ctor = "0.2.5"
directories = "5.0.1"
flate2 = "1.0.28"
hostname = "0.3.1"
http-body = "0.4.5"
http-range = "0.1.5"
hyper = { version = "=0.14.28", features = ["http1", "server", "client"] }
int-enum = "0.5.0"
libc = "0.2.153"
mini-moka = "0.10.2"
notify = { git = "https://github.com/notify-rs/notify.git", rev = "c3929ed114fbb0bc7457a9a498260461596b00ca", default-features = false, features = [
	"macos_fsevent",
] }
rmp = "0.8.12"
serde-hashkey = "0.4.5"
serde_repr = "0.1"
serde_with = "3.4.0"
slotmap = "1.0.6"
static_assertions = "1.1.0"
sysinfo = "0.29.10"
tar = "0.4.40"
tower-service = "0.3.2"
<<<<<<< HEAD
opendal = { version = "0.45.1", features = [
	"services-gdrive",
	"services-s3",
	"services-fs",
] }
sync_wrapper = { version = "1.0.1", features = ["futures"] }
=======
trash = "4.1.0"

>>>>>>> 66063d22
# Override features of transitive dependencies
[dependencies.openssl]
version = "=0.10.61"
features = ["vendored"]
[dependencies.openssl-sys]
version = "=0.9.97"
features = ["vendored"]

# Platform-specific dependencies
[target.'cfg(target_os = "macos")'.dependencies]
plist = "1"

[target.'cfg(target_os = "ios")'.dependencies]
icrate = { version = "0.1.0", features = [
	"Foundation",
	"Foundation_NSFileManager",
	"Foundation_NSString",
	"Foundation_NSNumber",
] }

[dev-dependencies]
tracing-test = { workspace.dev-dependencies = true }
aovec = "1.1.0"
globset = { workspace = true }<|MERGE_RESOLUTION|>--- conflicted
+++ resolved
@@ -132,17 +132,13 @@
 sysinfo = "0.29.10"
 tar = "0.4.40"
 tower-service = "0.3.2"
-<<<<<<< HEAD
 opendal = { version = "0.45.1", features = [
 	"services-gdrive",
 	"services-s3",
 	"services-fs",
 ] }
 sync_wrapper = { version = "1.0.1", features = ["futures"] }
-=======
-trash = "4.1.0"
 
->>>>>>> 66063d22
 # Override features of transitive dependencies
 [dependencies.openssl]
 version = "=0.10.61"
