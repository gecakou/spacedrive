--- conflicted
+++ resolved
@@ -26,24 +26,15 @@
 rmp-serde = "^1.1.0"
 
 # Project dependencies
-<<<<<<< HEAD
 prisma-client-rust = { git = "https://github.com/Brendonovich/prisma-client-rust.git", tag = "0.5.0" }
-rspc = { path = "../../rspc", features = ["axum", "tauri", "uuid", "chrono"] } # TODO: Correct import path
-=======
-ts-rs = { version = "6.2", features = ["chrono-impl", "uuid-impl", "serde-compat"] }
-prisma-client-rust = { git = "https://github.com/Brendonovich/prisma-client-rust.git", tag = "0.5.2" }
->>>>>>> 85e5eec9
+rspc = { git = "https://github.com/oscartbeaumont/rspc.git", branch = "omg", features = ["axum", "tauri", "uuid", "chrono"] }
 walkdir = "^2.3.2"
 uuid = { version = "1.1.2", features = ["v4", "serde"] }
 sysinfo = "0.23.9"
 thiserror = "1.0.30"
 core-derive = { path = "./derive" }
 
-<<<<<<< HEAD
 tokio = { version = "1.17.0", features = ["sync", "rt-multi-thread"] }
-=======
-tokio = { version = "^1.17.0", features = ["sync", "rt"] }
->>>>>>> 85e5eec9
 include_dir = { version = "0.7.2", features = ["glob"] }
 async-trait = "^0.1.52"
 image = "0.24.1"
