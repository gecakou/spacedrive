[package]
name = "sdcore"
version = "0.1.0"
description = "Virtual distributed filesystem engine that powers Spacedrive."
authors = ["Spacedrive Technology Inc."]
license = "GNU GENERAL PUBLIC LICENSE"
repository = "https://github.com/spacedriveapp/spacedrive"
edition = "2021"
rust-version = "1.63.0"

[features]
default = ["p2p"]
<<<<<<< HEAD
p2p = [] # This feature controlls whether the Spacedrive Core contains the Peer to Peer syncing engine (It isn't required for the hosted core so we can disable it).
mobile = [] # This feature allows features to be disabled when the Core is running on mobile.
ffmpeg = ["dep:ffmpeg-next", "ffmpegthumbnailer-rs"] # This feature controls whether the Spacedrive Core contains functionality which requires FFmpeg.
=======
p2p = [
] # This feature controls whether the Spacedrive Core contains the Peer to Peer syncing engine (It isn't required for the hosted core so we can disable it).
mobile = [
] # This feature allows features to be disabled when the Core is running on mobile.
ffmpeg = [
  "dep:ffmpeg-next",
] # This feature controls whether the Spacedrive Core contains functionality which requires FFmpeg.
>>>>>>> 1bf315c4

[dependencies]
hostname = "0.3.1"

# Universal Dependencies
base64 = "0.13.0"
serde = { version = "1.0", features = ["derive"] }
chrono = { version = "0.4.19", features = ["serde"] }
serde_json = "1.0"
futures = "0.3"
data-encoding = "2.3.2"
ring = "0.17.0-alpha.10"
int-enum = "0.4.0"
rmp = "^0.8.11"
rmp-serde = "^1.1.0"

# Project dependencies
prisma-client-rust = { git = "https://github.com/Brendonovich/prisma-client-rust.git", tag = "0.6.0", features = [
  "rspc",
  "sqlite-create-many",
  "migrations",
  "sqlite",
], default-features = false }
rspc = { version = "0.0.5", features = ["uuid", "chrono", "tracing"] }
uuid = { version = "1.1.2", features = ["v4", "serde"] }
sysinfo = "0.23.9"
thiserror = "1.0.30"

tokio = { version = "1.17.0", features = [
  "sync",
  "rt-multi-thread",
  "io-util",
] }
include_dir = { version = "0.7.2", features = ["glob"] }
async-trait = "^0.1.52"
image = "0.24.1"
webp = "0.2.2"
ffmpeg-next = { version = "5.0.3", optional = true, features = [] }
ffmpegthumbnailer-rs = { optional = true, git = "https://github.com/fogodev/ffmpegthumbnailer-rs"}
libc = "0.2"
fs_extra = "1.2.0"
tracing = "0.1.35"
tracing-subscriber = { version = "0.3.14", features = ["env-filter"] }
async-stream = "0.3.3"
once_cell = "1.13.0"
ctor = "0.1.22"
globset = { version = "^0.4.9", features = ["serde1"] }
itertools = "^0.10.3"
enumflags2 = "0.7.5"

[dev-dependencies]
tempfile = "^3.3.0"
tracing-test = "^0.2.3"<|MERGE_RESOLUTION|>--- conflicted
+++ resolved
@@ -10,11 +10,6 @@
 
 [features]
 default = ["p2p"]
-<<<<<<< HEAD
-p2p = [] # This feature controlls whether the Spacedrive Core contains the Peer to Peer syncing engine (It isn't required for the hosted core so we can disable it).
-mobile = [] # This feature allows features to be disabled when the Core is running on mobile.
-ffmpeg = ["dep:ffmpeg-next", "ffmpegthumbnailer-rs"] # This feature controls whether the Spacedrive Core contains functionality which requires FFmpeg.
-=======
 p2p = [
 ] # This feature controls whether the Spacedrive Core contains the Peer to Peer syncing engine (It isn't required for the hosted core so we can disable it).
 mobile = [
@@ -22,7 +17,6 @@
 ffmpeg = [
   "dep:ffmpeg-next",
 ] # This feature controls whether the Spacedrive Core contains functionality which requires FFmpeg.
->>>>>>> 1bf315c4
 
 [dependencies]
 hostname = "0.3.1"
@@ -61,8 +55,6 @@
 image = "0.24.1"
 webp = "0.2.2"
 ffmpeg-next = { version = "5.0.3", optional = true, features = [] }
-ffmpegthumbnailer-rs = { optional = true, git = "https://github.com/fogodev/ffmpegthumbnailer-rs"}
-libc = "0.2"
 fs_extra = "1.2.0"
 tracing = "0.1.35"
 tracing-subscriber = { version = "0.3.14", features = ["env-filter"] }
