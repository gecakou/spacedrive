--- conflicted
+++ resolved
@@ -119,21 +119,9 @@
 static_assertions = "1.1.0"
 sysinfo = "0.29.10"
 tar = "0.4.40"
-<<<<<<< HEAD
-tempfile = "^3.8.1"
-axum = "0.6.20"
-http-body = "0.4.5"
-pin-project-lite = "0.2.13"
-bytes = "1.5.0"
-reqwest = { version = "0.11.22", features = ["json", "native-tls-vendored"] }
-directories = "5.0.1"
-async-recursion = "1.0.5"
-base64 = "0.21.5"
 aws-sdk-s3 = { version = "1.5.0", features = ["behavior-version-latest"] }
 aws-config = "1.0.3"
 aws-credential-types = "1.0.3"
-=======
->>>>>>> 7dfc6b52
 
 # Override features of transitive dependencies
 [dependencies.openssl]
