[package]
name = "sd-core"
version = "0.1.0"
description = "Virtual distributed filesystem engine that powers Spacedrive."
authors = ["Spacedrive Technology Inc."]
license = "GNU GENERAL PUBLIC LICENSE"
repository = "https://github.com/spacedriveapp/spacedrive"
edition = "2021"
rust-version = "1.68.1"

[features]
default = []
mobile = [
] # This feature allows features to be disabled when the Core is running on mobile.
ffmpeg = [
	"dep:sd-ffmpeg",
] # This feature controls whether the Spacedrive Core contains functionality which requires FFmpeg.
location-watcher = ["dep:notify"]
sync-messages = []

[dependencies]
sd-ffmpeg = { path = "../crates/ffmpeg", optional = true }
sd-crypto = { path = "../crates/crypto", features = [
	"rspc",
	"specta",
	"serde",
	"keymanager",
] }
sd-file-ext = { path = "../crates/file-ext" }
sd-sync = { path = "../crates/sync" }
sd-p2p = { path = "../crates/p2p", features = ["specta", "serde"] }

rspc = { workspace = true, features = [
	"uuid",
	"chrono",
	"tracing",
	"alpha",
	"unstable",
] }
httpz = { workspace = true }
prisma-client-rust = { workspace = true }
specta = { workspace = true }
tokio = { workspace = true, features = [
	"sync",
	"rt-multi-thread",
	"io-util",
	"macros",
	"time",
] }

base64 = "0.21.0"
serde = { version = "1.0", features = ["derive"] }
chrono = { version = "0.4.22", features = ["serde"] }
serde_json = "1.0"
futures = "0.3"
rmp = "^0.8.11"
rmp-serde = "^1.1.1"
blake3 = "1.3.1"
hostname = "0.3.1"
uuid = { version = "1.1.2", features = ["v4", "serde"] }
sysinfo = "0.28.3"
thiserror = "1.0.37"
include_dir = { version = "0.7.2", features = ["glob"] }
async-trait = "^0.1.57"
image = "0.24.4"
webp = "0.2.2"
tracing = { git = "https://github.com/tokio-rs/tracing", rev = "998774eb7a9e8f5fe7020fa660fbcca9aaec2169" } # To work with tracing-appender
tracing-subscriber = { git = "https://github.com/tokio-rs/tracing", rev = "998774eb7a9e8f5fe7020fa660fbcca9aaec2169", features = ["env-filter"] } # To work with tracing-appender
async-stream = "0.3.3"
once_cell = "1.15.0"
ctor = "0.1.23"
globset = { version = "^0.4.9", features = ["serde1"] }
itertools = "^0.10.5"
enumflags2 = "0.7.5"
uhlc = "0.5.1"
http-range = "0.1.5"
mini-moka = "0.10.0"
serde_with = "2.2.0"
dashmap = { version = "5.4.0", features = ["serde"] }
notify = { version = "5.0.0", default-features = false, features = [
	"macos_fsevent",
], optional = true }
static_assertions = "1.1.0"
serde-hashkey = "0.4.5"
normpath = { version = "1.1.1", features = ["localization"] }
<<<<<<< HEAD
tracing-appender =  { git = "https://github.com/tokio-rs/tracing", rev = "998774eb7a9e8f5fe7020fa660fbcca9aaec2169" } # Unreleased changes for log deletion
=======
strum = { version = "0.24", features = ["derive"] }
strum_macros = "0.24"
>>>>>>> 50910283

[target.'cfg(windows)'.dependencies.winapi-util]
version = "0.1.5"

[dev-dependencies]
tempfile = "^3.3.0"
tracing-test = "^0.2.3"<|MERGE_RESOLUTION|>--- conflicted
+++ resolved
@@ -83,12 +83,9 @@
 static_assertions = "1.1.0"
 serde-hashkey = "0.4.5"
 normpath = { version = "1.1.1", features = ["localization"] }
-<<<<<<< HEAD
 tracing-appender =  { git = "https://github.com/tokio-rs/tracing", rev = "998774eb7a9e8f5fe7020fa660fbcca9aaec2169" } # Unreleased changes for log deletion
-=======
 strum = { version = "0.24", features = ["derive"] }
 strum_macros = "0.24"
->>>>>>> 50910283
 
 [target.'cfg(windows)'.dependencies.winapi-util]
 version = "0.1.5"
