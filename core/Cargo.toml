--- conflicted
+++ resolved
@@ -31,14 +31,9 @@
 sd-file-ext = { path = "../crates/file-ext" }
 sd-sync = { path = "../crates/sync" }
 sd-p2p = { path = "../crates/p2p", features = ["specta", "serde"] }
-<<<<<<< HEAD
-=======
-sd-prisma = { path = "../crates/prisma" }
 sd-utils = { path = "../crates/utils" }
-
 sd-core-sync = { path = "./crates/sync" }
 
->>>>>>> 528657bd
 rspc = { workspace = true, features = [
 	"uuid",
 	"chrono",
@@ -57,8 +52,10 @@
 	"time",
 	"process",
 ] }
+kamadak-exif = "0.5.5"
+base64 = "0.21.2"
 
-base64 = "0.21.2"
+[target.'cfg(target_os = "macos")'.dependencies]
 serde = { version = "1.0", features = ["derive"] }
 chrono = { version = "0.4.25", features = ["serde"] }
 serde_json = { workspace = true }
@@ -102,15 +99,9 @@
 hex = "0.4.3"
 int-enum = "0.5.0"
 tokio-stream = "0.1.14"
-<<<<<<< HEAD
-kamadak-exif = "0.5.5"
-=======
 futures-concurrency = "7.3"
 async-channel = "1.9"
 tokio-util = "0.7"
->>>>>>> 528657bd
-
-[target.'cfg(target_os = "macos")'.dependencies]
 plist = "1"
 
 [target.'cfg(windows)'.dependencies.winapi-util]
