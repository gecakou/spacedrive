--- conflicted
+++ resolved
@@ -67,11 +67,7 @@
 sysinfo = "0.29.10"
 thiserror = "1.0.48"
 include_dir = { version = "0.7.3", features = ["glob"] }
-<<<<<<< HEAD
-async-trait = "^0.1.68"
-=======
 async-trait = "^0.1.73"
->>>>>>> 8e0a7f96
 image = "0.24.7"
 webp = "0.2.5"
 tracing = { workspace = true }
