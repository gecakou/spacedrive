[package]
name = "sd-core"
version = "0.1.0"
description = "Virtual distributed filesystem engine that powers Spacedrive."
authors = ["Spacedrive Technology Inc."]
license = "GNU GENERAL PUBLIC LICENSE"
repository = "https://github.com/spacedriveapp/spacedrive"
edition = "2021"
rust-version = "1.68.1"

[features]
default = []
mobile = [] # This feature allows features to be disabled when the Core is running on mobile.
ffmpeg = ["dep:ffmpeg-next", "dep:sd-ffmpeg"] # This feature controls whether the Spacedrive Core contains functionality which requires FFmpeg.
location-watcher = ["dep:notify"]
sync-messages = []

[dependencies]
sd-ffmpeg = { path = "../crates/ffmpeg", optional = true }
sd-crypto = { path = "../crates/crypto", features = [
<<<<<<< HEAD
  "serde",
  "bincode",
  "async",
=======
	"rspc",
	"serde",
	"keymanager",
>>>>>>> daadbf59
] }
sd-file-ext = { path = "../crates/file-ext" }
sd-sync = { path = "../crates/sync" }
sd-p2p = { path = "../crates/p2p", features = ["specta", "serde"] }

rspc = { workspace = true, features = ["uuid", "chrono", "tracing"] }
httpz = { workspace = true }
prisma-client-rust = { workspace = true }
specta = { workspace = true }
tokio = { workspace = true, features = [
	"sync",
	"rt-multi-thread",
	"io-util",
	"macros",
	"time",
] }

<<<<<<< HEAD

bincode = { version = "2.0.0-rc.3", features = ["serde"] }
base64 = "0.13.0"
=======
base64 = "0.21.0"
>>>>>>> daadbf59
serde = { version = "1.0", features = ["derive"] }
chrono = { version = "0.4.22", features = ["serde"] }
serde_json = "1.0"
futures = "0.3"
int-enum = "0.5.0"
rmp = "^0.8.11"
rmp-serde = "^1.1.1"
blake3 = "1.3.1"
hostname = "0.3.1"
uuid = { version = "1.1.2", features = ["v4", "serde"] }
sysinfo = "0.28.3"
thiserror = "1.0.37"
include_dir = { version = "0.7.2", features = ["glob"] }
async-trait = "^0.1.57"
image = "0.24.4"
webp = "0.2.2"
tracing = "0.1.36"
tracing-subscriber = { version = "0.3.15", features = ["env-filter"] }
async-stream = "0.3.3"
once_cell = "1.15.0"
ctor = "0.1.23"
globset = { version = "^0.4.9", features = ["serde1"] }
itertools = "^0.10.5"
enumflags2 = "0.7.5"
uhlc = "0.5.1"
http-range = "0.1.5"
mini-moka = "0.10.0"
serde_with = "2.2.0"
dashmap = { version = "5.4.0", features = ["serde"] }
ffmpeg-next = { version = "6.0.0", optional = true, features = [] }
notify = { version = "5.0.0", default-features = false, features = [
	"macos_fsevent",
], optional = true }
static_assertions = "1.1.0"
serde-hashkey = "0.4.5"
normpath = { version = "1.1.1", features = ["localization"] }

[target.'cfg(windows)'.dependencies.winapi-util]
version = "0.1.5"

[dev-dependencies]
tempfile = "^3.3.0"
tracing-test = "^0.2.3"<|MERGE_RESOLUTION|>--- conflicted
+++ resolved
@@ -10,24 +10,22 @@
 
 [features]
 default = []
-mobile = [] # This feature allows features to be disabled when the Core is running on mobile.
-ffmpeg = ["dep:ffmpeg-next", "dep:sd-ffmpeg"] # This feature controls whether the Spacedrive Core contains functionality which requires FFmpeg.
+mobile = [
+] # This feature allows features to be disabled when the Core is running on mobile.
+ffmpeg = [
+	"dep:ffmpeg-next",
+	"dep:sd-ffmpeg",
+] # This feature controls whether the Spacedrive Core contains functionality which requires FFmpeg.
 location-watcher = ["dep:notify"]
 sync-messages = []
 
 [dependencies]
+sd-crypto = { path = "../crates/crypto", features = [
+	"serde",
+	"bincode",
+	"async",
+] }
 sd-ffmpeg = { path = "../crates/ffmpeg", optional = true }
-sd-crypto = { path = "../crates/crypto", features = [
-<<<<<<< HEAD
-  "serde",
-  "bincode",
-  "async",
-=======
-	"rspc",
-	"serde",
-	"keymanager",
->>>>>>> daadbf59
-] }
 sd-file-ext = { path = "../crates/file-ext" }
 sd-sync = { path = "../crates/sync" }
 sd-p2p = { path = "../crates/p2p", features = ["specta", "serde"] }
@@ -44,13 +42,9 @@
 	"time",
 ] }
 
-<<<<<<< HEAD
 
 bincode = { version = "2.0.0-rc.3", features = ["serde"] }
-base64 = "0.13.0"
-=======
 base64 = "0.21.0"
->>>>>>> daadbf59
 serde = { version = "1.0", features = ["derive"] }
 chrono = { version = "0.4.22", features = ["serde"] }
 serde_json = "1.0"
