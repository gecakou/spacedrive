datasource db {
    provider = "sqlite"
    url      = "file:dev.db"
}

generator client {
    provider      = "cargo prisma"
    output        = "../../crates/prisma/src/prisma"
    module_path   = "sd_prisma::prisma"
    client_format = "folder"
}

generator sync {
    provider      = "cargo prisma-sync"
    output        = "../../crates/prisma/src/prisma_sync"
    client_format = "folder"
}

//// Sync ////

model SharedOperation {
    id        Bytes  @id
    timestamp BigInt
    model     String

    record_id Bytes
    // Enum: ??
    kind      String
    data      Bytes

    instance_id Int
    instance    Instance @relation(fields: [instance_id], references: [id])

    // attestation Bytes

    @@map("shared_operation")
}

model RelationOperation {
    id        Bytes  @id
    timestamp BigInt
    relation  String

    item_id  Bytes
    group_id Bytes

    kind String
    data Bytes

    instance_id Int
    instance    Instance @relation(fields: [instance_id], references: [id])

    @@map("relation_operation")
}

/// @deprecated: This model has to exist solely for backwards compatibility.
model Node {
    id           Int      @id @default(autoincrement())
    pub_id       Bytes    @unique
    name         String
    // Enum: sd_core::node::Platform
    platform     Int
    date_created DateTime
    identity     Bytes? // TODO: Change to required field in future
    node_peer_id String? // TODO: Remove as part of - https://linear.app/spacedriveapp/issue/ENG-757/p2p-library-portability

    @@map("node")
}

/// @local(id: pub_id)
// represents a single `.db` file (SQLite DB) that is paired to the current library.
// A `LibraryInstance` is always owned by a single `Node` but it's possible for that node to change (or two to be owned by a single node).
model Instance {
    id       Int   @id @default(autoincrement()) // This is is NOT globally unique
    pub_id   Bytes @unique // This UUID is meaningless and exists soley cause the `uhlc::ID` must be 16-bit. Really this should be derived from the `identity` field.
    // Enum: sd_core::p2p::IdentityOrRemoteIdentity
    identity Bytes

    node_id       Bytes
    node_name     String
    // Enum: sd_core::node::Platform
    node_platform Int

    last_seen    DateTime // Time core started for owner, last P2P message for P2P node
    date_created DateTime

    // clock timestamp for sync
    timestamp BigInt?

    // attestation Bytes

    SharedOperation   SharedOperation[]
    RelationOperation RelationOperation[]

    @@map("instance")
}

model Statistics {
    id                   Int      @id @default(autoincrement())
    date_captured        DateTime @default(now())
    total_object_count   Int      @default(0)
    library_db_size      String   @default("0")
    total_bytes_used     String   @default("0")
    total_bytes_capacity String   @default("0")
    total_unique_bytes   String   @default("0")
    total_bytes_free     String   @default("0")
    preview_media_bytes  String   @default("0")

    @@map("statistics")
}

/// @local
model Volume {
    id                    Int      @id @default(autoincrement())
    name                  String
    mount_point           String
    total_bytes_capacity  String   @default("0")
    total_bytes_available String   @default("0")
    disk_type             String?
    filesystem            String?
    is_system             Boolean  @default(false)
    date_modified         DateTime @default(now())

    @@unique([mount_point, name])
    @@map("volume")
}

/// @shared(id: pub_id)
model Location {
    id     Int   @id @default(autoincrement())
    pub_id Bytes @unique

    name                   String?
    path                   String?
    total_capacity         Int?
    available_capacity     Int?
    is_archived            Boolean?
    generate_preview_media Boolean?
    sync_preview_media     Boolean?
    hidden                 Boolean?
    date_created           DateTime?

    instance_id Int?
    // instance    Instance? @relation(fields: [instance_id], references: [id]) // TODO: Enabling this breaks migration 7's `update_many` in `library/config.rs`

    file_paths    FilePath[]
    indexer_rules IndexerRulesInLocation[]

    @@map("location")
}

/// @shared(id: pub_id)
model FilePath {
    id     Int   @id @default(autoincrement())
    pub_id Bytes @unique

    is_dir Boolean?

    // content addressable storage id - blake3 sampled checksum
    cas_id             String?
    // full byte contents digested into blake3 checksum
    integrity_checksum String?

    // location that owns this path
    location_id Int?
    location    Location? @relation(fields: [location_id], references: [id], onDelete: SetNull)

    // the path of the file relative to its location
    materialized_path String?

    // the name and extension, MUST have 'COLLATE NOCASE' in migration
    name      String?
    extension String?

    size_in_bytes       String? // deprecated
    size_in_bytes_bytes Bytes?

    inode  Bytes? // This is actually an unsigned 64 bit integer, but we don't have this type in SQLite
    device Bytes? // This is actually an unsigned 64 bit integer, but we don't have this type in SQLite

    // the unique Object for this file path
    object_id Int?
    object    Object? @relation(fields: [object_id], references: [id], onDelete: SetNull)

    key_id Int? // replacement for encryption
    // permissions       String?

    date_created  DateTime?
    date_modified DateTime?
    date_indexed  DateTime?

    // key Key? @relation(fields: [key_id], references: [id])

    @@unique([location_id, materialized_path, name, extension])
    @@unique([location_id, inode, device])
    @@index([location_id])
    @@index([location_id, materialized_path])
    @@map("file_path")
}

/// @shared(id: pub_id)
model Object {
    id     Int   @id @default(autoincrement())
    pub_id Bytes @unique
    // Enum: sd_file_ext::kind::ObjectKind
    kind   Int?

    key_id        Int?
    // handy ways to mark an object
    hidden        Boolean?
    favorite      Boolean?
    important     Boolean?
    // if we have generated preview media for this object on at least one Node
    // commented out for now by @brendonovich since they they're irrelevant to the sync system
    // has_thumbnail     Boolean?
    // has_thumbstrip    Boolean?
    // has_video_preview Boolean?
    // TODO: change above to:
    // has_generated_thumbnail     Boolean  @default(false)
    // has_generated_thumbstrip    Boolean  @default(false)
    // has_generated_video_preview Boolean  @default(false)
    // integration with ipfs
    // ipfs_id           String?
    // plain text note
    note          String?
    // the original known creation date of this object
    date_created  DateTime?
    date_accessed DateTime?

    tags       TagOnObject[]
    labels     LabelOnObject[]
    albums     ObjectInAlbum[]
    spaces     ObjectInSpace[]
    file_paths FilePath[]
    // comments   Comment[]
    media_data MediaData?

    // key Key? @relation(fields: [key_id], references: [id])

    @@map("object")
}

// if there is a conflicting cas_id, the conficting file should be updated to have a larger cas_id as the field is unique, however this record is kept to tell the indexer (upon discovering this CAS) that there is alternate versions of the file and to check by a full integrity hash to define for which to associate with.
// @brendan: nah this probably won't fly
// model FileConflict {
//     original_object_id   Int @unique
//     detactched_object_id Int @unique

//     @@map("file_conflict")
// }

// keys allow us to know exactly which files can be decrypted with a given key
// they can be "mounted" to a client, and then used to decrypt files automatically
/// @shared(id: uuid)
// model Key {
//     id                Int       @id @default(autoincrement())
//     // uuid to identify the key
//     uuid              String    @unique
//     version           String
//     key_type          String
//     // the name that the user sets
//     name              String?
//     // is this key the default for encryption?
//     // was not tagged as unique as i'm not too sure if PCR will handle it
//     // can always be tagged as unique, the keys API will need updating to use `find_unique()`
//     default           Boolean   @default(false)
//     // nullable if concealed for security
//     date_created      DateTime? @default(now())
//     // encryption algorithm used to encrypt the key
//     algorithm         String
//     // hashing algorithm used for hashing the key with the content salt
//     hashing_algorithm String
//     // salt used for encrypting data with this key
//     content_salt      Bytes
//     // the *encrypted* master key (48 bytes)
//     master_key        Bytes
//     // the nonce used for encrypting the master key
//     master_key_nonce  Bytes
//     // the nonce used for encrypting the key
//     key_nonce         Bytes
//     // the *encrypted* key
//     key               Bytes
//     // the salt used for deriving the KEK (used for encrypting the master key) from the root key
//     salt              Bytes

//     automount Boolean @default(false)

//     objects    Object[]
//     file_paths FilePath[]

//     @@map("key")
// }

model MediaData {
    id                      Int     @id
    pixel_width             Int?
    pixel_height            Int?
    longitude               Float?
    latitude                Float?
    fps                     Int?
    capture_device_make     String? // eg: "Apple"
    capture_device_model    String? // eg: "iPhone 12"
    capture_device_software String? // eg: "12.1.1"
    duration_seconds        Int?
    codecs                  String? // eg: "h264,acc"
    streams                 Int?

    object Object? @relation(fields: [id], references: [id], onDelete: Cascade)

    @@map("media_data")
}

//// Tag ////

/// @shared(id: pub_id)
model Tag {
    id     Int     @id @default(autoincrement())
    pub_id Bytes   @unique
    name   String?
    color  String?

    // Enum: ??
    redundancy_goal Int?

    date_created  DateTime?
    date_modified DateTime?

    tag_objects TagOnObject[]

    @@map("tag")
}

/// @relation(item: tag, group: object)
model TagOnObject {
    tag_id Int
    tag    Tag @relation(fields: [tag_id], references: [id], onDelete: Restrict)

    object_id Int
    object    Object @relation(fields: [object_id], references: [id], onDelete: Restrict)

    @@id([tag_id, object_id])
    @@map("tag_on_object")
}

//// Label ////

model Label {
    id            Int      @id @default(autoincrement())
    pub_id        Bytes    @unique
    name          String?
    date_created  DateTime @default(now())
    date_modified DateTime @default(now())

    label_objects LabelOnObject[]

    @@map("label")
}

model LabelOnObject {
    date_created DateTime @default(now())

    label_id Int
    label    Label @relation(fields: [label_id], references: [id], onDelete: Restrict)

    object_id Int
    object    Object @relation(fields: [object_id], references: [id], onDelete: Restrict)

    @@id([label_id, object_id])
    @@map("label_on_object")
}

//// Space ////

model Space {
    id            Int       @id @default(autoincrement())
    pub_id        Bytes     @unique
    name          String?
    description   String?
    date_created  DateTime?
    date_modified DateTime?

    objects ObjectInSpace[]

    @@map("space")
}

model ObjectInSpace {
    space_id Int
    space    Space @relation(fields: [space_id], references: [id], onDelete: Restrict)

    object_id Int
    object    Object @relation(fields: [object_id], references: [id], onDelete: Restrict)

    @@id([space_id, object_id])
    @@map("object_in_space")
}

//// Job ////

model Job {
    id Bytes @id

    name   String?
    action String? // Will be composed of "{action_description}(-{children_order})*"

    // Enum: sd_core::job::job_manager:JobStatus
    status Int? // 0 = Queued

    // List of errors, separated by "\n\n" in case of failed jobs or completed with errors
    errors_text String?

    data     Bytes? // Serialized data to be used on pause/resume
    metadata Bytes? // Serialized metadata field with info about the job after completion

    parent_id Bytes?

    task_count                Int?
    completed_task_count      Int?
    date_estimated_completion DateTime? // Estimated timestamp that the job will be complete at

    date_created   DateTime?
    date_started   DateTime? // Started execution
    date_completed DateTime? // Finished execution

    parent   Job?  @relation("jobs_dependency", fields: [parent_id], references: [id], onDelete: SetNull)
    children Job[] @relation("jobs_dependency")

    @@map("job")
}

//// Album ////

model Album {
    id        Int     @id @default(autoincrement())
    pub_id    Bytes   @unique
    name      String
    is_hidden Boolean @default(false)

    date_created  DateTime @default(now())
    date_modified DateTime @default(now())

    objects ObjectInAlbum[]

    @@map("album")
}

model ObjectInAlbum {
    date_created DateTime @default(now())

<<<<<<< HEAD
    album_id Int
    album    Album @relation(fields: [album_id], references: [id], onDelete: NoAction, onUpdate: NoAction)

    object_id Int
    object    Object @relation(fields: [object_id], references: [id], onDelete: NoAction, onUpdate: NoAction)
=======
//     album_id Int
//     album    Album @relation(fields: [album_id], references: [id], onDelete: SetNull)

//     object_id Int
//     object    Object @relation(fields: [object_id], references: [id], onDelete: SetNull)
>>>>>>> d8bd3075

    @@id([album_id, object_id])
    @@map("object_in_album")
}

//// Comment ////

// model Comment {
//     id            Int      @id @default(autoincrement())
//     pub_id        Bytes    @unique
//     content       String
//     date_created  DateTime @default(now())
//     date_modified DateTime @default(now())
//     object_id     Int?
//     object        Object?  @relation(fields: [object_id], references: [id])

//     @@map("comment")
// }

//// Indexer Rules ////

model IndexerRule {
    id     Int   @id @default(autoincrement())
    pub_id Bytes @unique

    name           String?
    default        Boolean?
    rules_per_kind Bytes?
    date_created   DateTime?
    date_modified  DateTime?

    locations IndexerRulesInLocation[]

    @@map("indexer_rule")
}

model IndexerRulesInLocation {
    location_id Int
    location    Location @relation(fields: [location_id], references: [id], onDelete: Restrict)

    indexer_rule_id Int
    indexer_rule    IndexerRule @relation(fields: [indexer_rule_id], references: [id], onDelete: Restrict)

    @@id([location_id, indexer_rule_id])
    @@map("indexer_rule_in_location")
}

/// @shared(id: key)
model Preference {
    key   String @id
    value Bytes?

    @@map("preference")
}

model Notification {
    id         Int       @id @default(autoincrement())
    read       Boolean   @default(false)
    // Enum: crate::api::notifications::NotificationData
    data       Bytes
    expires_at DateTime?

    @@map("notification")
}<|MERGE_RESOLUTION|>--- conflicted
+++ resolved
@@ -446,20 +446,11 @@
 
 model ObjectInAlbum {
     date_created DateTime @default(now())
-
-<<<<<<< HEAD
     album_id Int
-    album    Album @relation(fields: [album_id], references: [id], onDelete: NoAction, onUpdate: NoAction)
+    album    Album @relation(fields: [album_id], references: [id], onDelete: SetNull)
 
     object_id Int
-    object    Object @relation(fields: [object_id], references: [id], onDelete: NoAction, onUpdate: NoAction)
-=======
-//     album_id Int
-//     album    Album @relation(fields: [album_id], references: [id], onDelete: SetNull)
-
-//     object_id Int
-//     object    Object @relation(fields: [object_id], references: [id], onDelete: SetNull)
->>>>>>> d8bd3075
+    object    Object @relation(fields: [object_id], references: [id], onDelete: SetNull)
 
     @@id([album_id, object_id])
     @@map("object_in_album")
