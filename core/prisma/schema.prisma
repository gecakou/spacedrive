--- conflicted
+++ resolved
@@ -99,15 +99,10 @@
     is_archived        Boolean  @default(false)
     date_created       DateTime @default(now())
 
-    node       Node?      @relation(fields: [node_id], references: [id])
-    file_paths FilePath[]
-<<<<<<< HEAD
-
-=======
+    node          Node?                    @relation(fields: [node_id], references: [id])
+    file_paths    FilePath[]
     indexer_rules IndexerRulesInLocation[]
 
-    @@unique([node_id, local_path])
->>>>>>> 25c111a8
     @@map("locations")
 }
 
@@ -389,10 +384,10 @@
 }
 
 model IndexerRulesInLocation {
-    date_created    DateTime @default(now())
-
-    location_id     Int
-    location        Location @relation(fields: [location_id], references: [id], onDelete: NoAction, onUpdate: NoAction)
+    date_created DateTime @default(now())
+
+    location_id Int
+    location    Location @relation(fields: [location_id], references: [id], onDelete: NoAction, onUpdate: NoAction)
 
     indexer_rule_id Int
     indexer_rule    IndexerRule @relation(fields: [indexer_rule_id], references: [id], onDelete: NoAction, onUpdate: NoAction)
