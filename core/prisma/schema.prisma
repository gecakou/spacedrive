datasource db {
  provider = "sqlite"
  url      = "file:dev.db"
}

generator client {
  provider = "cargo prisma"
  output   = "../src/prisma.rs"
}

model SyncEvent {
  id        Int     @id @default(autoincrement())
  node_id   Int
  timestamp String
  // individual record pub id OR compound many-to-many pub ids
  record_id Bytes
  // the type of operation, I.E: CREATE, UPDATE, DELETE as an enum
  kind      Int
  // the column name for atomic update operations
  column    String?
  // the new value for create/update operations, msgpack encoded
  value     String

  node Node @relation(fields: [node_id], references: [id])

  @@map("sync_event")
}

model Statistics {
  id                   Int      @id @default(autoincrement())
  date_captured        DateTime @default(now())
  total_object_count   Int      @default(0)
  library_db_size      String   @default("0")
  total_bytes_used     String   @default("0")
  total_bytes_capacity String   @default("0")
  total_unique_bytes   String   @default("0")
  total_bytes_free     String   @default("0")
  preview_media_bytes  String   @default("0")

  @@map("statistics")
}

model Node {
  id           Int      @id @default(autoincrement())
  pub_id       Bytes    @unique
  name         String
  platform     Int      @default(0)
  version      String?
  last_seen    DateTime @default(now())
  timezone     String?
  date_created DateTime @default(now())

  sync_events SyncEvent[]
  jobs        Job[]

  Location Location[]

  @@map("node")
}

model Volume {
  id                    Int      @id @default(autoincrement())
  node_id               Int
  name                  String
  mount_point           String
  total_bytes_capacity  String   @default("0")
  total_bytes_available String   @default("0")
  disk_type             String?
  filesystem            String?
  is_system             Boolean  @default(false)
  date_modified         DateTime @default(now())

  @@unique([node_id, mount_point, name])
  @@map("volume")
}

model Location {
  id                 Int      @id @default(autoincrement())
  pub_id             Bytes    @unique
  node_id            Int
  name               String?
  local_path         String?
  total_capacity     Int?
  available_capacity Int?
  filesystem         String?
  disk_type          Int?
  is_removable       Boolean?
  is_online          Boolean  @default(true)
  is_archived        Boolean  @default(false)
  date_created       DateTime @default(now())

  node          Node                     @relation(fields: [node_id], references: [id])
  file_paths    FilePath[]
  indexer_rules IndexerRulesInLocation[]

  @@map("location")
}

model Object {
  id                 Int      @id @default(autoincrement())
  // content addressable storage id - blake3 sampled checksum
  cas_id             String   @unique
  // full byte contents digested into blake3 checksum
  integrity_checksum String?  @unique
  // basic metadata
  name               String?
  extension          String?
  kind               Int      @default(0)
  size_in_bytes      String
  key_id             Int?
  // handy ways to mark an object
  hidden             Boolean  @default(false)
  favorite           Boolean  @default(false)
  important          Boolean  @default(false)
  // if we have generated preview media for this object
  has_thumbnail      Boolean  @default(false)
  has_thumbstrip     Boolean  @default(false)
  has_video_preview  Boolean  @default(false)
  // integration with ipfs
  ipfs_id            String?
  // plain text note
  note               String?
  // the original known creation date of this object
  date_created       DateTime @default(now())
  // the last time this object was modified
  date_modified      DateTime @default(now())
  // when this object was first indexed
  date_indexed       DateTime @default(now())

  tags       TagOnObject[]
  labels     LabelOnObject[]
  albums     ObjectInAlbum[]
  spaces     ObjectInSpace[]
  file_paths FilePath[]
  comments   Comment[]
  media_data MediaData?

  key Key? @relation(fields: [key_id], references: [id])

  @@map("object")
}

model FilePath {
  id                Int
  is_dir            Boolean  @default(false)
  // location that owns this path
  location_id       Int
  location          Location @relation(fields: [location_id], references: [id], onDelete: Cascade, onUpdate: Cascade)
  // a path generated from local file_path ids eg: "34/45/67/890"
  materialized_path String
  // the name and extension
  name              String
  extension         String?
  // the unique Object for this file path
  object_id         Int?
  object            Object?  @relation(fields: [object_id], references: [id], onDelete: Cascade, onUpdate: Cascade)
  // the parent in the file tree
  parent_id         Int?
  key_id            Int? // replacement for encryption
  // permissions       String?
  // temp_cas_id       String? // so a filepath can be created without its File, as they're created lazily

  date_created  DateTime @default(now())
  date_modified DateTime @default(now())
  date_indexed  DateTime @default(now())

  // NOTE: this self relation for the file tree was causing SQLite to go to forever bed, disabling until workaround
  // parent   FilePath?  @relation("directory_file_paths", fields: [parent_id], references: [id], onDelete: NoAction, onUpdate: NoAction)
  // children FilePath[] @relation("directory_file_paths")

  key Key? @relation(fields: [key_id], references: [id])

  @@id([location_id, id])
  @@unique([location_id, materialized_path, name, extension])
  @@index([location_id])
  @@map("file_path")
}

// if there is a conflicting cas_id, the conficting file should be updated to have a larger cas_id as the field is unique, however this record is kept to tell the indexer (upon discovering this CAS) that there is alternate versions of the file and to check by a full integrity hash to define for which to associate with.
model FileConflict {
  original_object_id   Int @unique
  detactched_object_id Int @unique

  @@map("file_conflict")
}

// keys allow us to know exactly which files can be decrypted with a given key
// they can be "mounted" to a client, and then used to decrypt files automatically
model Key {
  id                Int       @id @default(autoincrement())
  // uuid to identify the key
  uuid              String    @unique
  // the name that the user sets
  name              String?
  // is this key the default for encryption?
  // was not tagged as unique as i'm not too sure if PCR will handle it
  // can always be tagged as unique, the keys API will need updating to use `find_unique()`
  default           Boolean   @default(false)
  // nullable if concealed for security
  date_created      DateTime? @default(now())
  // encryption algorithm used to encrypt the key
  algorithm         Bytes
  // hashing algorithm used for hashing the master password
  hashing_algorithm Bytes
<<<<<<< HEAD
  // salt to hash the master password with
  salt              Bytes
=======
>>>>>>> 2baf16d9
  // salt used for encrypting data with this key
  content_salt      Bytes
  // the *encrypted* master key (48 bytes)
  master_key        Bytes
  // the nonce used for encrypting the master key
  master_key_nonce  Bytes
  // the nonce used for encrypting the key
  key_nonce         Bytes
  // the *encrypted* key
  key               Bytes

  automount Boolean @default(false)

  objects    Object[]
  file_paths FilePath[]

  @@map("key")
}

model MediaData {
  id                      Int     @id
  pixel_width             Int?
  pixel_height            Int?
  longitude               Float?
  latitude                Float?
  fps                     Int?
  capture_device_make     String? // eg: "Apple"
  capture_device_model    String? // eg: "iPhone 12"
  capture_device_software String? // eg: "12.1.1"
  duration_seconds        Int?
  codecs                  String? // eg: "h264,acc"
  streams                 Int?

  object Object? @relation(fields: [id], references: [id], onDelete: Cascade, onUpdate: Cascade)

  @@map("media_data")
}

model Tag {
  id              Int      @id @default(autoincrement())
  pub_id          Bytes    @unique
  name            String?
  color           String?
  total_objects   Int?     @default(0)
  redundancy_goal Int?     @default(1)
  date_created    DateTime @default(now())
  date_modified   DateTime @default(now())

  tag_objects TagOnObject[]

  @@map("tag")
}

model TagOnObject {
  date_created DateTime @default(now())

  tag_id Int
  tag    Tag @relation(fields: [tag_id], references: [id], onDelete: NoAction, onUpdate: NoAction)

  object_id Int
  object    Object @relation(fields: [object_id], references: [id], onDelete: NoAction, onUpdate: NoAction)

  @@id([tag_id, object_id])
  @@map("tag_on_object")
}

model Label {
  id            Int      @id @default(autoincrement())
  pub_id        Bytes    @unique
  name          String?
  date_created  DateTime @default(now())
  date_modified DateTime @default(now())

  label_objects LabelOnObject[]

  @@map("label")
}

model LabelOnObject {
  date_created DateTime @default(now())

  label_id Int
  label    Label @relation(fields: [label_id], references: [id], onDelete: NoAction, onUpdate: NoAction)

  object_id Int
  object    Object @relation(fields: [object_id], references: [id], onDelete: NoAction, onUpdate: NoAction)

  @@id([label_id, object_id])
  @@map("label_on_object")
}

model Space {
  id            Int      @id @default(autoincrement())
  pub_id        Bytes    @unique
  name          String?
  description   String?
  date_created  DateTime @default(now())
  date_modified DateTime @default(now())

  objects ObjectInSpace[]

  @@map("space")
}

model ObjectInSpace {
  date_created DateTime @default(now())

  space_id Int
  space    Space @relation(fields: [space_id], references: [id], onDelete: NoAction, onUpdate: NoAction)

  object_id Int
  object    Object @relation(fields: [object_id], references: [id], onDelete: NoAction, onUpdate: NoAction)

  @@id([space_id, object_id])
  @@map("object_in_space")
}

model Job {
  id       Bytes  @id
  name     String
  node_id  Int
  action   Int
  status   Int    @default(0)
  data     Bytes?
  metadata Bytes?

  task_count           Int      @default(1)
  completed_task_count Int      @default(0)
  date_created         DateTime @default(now())
  date_modified        DateTime @default(now())
  seconds_elapsed      Int      @default(0)

  nodes Node @relation(fields: [node_id], references: [id], onDelete: Cascade, onUpdate: Cascade)

  @@map("job")
}

model Album {
  id        Int     @id @default(autoincrement())
  pub_id    Bytes   @unique
  name      String
  is_hidden Boolean @default(false)

  date_created  DateTime @default(now())
  date_modified DateTime @default(now())

  objects ObjectInAlbum[]

  @@map("album")
}

model ObjectInAlbum {
  date_created DateTime @default(now())

  album_id Int
  album    Album @relation(fields: [album_id], references: [id], onDelete: NoAction, onUpdate: NoAction)

  object_id Int
  object    Object @relation(fields: [object_id], references: [id], onDelete: NoAction, onUpdate: NoAction)

  @@id([album_id, object_id])
  @@map("object_in_album")
}

model Comment {
  id            Int      @id @default(autoincrement())
  pub_id        Bytes    @unique
  content       String
  date_created  DateTime @default(now())
  date_modified DateTime @default(now())
  object_id     Int?
  object        Object?  @relation(fields: [object_id], references: [id])

  @@map("comment")
}

model IndexerRule {
  id            Int      @id @default(autoincrement())
  kind          Int
  name          String
  parameters    Bytes
  date_created  DateTime @default(now())
  date_modified DateTime @default(now())

  locations IndexerRulesInLocation[]

  @@map("indexer_rule")
}

model IndexerRulesInLocation {
  date_created DateTime @default(now())

  location_id Int
  location    Location @relation(fields: [location_id], references: [id], onDelete: NoAction, onUpdate: NoAction)

  indexer_rule_id Int
  indexer_rule    IndexerRule @relation(fields: [indexer_rule_id], references: [id], onDelete: NoAction, onUpdate: NoAction)

  @@id([location_id, indexer_rule_id])
  @@map("indexer_rule_in_location")
}<|MERGE_RESOLUTION|>--- conflicted
+++ resolved
@@ -202,11 +202,6 @@
   algorithm         Bytes
   // hashing algorithm used for hashing the master password
   hashing_algorithm Bytes
-<<<<<<< HEAD
-  // salt to hash the master password with
-  salt              Bytes
-=======
->>>>>>> 2baf16d9
   // salt used for encrypting data with this key
   content_salt      Bytes
   // the *encrypted* master key (48 bytes)
