datasource db {
    provider = "sqlite"
    url      = "file:dev.db"
}

generator client {
    provider    = "cargo prisma"
    output      = "../../crates/prisma/src/prisma.rs"
    module_path = "sd_prisma::prisma"
}

generator sync {
    provider = "cargo prisma-sync"
    output   = "../../crates/prisma/src/prisma_sync.rs"
}

//// Sync ////

model SharedOperation {
    id        Bytes  @id
    timestamp BigInt
    model     String

    record_id Bytes
    // Enum: ??
    kind      String
    data      Bytes

    instance_id Int
    instance    Instance @relation(fields: [instance_id], references: [id])

    // attestation Bytes

    @@map("shared_operation")
}

/// @deprecated: This model has to exist solely for backwards compatibility.
model Node {
    id           Int      @id @default(autoincrement())
    pub_id       Bytes    @unique
    name         String
    // Enum: sd_core::node::Platform
    platform     Int
    date_created DateTime
    identity     Bytes? // TODO: Change to required field in future
    node_peer_id String? // TODO: Remove as part of - https://linear.app/spacedriveapp/issue/ENG-757/p2p-library-portability

    @@map("node")
}

/// @local
// represents a single `.db` file (SQLite DB) that is paired to the current library.
// A `LibraryInstance` is always owned by a single `Node` but it's possible for that node to change (or two to be owned by a single node).
model Instance {
    id       Int   @id @default(autoincrement()) // This is is NOT globally unique
    pub_id   Bytes @unique // This UUID is meaningless and exists soley cause the `uhlc::ID` must be 16-bit. Really this should be derived from the `identity` field.
    // Enum: sd_p2p::identity::Identity
    identity Bytes

    node_id       Bytes
    node_name     String
    // Enum: sd_core::node::Platform
    node_platform Int

    last_seen    DateTime // Time core started for owner, last P2P message for P2P node
    date_created DateTime

    // attestation Bytes

    SharedOperation SharedOperation[]

    @@map("instance")
}

model Statistics {
    id                   Int      @id @default(autoincrement())
    date_captured        DateTime @default(now())
    total_object_count   Int      @default(0)
    library_db_size      String   @default("0")
    total_bytes_used     String   @default("0")
    total_bytes_capacity String   @default("0")
    total_unique_bytes   String   @default("0")
    total_bytes_free     String   @default("0")
    preview_media_bytes  String   @default("0")

    @@map("statistics")
}

/// @local
model Volume {
    id                    Int      @id @default(autoincrement())
    name                  String
    mount_point           String
    total_bytes_capacity  String   @default("0")
    total_bytes_available String   @default("0")
    disk_type             String?
    filesystem            String?
    is_system             Boolean  @default(false)
    date_modified         DateTime @default(now())

    @@unique([mount_point, name])
    @@map("volume")
}

/// @shared(id: pub_id)
model Location {
    id     Int   @id @default(autoincrement())
    pub_id Bytes @unique

    name                   String?
    path                   String?
    total_capacity         Int?
    available_capacity     Int?
    is_archived            Boolean?
    generate_preview_media Boolean?
    sync_preview_media     Boolean?
    hidden                 Boolean?
    date_created           DateTime?

    instance_id Int?
    // instance    Instance? @relation(fields: [instance_id], references: [id]) // TODO: Enabling this breaks migration 7's `update_many` in `library/config.rs`

    file_paths    FilePath[]
    indexer_rules IndexerRulesInLocation[]

    @@map("location")
}

/// @shared(id: pub_id)
model FilePath {
    id     Int   @id @default(autoincrement())
    pub_id Bytes @unique

    is_dir Boolean?

    // content addressable storage id - blake3 sampled checksum
    cas_id             String?
    // full byte contents digested into blake3 checksum
    integrity_checksum String?

    // location that owns this path
    location_id Int?
    location    Location? @relation(fields: [location_id], references: [id], onDelete: Cascade, onUpdate: Cascade)

    // the path of the file relative to its location
    materialized_path String?

    // the name and extension, MUST have 'COLLATE NOCASE' in migration
    name      String?
    extension String?

    size_in_bytes       String? // deprecated
    size_in_bytes_bytes Bytes?

    inode  Bytes? // This is actually an unsigned 64 bit integer, but we don't have this type in SQLite
    device Bytes? // This is actually an unsigned 64 bit integer, but we don't have this type in SQLite

    // the unique Object for this file path
    object_id Int?
    object    Object? @relation(fields: [object_id], references: [id], onDelete: Restrict)

    key_id Int? // replacement for encryption
    // permissions       String?

    date_created  DateTime?
    date_modified DateTime?
    date_indexed  DateTime?

    // key Key? @relation(fields: [key_id], references: [id])

    @@unique([location_id, materialized_path, name, extension])
    @@unique([location_id, inode, device])
    @@index([location_id])
    @@index([location_id, materialized_path])
    @@map("file_path")
}

/// @shared(id: pub_id)
model Object {
    id     Int   @id @default(autoincrement())
    pub_id Bytes @unique
    // Enum: sd_file_ext::kind::ObjectKind
    kind   Int?

    key_id        Int?
    // handy ways to mark an object
    hidden        Boolean?
    favorite      Boolean?
    important     Boolean?
    // if we have generated preview media for this object on at least one Node
    // commented out for now by @brendonovich since they they're irrelevant to the sync system
    // has_thumbnail     Boolean?
    // has_thumbstrip    Boolean?
    // has_video_preview Boolean?
    // TODO: change above to:
    // has_generated_thumbnail     Boolean  @default(false)
    // has_generated_thumbstrip    Boolean  @default(false)
    // has_generated_video_preview Boolean  @default(false)
    // integration with ipfs
    // ipfs_id           String?
    // plain text note
    note          String?
    // the original known creation date of this object
    date_created  DateTime?
    date_accessed DateTime?

    tags       TagOnObject[]
    labels     LabelOnObject[]
    // albums     ObjectInAlbum[]
    spaces     ObjectInSpace[]
    file_paths FilePath[]
    // comments   Comment[]
    media_data MediaData?

    // key Key? @relation(fields: [key_id], references: [id])

    @@map("object")
}

// if there is a conflicting cas_id, the conficting file should be updated to have a larger cas_id as the field is unique, however this record is kept to tell the indexer (upon discovering this CAS) that there is alternate versions of the file and to check by a full integrity hash to define for which to associate with.
// @brendan: nah this probably won't fly
// model FileConflict {
//     original_object_id   Int @unique
//     detactched_object_id Int @unique

//     @@map("file_conflict")
// }

// keys allow us to know exactly which files can be decrypted with a given key
// they can be "mounted" to a client, and then used to decrypt files automatically
/// @shared(id: uuid)
// model Key {
//     id                Int       @id @default(autoincrement())
//     // uuid to identify the key
//     uuid              String    @unique
//     version           String
//     key_type          String
//     // the name that the user sets
//     name              String?
//     // is this key the default for encryption?
//     // was not tagged as unique as i'm not too sure if PCR will handle it
//     // can always be tagged as unique, the keys API will need updating to use `find_unique()`
//     default           Boolean   @default(false)
//     // nullable if concealed for security
//     date_created      DateTime? @default(now())
//     // encryption algorithm used to encrypt the key
//     algorithm         String
//     // hashing algorithm used for hashing the key with the content salt
//     hashing_algorithm String
//     // salt used for encrypting data with this key
//     content_salt      Bytes
//     // the *encrypted* master key (48 bytes)
//     master_key        Bytes
//     // the nonce used for encrypting the master key
//     master_key_nonce  Bytes
//     // the nonce used for encrypting the key
//     key_nonce         Bytes
//     // the *encrypted* key
//     key               Bytes
//     // the salt used for deriving the KEK (used for encrypting the master key) from the root key
//     salt              Bytes

//     automount Boolean @default(false)

//     objects    Object[]
//     file_paths FilePath[]

//     @@map("key")
// }

model MediaData {
    id                      Int     @id
    pixel_width             Int?
    pixel_height            Int?
    longitude               Float?
    latitude                Float?
    fps                     Int?
    capture_device_make     String? // eg: "Apple"
    capture_device_model    String? // eg: "iPhone 12"
    capture_device_software String? // eg: "12.1.1"
    duration_seconds        Int?
    codecs                  String? // eg: "h264,acc"
    streams                 Int?

    object Object? @relation(fields: [id], references: [id], onDelete: Cascade, onUpdate: Cascade)

    @@map("media_data")
}

//// Tag ////

/// @shared(id: pub_id)
model Tag {
    id     Int     @id @default(autoincrement())
    pub_id Bytes   @unique
    name   String?
    color  String?

    // Enum: ??
    redundancy_goal Int?

    date_created  DateTime?
    date_modified DateTime?

    tag_objects TagOnObject[]

    @@map("tag")
}

/// @relation(item: tag, group: object)
model TagOnObject {
    tag_id Int
    tag    Tag @relation(fields: [tag_id], references: [id], onDelete: NoAction, onUpdate: NoAction)

    object_id Int
    object    Object @relation(fields: [object_id], references: [id], onDelete: NoAction, onUpdate: NoAction)

    @@id([tag_id, object_id])
    @@map("tag_on_object")
}

//// Label ////

model Label {
    id            Int      @id @default(autoincrement())
    pub_id        Bytes    @unique
    name          String?
    date_created  DateTime @default(now())
    date_modified DateTime @default(now())

    label_objects LabelOnObject[]

    @@map("label")
}

model LabelOnObject {
    date_created DateTime @default(now())

    label_id Int
    label    Label @relation(fields: [label_id], references: [id], onDelete: NoAction, onUpdate: NoAction)

    object_id Int
    object    Object @relation(fields: [object_id], references: [id], onDelete: NoAction, onUpdate: NoAction)

    @@id([label_id, object_id])
    @@map("label_on_object")
}

//// Space ////

model Space {
    id            Int       @id @default(autoincrement())
    pub_id        Bytes     @unique
    name          String?
    description   String?
    date_created  DateTime?
    date_modified DateTime?

    objects ObjectInSpace[]

    @@map("space")
}

model ObjectInSpace {
    space_id Int
    space    Space @relation(fields: [space_id], references: [id], onDelete: NoAction, onUpdate: NoAction)

    object_id Int
    object    Object @relation(fields: [object_id], references: [id], onDelete: NoAction, onUpdate: NoAction)

    @@id([space_id, object_id])
    @@map("object_in_space")
}

//// Job ////

model Job {
    id Bytes @id

    name   String?
    action String? // Will be composed of "{action_description}(-{children_order})*"

    // Enum: sd_core::job::job_manager:JobStatus
    status Int? // 0 = Queued

    // List of errors, separated by "\n\n" in case of failed jobs or completed with errors
    errors_text String?

    data     Bytes? // Serialized data to be used on pause/resume
    metadata Bytes? // Serialized metadata field with info about the job after completion

    parent_id Bytes?

    task_count                Int?
    completed_task_count      Int?
    date_estimated_completion DateTime? // Estimated timestamp that the job will be complete at

    date_created   DateTime?
    date_started   DateTime? // Started execution
    date_completed DateTime? // Finished execution

    parent   Job?  @relation("jobs_dependency", fields: [parent_id], references: [id], onDelete: Cascade, onUpdate: Cascade)
    children Job[] @relation("jobs_dependency")

    @@map("job")
}

//// Album ////

// model Album {
//     id        Int     @id @default(autoincrement())
//     pub_id    Bytes   @unique
//     name      String
//     is_hidden Boolean @default(false)

//     date_created  DateTime @default(now())
//     date_modified DateTime @default(now())

//     objects ObjectInAlbum[]

//     @@map("album")
// }

// model ObjectInAlbum {
//     date_created DateTime @default(now())

//     album_id Int
//     album    Album @relation(fields: [album_id], references: [id], onDelete: NoAction, onUpdate: NoAction)

//     object_id Int
//     object    Object @relation(fields: [object_id], references: [id], onDelete: NoAction, onUpdate: NoAction)

//     @@id([album_id, object_id])
//     @@map("object_in_album")
// }

//// Comment ////

// model Comment {
//     id            Int      @id @default(autoincrement())
//     pub_id        Bytes    @unique
//     content       String
//     date_created  DateTime @default(now())
//     date_modified DateTime @default(now())
//     object_id     Int?
//     object        Object?  @relation(fields: [object_id], references: [id])

//     @@map("comment")
// }

//// Indexer Rules ////

model IndexerRule {
    id     Int   @id @default(autoincrement())
    pub_id Bytes @unique

    name           String?
    default        Boolean?
    rules_per_kind Bytes?
    date_created   DateTime?
    date_modified  DateTime?

    locations IndexerRulesInLocation[]

    @@map("indexer_rule")
}

model IndexerRulesInLocation {
    location_id Int
    location    Location @relation(fields: [location_id], references: [id], onDelete: NoAction, onUpdate: NoAction)

    indexer_rule_id Int
    indexer_rule    IndexerRule @relation(fields: [indexer_rule_id], references: [id], onDelete: NoAction, onUpdate: NoAction)

    @@id([location_id, indexer_rule_id])
    @@map("indexer_rule_in_location")
}

<<<<<<< HEAD
model Notification {
    id         Int       @id @default(autoincrement())
    read       Boolean   @default(false)
    // Enum: crate::api::notifications::NotificationData
    data       Bytes
    expires_at DateTime?

    @@map("notification")
=======
/// @shared(id: key)
model Preference {
    key   String @id
    value Bytes?

    @@map("preference")
>>>>>>> cf39f8db
}<|MERGE_RESOLUTION|>--- conflicted
+++ resolved
@@ -476,7 +476,14 @@
     @@map("indexer_rule_in_location")
 }
 
-<<<<<<< HEAD
+/// @shared(id: key)
+model Preference {
+    key   String @id
+    value Bytes?
+
+    @@map("preference")
+}
+
 model Notification {
     id         Int       @id @default(autoincrement())
     read       Boolean   @default(false)
@@ -485,12 +492,4 @@
     expires_at DateTime?
 
     @@map("notification")
-=======
-/// @shared(id: key)
-model Preference {
-    key   String @id
-    value Bytes?
-
-    @@map("preference")
->>>>>>> cf39f8db
 }