datasource db {
    provider = "sqlite"
    url      = "file:dev.db"
}

generator client {
    provider    = "cargo prisma"
    output      = "../../crates/prisma/src/prisma.rs"
    module_path = "crate::prisma"
}

generator sync {
    provider = "cargo prisma-sync"
    output   = "../../crates/prisma/src/prisma_sync.rs"
}

//// Sync ////

model OwnedOperation {
    id        Bytes  @id
    timestamp BigInt
    data      Bytes
    model     String

    node_id Int
    node    Node @relation(fields: [node_id], references: [id])

    @@map("owned_operation")
}

model SharedOperation {
    id        Bytes  @id
    timestamp BigInt
    model     String

    record_id Bytes
    // Enum: ??
    kind      String
    data      Bytes

    node_id Int
    node    Node @relation(fields: [node_id], references: [id])

    @@map("shared_operation")
}

model Statistics {
    id                   Int      @id @default(autoincrement())
    date_captured        DateTime @default(now())
    total_object_count   Int      @default(0)
    library_db_size      String   @default("0")
    total_bytes_used     String   @default("0")
    total_bytes_capacity String   @default("0")
    total_unique_bytes   String   @default("0")
    total_bytes_free     String   @default("0")
    preview_media_bytes  String   @default("0")

    @@map("statistics")
}

/// @local(id: pub_id)
model Node {
    id           Int      @id @default(autoincrement())
    pub_id       Bytes    @unique
    name         String
    // Enum: sd_core::node::Platform
    platform     Int      @default(0)
    // version      String?
    // last_seen    DateTime @default(now())
    // timezone     String?
    date_created DateTime @default(now())

    jobs     Job[]
    Location Location[]

    OwnedOperation  OwnedOperation[]
    SharedOperation SharedOperation[]

    @@map("node")
}

/// @local
model Volume {
    id                    Int      @id @default(autoincrement())
    node_id               Int
    name                  String
    mount_point           String
    total_bytes_capacity  String   @default("0")
    total_bytes_available String   @default("0")
    disk_type             String?
    filesystem            String?
    is_system             Boolean  @default(false)
    date_modified         DateTime @default(now())

    @@unique([node_id, mount_point, name])
    @@map("volume")
}

/// @shared(id: pub_id)
model Location {
    id     Int   @id @default(autoincrement())
    pub_id Bytes @unique

    node_id                Int?
    name                   String?
    path                   String?
    total_capacity         Int?
    available_capacity     Int?
    is_archived            Boolean?
    generate_preview_media Boolean?
    sync_preview_media     Boolean?
    hidden                 Boolean?
    date_created           DateTime?

    node          Node?                    @relation(fields: [node_id], references: [id])
    file_paths    FilePath[]
    indexer_rules IndexerRulesInLocation[]

    @@map("location")
}

/// @shared(id: pub_id)
model FilePath {
    id     Int   @id @default(autoincrement())
    pub_id Bytes @unique

    is_dir Boolean?

    // content addressable storage id - blake3 sampled checksum
    cas_id             String?
    // full byte contents digested into blake3 checksum
    integrity_checksum String?

    // location that owns this path
    location_id Int?
    location    Location? @relation(fields: [location_id], references: [id], onDelete: Cascade, onUpdate: Cascade)

    // the path of the file relative to its location
    materialized_path String?

    // the name and extension
    name      String?
    extension String? // Extension MUST have 'COLLATE NOCASE' in migration

    size_in_bytes String?

    inode  Bytes? // This is actually an unsigned 64 bit integer, but we don't have this type in SQLite
    device Bytes? // This is actually an unsigned 64 bit integer, but we don't have this type in SQLite

    // the unique Object for this file path
    object_id Int?
    object    Object? @relation(fields: [object_id], references: [id], onDelete: Restrict)

    key_id Int? // replacement for encryption
    // permissions       String?

    date_created  DateTime?
    date_modified DateTime?
    date_indexed  DateTime?

    // key Key? @relation(fields: [key_id], references: [id])

    @@unique([location_id, materialized_path, name, extension])
    @@unique([location_id, inode, device])
    @@index([location_id])
    @@index([location_id, materialized_path])
    @@map("file_path")
}

/// @shared(id: pub_id)
model Object {
    id     Int   @id @default(autoincrement())
    pub_id Bytes @unique
    // Enum: sd_file_ext::kind::ObjectKind
    kind   Int?

    key_id        Int?
    // handy ways to mark an object
    hidden        Boolean?
    favorite      Boolean?
    important     Boolean?
    // if we have generated preview media for this object on at least one Node
    // commented out for now by @brendonovich since they they're irrelevant to the sync system
    // has_thumbnail     Boolean?
    // has_thumbstrip    Boolean?
    // has_video_preview Boolean?
    // TODO: change above to:
    // has_generated_thumbnail     Boolean  @default(false)
    // has_generated_thumbstrip    Boolean  @default(false)
    // has_generated_video_preview Boolean  @default(false)
    // integration with ipfs
    // ipfs_id           String?
    // plain text note
    note          String?
    // the original known creation date of this object
    date_created  DateTime?
    date_accessed DateTime?

    tags       TagOnObject[]
    labels     LabelOnObject[]
    // albums     ObjectInAlbum[]
    spaces     ObjectInSpace[]
    file_paths FilePath[]
    // comments   Comment[]
    media_data MediaData?

    // key Key? @relation(fields: [key_id], references: [id])

    @@map("object")
}

// if there is a conflicting cas_id, the conficting file should be updated to have a larger cas_id as the field is unique, however this record is kept to tell the indexer (upon discovering this CAS) that there is alternate versions of the file and to check by a full integrity hash to define for which to associate with.
// @brendan: nah this probably won't fly
// model FileConflict {
//     original_object_id   Int @unique
//     detactched_object_id Int @unique

//     @@map("file_conflict")
// }

// keys allow us to know exactly which files can be decrypted with a given key
// they can be "mounted" to a client, and then used to decrypt files automatically
/// @shared(id: uuid)
// model Key {
//     id                Int       @id @default(autoincrement())
//     // uuid to identify the key
//     uuid              String    @unique
//     version           String
//     key_type          String
//     // the name that the user sets
//     name              String?
//     // is this key the default for encryption?
//     // was not tagged as unique as i'm not too sure if PCR will handle it
//     // can always be tagged as unique, the keys API will need updating to use `find_unique()`
//     default           Boolean   @default(false)
//     // nullable if concealed for security
//     date_created      DateTime? @default(now())
//     // encryption algorithm used to encrypt the key
//     algorithm         String
//     // hashing algorithm used for hashing the key with the content salt
//     hashing_algorithm String
//     // salt used for encrypting data with this key
//     content_salt      Bytes
//     // the *encrypted* master key (48 bytes)
//     master_key        Bytes
//     // the nonce used for encrypting the master key
//     master_key_nonce  Bytes
//     // the nonce used for encrypting the key
//     key_nonce         Bytes
//     // the *encrypted* key
//     key               Bytes
//     // the salt used for deriving the KEK (used for encrypting the master key) from the root key
//     salt              Bytes

//     automount Boolean @default(false)

//     objects    Object[]
//     file_paths FilePath[]

//     @@map("key")
// }

model MediaData {
    id                      Int     @id
    pixel_width             Int?
    pixel_height            Int?
    longitude               Float?
    latitude                Float?
    fps                     Int?
    capture_device_make     String? // eg: "Apple"
    capture_device_model    String? // eg: "iPhone 12"
    capture_device_software String? // eg: "12.1.1"
    duration_seconds        Int?
    codecs                  String? // eg: "h264,acc"
    streams                 Int?

    object Object? @relation(fields: [id], references: [id], onDelete: Cascade, onUpdate: Cascade)

    @@map("media_data")
}

//// Tag ////

/// @shared(id: pub_id)
model Tag {
    id     Int     @id @default(autoincrement())
    pub_id Bytes   @unique
    name   String?
    color  String?

    // Enum: ??
    redundancy_goal Int?

    date_created  DateTime?
    date_modified DateTime?

    tag_objects TagOnObject[]

    @@map("tag")
}

/// @relation(item: tag, group: object)
model TagOnObject {
    tag_id Int
    tag    Tag @relation(fields: [tag_id], references: [id], onDelete: NoAction, onUpdate: NoAction)

    object_id Int
    object    Object @relation(fields: [object_id], references: [id], onDelete: NoAction, onUpdate: NoAction)

    @@id([tag_id, object_id])
    @@map("tag_on_object")
}

//// Label ////

model Label {
    id            Int      @id @default(autoincrement())
    pub_id        Bytes    @unique
    name          String?
    date_created  DateTime @default(now())
    date_modified DateTime @default(now())

    label_objects LabelOnObject[]

    @@map("label")
}

model LabelOnObject {
    date_created DateTime @default(now())

    label_id Int
    label    Label @relation(fields: [label_id], references: [id], onDelete: NoAction, onUpdate: NoAction)

    object_id Int
    object    Object @relation(fields: [object_id], references: [id], onDelete: NoAction, onUpdate: NoAction)

    @@id([label_id, object_id])
    @@map("label_on_object")
}

//// Space ////

model Space {
    id            Int       @id @default(autoincrement())
    pub_id        Bytes     @unique
    name          String?
    description   String?
    date_created  DateTime?
    date_modified DateTime?

    objects ObjectInSpace[]

    @@map("space")
}

model ObjectInSpace {
    space_id Int
    space    Space @relation(fields: [space_id], references: [id], onDelete: NoAction, onUpdate: NoAction)

    object_id Int
    object    Object @relation(fields: [object_id], references: [id], onDelete: NoAction, onUpdate: NoAction)

    @@id([space_id, object_id])
    @@map("object_in_space")
}

//// Job ////

model Job {
    id Bytes @id

    name    String?
    node_id Int?
    action  String? // Will be composed of "{action_description}(-{children_order})*"

    // Enum: sd_core::job::job_manager:JobStatus
    status Int? // 0 = Queued

    // List of errors, separated by "\n\n" in case of failed jobs or completed with errors
    errors_text String?

    data     Bytes? // Serialized data to be used on pause/resume
    metadata Bytes? // Serialized metadata field with info about the job after completion

    parent_id Bytes?

    task_count                Int?
    completed_task_count      Int?
    date_estimated_completion DateTime? // Estimated timestamp that the job will be complete at

    date_created   DateTime?
    date_started   DateTime? // Started execution
    date_completed DateTime? // Finished execution

<<<<<<< HEAD
    node Node? @relation(fields: [node_id], references: [id], onDelete: Cascade, onUpdate: Cascade)
=======
    node Node @relation(fields: [node_id], references: [id], onDelete: Cascade, onUpdate: Cascade)
>>>>>>> af23ef69

    parent   Job?  @relation("jobs_dependency", fields: [parent_id], references: [id], onDelete: Cascade, onUpdate: Cascade)
    children Job[] @relation("jobs_dependency")

    @@map("job")
}

//// Album ////

/// @shared(id: pub_id)
// model Album {
//     id        Int     @id @default(autoincrement())
//     pub_id    Bytes   @unique
//     name      String
//     is_hidden Boolean @default(false)

//     date_created  DateTime @default(now())
//     date_modified DateTime @default(now())

//     objects ObjectInAlbum[]

//     @@map("album")
// }

// model ObjectInAlbum {
//     date_created DateTime @default(now())

//     album_id Int
//     album    Album @relation(fields: [album_id], references: [id], onDelete: NoAction, onUpdate: NoAction)

//     object_id Int
//     object    Object @relation(fields: [object_id], references: [id], onDelete: NoAction, onUpdate: NoAction)

//     @@id([album_id, object_id])
//     @@map("object_in_album")
// }

//// Comment ////

// model Comment {
//     id            Int      @id @default(autoincrement())
//     pub_id        Bytes    @unique
//     content       String
//     date_created  DateTime @default(now())
//     date_modified DateTime @default(now())
//     object_id     Int?
//     object        Object?  @relation(fields: [object_id], references: [id])

//     @@map("comment")
// }

//// Indexer Rules ////

model IndexerRule {
    id             Int      @id @default(autoincrement())
    pub_id         Bytes?   @unique
    name           String
    default        Boolean  @default(false)
    rules_per_kind Bytes
    date_created   DateTime @default(now())
    date_modified  DateTime @default(now())

    locations IndexerRulesInLocation[]

    @@map("indexer_rule")
}

model IndexerRulesInLocation {
    date_created DateTime @default(now())

    location_id Int
    location    Location @relation(fields: [location_id], references: [id], onDelete: NoAction, onUpdate: NoAction)

    indexer_rule_id Int
    indexer_rule    IndexerRule @relation(fields: [indexer_rule_id], references: [id], onDelete: NoAction, onUpdate: NoAction)

    @@id([location_id, indexer_rule_id])
    @@map("indexer_rule_in_location")
}<|MERGE_RESOLUTION|>--- conflicted
+++ resolved
@@ -392,11 +392,7 @@
     date_started   DateTime? // Started execution
     date_completed DateTime? // Finished execution
 
-<<<<<<< HEAD
     node Node? @relation(fields: [node_id], references: [id], onDelete: Cascade, onUpdate: Cascade)
-=======
-    node Node @relation(fields: [node_id], references: [id], onDelete: Cascade, onUpdate: Cascade)
->>>>>>> af23ef69
 
     parent   Job?  @relation("jobs_dependency", fields: [parent_id], references: [id], onDelete: Cascade, onUpdate: Cascade)
     children Job[] @relation("jobs_dependency")
