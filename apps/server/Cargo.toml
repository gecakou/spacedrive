--- conflicted
+++ resolved
@@ -5,14 +5,9 @@
 
 [dependencies]
 sdcore = { path = "../../core", features = [] }
-<<<<<<< HEAD
+axum = "0.5.13"
 serde = "1.0.136"
 serde_json = "1.0.79"
-tokio = { version = "1.17.0", features = ["sync", "rt"] }
-tracing = "0.1.35"
-=======
-axum = "0.5.13"
 tokio = { version = "1.17.0", features = ["sync", "rt-multi-thread", "signal"] }
 tracing = "0.1.35"
-ctrlc = "3.2.2"
->>>>>>> c1bdf541
+ctrlc = "3.2.2"