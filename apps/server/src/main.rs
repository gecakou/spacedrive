--- conflicted
+++ resolved
@@ -28,20 +28,8 @@
 		.map(|port| port.parse::<u16>().unwrap_or(8080))
 		.unwrap_or(8080);
 
-<<<<<<< HEAD
 	let (node, router) = Node::new(data_dir).await.expect("Unable to create node");
-
-	ctrlc::set_handler({
-		let node = node.clone();
-		move || {
-			node.shutdown();
-		}
-	})
-	.expect("Error setting Ctrl-C handler");
-=======
-	let (node, router) = Node::new(data_dir).await;
 	let signal = utils::axum_shutdown_signal(node.clone());
->>>>>>> dd04625a
 
 	let app = axum::Router::new()
 		.route("/", get(|| async { "Spacedrive Server!" }))
