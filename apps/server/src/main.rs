<<<<<<< HEAD
use sdcore::{ClientCommand, ClientQuery, CoreEvent, CoreResponse, Node, NodeController};
use std::{
	collections::HashSet,
	env,
	path::Path,
	sync::{Arc, RwLock},
	time::{Duration, Instant},
};
use tracing::info;

use actix::{
	Actor, ActorContext, Addr, AsyncContext, Context, ContextFutureSpawner, Handler,
	Message, StreamHandler, WrapFuture,
};
use actix_web::{
	get,
	http::{
		header::{HeaderName, HeaderValue},
		StatusCode,
	},
	web, App, Error, HttpRequest, HttpResponse, HttpServer, Responder,
};
use actix_web_actors::ws;
use serde::{Deserialize, Serialize};
=======
use std::{env, net::SocketAddr, path::Path};

use axum::{handler::Handler, routing::get};
use sdcore::Node;
use tracing::info;
>>>>>>> c1bdf541

mod utils;

<<<<<<< HEAD
const DATA_DIR_ENV_VAR: &'static str = "DATA_DIR";

#[derive(Serialize)]
pub struct Event(CoreEvent);

impl Message for Event {
	type Result = ();
}

struct EventServer {
	clients: Arc<RwLock<HashSet<Addr<Socket>>>>,
}

impl Actor for EventServer {
	type Context = Context<Self>;
}

impl EventServer {
	pub fn listen(mut event_receiver: mpsc::Receiver<CoreEvent>) -> Addr<Self> {
		let server = Self {
			clients: Arc::new(RwLock::new(HashSet::new())),
		};
		let clients = server.clients.clone();
		tokio::spawn(async move {
			let mut last = Instant::now();
			while let Some(event) = event_receiver.recv().await {
				match event {
					CoreEvent::InvalidateQueryDebounced(_) => {
						let current = Instant::now();
						if current.duration_since(last) > Duration::from_millis(1000 / 60)
						{
							last = current;
							for client in clients.read().unwrap().iter() {
								client.do_send(Event(event.clone()));
							}
						}
					},
					event => {
						for client in clients.read().unwrap().iter() {
							client.do_send(Event(event.clone()));
						}
					},
				}
			}
		});
		server.start()
	}
}

enum EventServerOperation {
	Connect(Addr<Socket>),
	Disconnect(Addr<Socket>),
}

impl Message for EventServerOperation {
	type Result = ();
}

impl Handler<EventServerOperation> for EventServer {
	type Result = ();

	fn handle(
		&mut self,
		msg: EventServerOperation,
		_: &mut Context<Self>,
	) -> Self::Result {
		match msg {
			EventServerOperation::Connect(addr) => {
				self.clients.write().unwrap().insert(addr)
			},
			EventServerOperation::Disconnect(addr) => {
				self.clients.write().unwrap().remove(&addr)
			},
		};
	}
}

/// Define HTTP actor
struct Socket(web::Data<NodeController>, web::Data<Addr<EventServer>>);

impl Actor for Socket {
	type Context = ws::WebsocketContext<Self>;
}

#[derive(Serialize, Deserialize)]
#[serde(rename_all = "camelCase", tag = "type", content = "data")]
enum SocketMessagePayload {
	Command(ClientCommand),
	Query(ClientQuery),
}

#[derive(Serialize, Deserialize, Message)]
#[rtype(result = "()")]
#[serde(rename_all = "camelCase")]
struct SocketMessage {
	id: String,
	payload: SocketMessagePayload,
}

impl StreamHandler<Result<ws::Message, ws::ProtocolError>> for Socket {
	fn handle(
		&mut self,
		msg: Result<ws::Message, ws::ProtocolError>,
		ctx: &mut Self::Context,
	) {
		// TODO: Add heartbeat and reconnect logic in the future. We can refer to https://github.com/actix/examples/blob/master/websockets/chat/src/session.rs for the heartbeat stuff.

		match msg {
			Ok(ws::Message::Ping(msg)) => ctx.pong(&msg),
			Ok(ws::Message::Text(text)) => {
				let msg = serde_json::from_str::<SocketMessage>(&text);

				let msg = match msg {
					Ok(msg) => msg,
					Err(err) => {
						println!("Error parsing message: {}", err);
						return;
					},
				};

				let core = self.0.clone();
				self.1.do_send(EventServerOperation::Connect(ctx.address()));

				let recipient = ctx.address().recipient();
				let fut = async move {
					match msg.payload {
						SocketMessagePayload::Query(query) => {
							match core.query(query).await {
								Ok(response) => {
									recipient.do_send(SocketResponse::Response {
										id: msg.id.clone(),
										payload: response,
									})
								},
								Err(err) => {
									println!("query error: {:?}", err);
									// Err(err.to_string())
								},
							};
						},
						SocketMessagePayload::Command(command) => {
							match core.command(command).await {
								Ok(response) => {
									recipient.do_send(SocketResponse::Response {
										id: msg.id.clone(),
										payload: response,
									})
								},
								Err(err) => {
									println!("command error: {:?}", err);
									// Err(err.to_string())
								},
							};
						},
					}
				};

				fut.into_actor(self).spawn(ctx);

				()
			},
			_ => (),
		}
	}

	fn finished(&mut self, ctx: &mut Self::Context) {
		self.1
			.do_send(EventServerOperation::Disconnect(ctx.address()));
		ctx.stop();
	}
}

impl Handler<Event> for Socket {
	type Result = ();

	fn handle(&mut self, msg: Event, ctx: &mut Self::Context) {
		ctx.text(serde_json::to_string(&SocketResponse::Event(msg.0)).unwrap());
	}
}

#[derive(Message, Serialize)]
#[serde(rename_all = "camelCase", tag = "type", content = "data")]
#[rtype(result = "()")]
enum SocketResponse {
	Response { id: String, payload: CoreResponse },
	Event(CoreEvent),
}

impl Handler<SocketResponse> for Socket {
	type Result = ();

	fn handle(&mut self, msg: SocketResponse, ctx: &mut Self::Context) {
		ctx.text(serde_json::to_string(&msg).unwrap());
	}
}

#[get("/")]
async fn index() -> impl Responder {
	format!("Spacedrive Server!")
}

#[get("/health")]
async fn healthcheck() -> impl Responder {
	format!("OK")
}

#[get("/spacedrive/{path:.*}")]
async fn spacedrive(
	path: web::Path<String>,
	controller: web::Data<NodeController>,
) -> impl Responder {
	let (status_code, content_type, body) =
		controller.handle_custom_uri(path.split("/").collect());

	let mut resp = HttpResponse::new(StatusCode::from_u16(status_code).unwrap());
	resp.headers_mut().append(
		HeaderName::from_static("content-type"),
		HeaderValue::from_str(content_type).unwrap(),
	);
	resp.set_body(body)
}

#[get("/ws")]
async fn ws_handler(
	req: HttpRequest,
	stream: web::Payload,
	controller: web::Data<NodeController>,
	server: web::Data<Addr<EventServer>>,
) -> Result<HttpResponse, Error> {
	let resp = ws::start(Socket(controller, server), &req, stream);
	resp
}

async fn not_found() -> impl Responder {
	HttpResponse::build(StatusCode::OK).body("We're past the event horizon...")
}

#[actix_web::main]
async fn main() -> std::io::Result<()> {
	let data_dir_path = match env::var(DATA_DIR_ENV_VAR) {
=======
#[tokio::main]
async fn main() {
	let data_dir = match env::var("DATA_DIR") {
>>>>>>> c1bdf541
		Ok(path) => Path::new(&path).to_path_buf(),
		Err(_e) => {
			#[cfg(not(debug_assertions))]
			{
				panic!("'$DATA_DIR' is not set ({})", _e)
			}

			std::env::current_dir()
				.expect(
					"Unable to get your current directory. Maybe try setting $DATA_DIR?",
				)
				.join("sdserver_data")
		},
	};
	let port = env::var("PORT")
		.map(|port| port.parse::<u16>().unwrap_or(8080))
		.unwrap_or(8080);

<<<<<<< HEAD
	let (controller, event_receiver, node, _guard) = Node::new(data_dir_path).await;
	tokio::spawn(node.start());

	let controller = web::Data::new(controller);
	let server = web::Data::new(EventServer::listen(event_receiver));
	info!("Listening http://localhost:{}", port);
	HttpServer::new(move || {
		App::new()
			.app_data(controller.clone())
			.app_data(server.clone())
			.service(index)
			.service(healthcheck)
			.service(ws_handler)
			.default_service(web::route().to(not_found))
	})
	.bind(("0.0.0.0", port))?
	.run()
	.await
=======
	let port = env::var("PORT")
		.map(|port| port.parse::<u16>().unwrap_or(8080))
		.unwrap_or(8080);

	let (node, router) = Node::new(data_dir).await;

	ctrlc::set_handler({
		let node = node.clone();
		move || {
			node.shutdown();
		}
	})
	.expect("Error setting Ctrl-C handler");

	let app = axum::Router::new()
		.route("/", get(|| async { "Spacedrive Server!" }))
		.route("/health", get(|| async { "OK" }))
		.route(
			"/rspcws",
			router.axum_ws_handler(move || node.get_request_context()),
		)
		.fallback(
			(|| async { "404 Not Found: We're past the event horizon..." })
				.into_service(),
		);

	let mut addr = "[::]:8080".parse::<SocketAddr>().unwrap(); // This listens on IPv6 and IPv4
	addr.set_port(port);
	info!("Listening on http://localhost:{}", port);
	axum::Server::bind(&addr)
		.serve(app.into_make_service())
		.with_graceful_shutdown(utils::axum_shutdown_signal())
		.await
		.expect("Error with HTTP server!");
>>>>>>> c1bdf541
}<|MERGE_RESOLUTION|>--- conflicted
+++ resolved
@@ -1,284 +1,21 @@
-<<<<<<< HEAD
-use sdcore::{ClientCommand, ClientQuery, CoreEvent, CoreResponse, Node, NodeController};
-use std::{
-	collections::HashSet,
-	env,
-	path::Path,
-	sync::{Arc, RwLock},
-	time::{Duration, Instant},
-};
+use sdcore::Node;
+use std::{env, path::Path};
 use tracing::info;
 
-use actix::{
-	Actor, ActorContext, Addr, AsyncContext, Context, ContextFutureSpawner, Handler,
-	Message, StreamHandler, WrapFuture,
+use std::net::SocketAddr;
+
+use axum::{
+	extract,
+	handler::Handler,
+	http::{header::CONTENT_TYPE, HeaderMap, StatusCode},
+	routing::get,
 };
-use actix_web::{
-	get,
-	http::{
-		header::{HeaderName, HeaderValue},
-		StatusCode,
-	},
-	web, App, Error, HttpRequest, HttpResponse, HttpServer, Responder,
-};
-use actix_web_actors::ws;
-use serde::{Deserialize, Serialize};
-=======
-use std::{env, net::SocketAddr, path::Path};
-
-use axum::{handler::Handler, routing::get};
-use sdcore::Node;
-use tracing::info;
->>>>>>> c1bdf541
 
 mod utils;
 
-<<<<<<< HEAD
-const DATA_DIR_ENV_VAR: &'static str = "DATA_DIR";
-
-#[derive(Serialize)]
-pub struct Event(CoreEvent);
-
-impl Message for Event {
-	type Result = ();
-}
-
-struct EventServer {
-	clients: Arc<RwLock<HashSet<Addr<Socket>>>>,
-}
-
-impl Actor for EventServer {
-	type Context = Context<Self>;
-}
-
-impl EventServer {
-	pub fn listen(mut event_receiver: mpsc::Receiver<CoreEvent>) -> Addr<Self> {
-		let server = Self {
-			clients: Arc::new(RwLock::new(HashSet::new())),
-		};
-		let clients = server.clients.clone();
-		tokio::spawn(async move {
-			let mut last = Instant::now();
-			while let Some(event) = event_receiver.recv().await {
-				match event {
-					CoreEvent::InvalidateQueryDebounced(_) => {
-						let current = Instant::now();
-						if current.duration_since(last) > Duration::from_millis(1000 / 60)
-						{
-							last = current;
-							for client in clients.read().unwrap().iter() {
-								client.do_send(Event(event.clone()));
-							}
-						}
-					},
-					event => {
-						for client in clients.read().unwrap().iter() {
-							client.do_send(Event(event.clone()));
-						}
-					},
-				}
-			}
-		});
-		server.start()
-	}
-}
-
-enum EventServerOperation {
-	Connect(Addr<Socket>),
-	Disconnect(Addr<Socket>),
-}
-
-impl Message for EventServerOperation {
-	type Result = ();
-}
-
-impl Handler<EventServerOperation> for EventServer {
-	type Result = ();
-
-	fn handle(
-		&mut self,
-		msg: EventServerOperation,
-		_: &mut Context<Self>,
-	) -> Self::Result {
-		match msg {
-			EventServerOperation::Connect(addr) => {
-				self.clients.write().unwrap().insert(addr)
-			},
-			EventServerOperation::Disconnect(addr) => {
-				self.clients.write().unwrap().remove(&addr)
-			},
-		};
-	}
-}
-
-/// Define HTTP actor
-struct Socket(web::Data<NodeController>, web::Data<Addr<EventServer>>);
-
-impl Actor for Socket {
-	type Context = ws::WebsocketContext<Self>;
-}
-
-#[derive(Serialize, Deserialize)]
-#[serde(rename_all = "camelCase", tag = "type", content = "data")]
-enum SocketMessagePayload {
-	Command(ClientCommand),
-	Query(ClientQuery),
-}
-
-#[derive(Serialize, Deserialize, Message)]
-#[rtype(result = "()")]
-#[serde(rename_all = "camelCase")]
-struct SocketMessage {
-	id: String,
-	payload: SocketMessagePayload,
-}
-
-impl StreamHandler<Result<ws::Message, ws::ProtocolError>> for Socket {
-	fn handle(
-		&mut self,
-		msg: Result<ws::Message, ws::ProtocolError>,
-		ctx: &mut Self::Context,
-	) {
-		// TODO: Add heartbeat and reconnect logic in the future. We can refer to https://github.com/actix/examples/blob/master/websockets/chat/src/session.rs for the heartbeat stuff.
-
-		match msg {
-			Ok(ws::Message::Ping(msg)) => ctx.pong(&msg),
-			Ok(ws::Message::Text(text)) => {
-				let msg = serde_json::from_str::<SocketMessage>(&text);
-
-				let msg = match msg {
-					Ok(msg) => msg,
-					Err(err) => {
-						println!("Error parsing message: {}", err);
-						return;
-					},
-				};
-
-				let core = self.0.clone();
-				self.1.do_send(EventServerOperation::Connect(ctx.address()));
-
-				let recipient = ctx.address().recipient();
-				let fut = async move {
-					match msg.payload {
-						SocketMessagePayload::Query(query) => {
-							match core.query(query).await {
-								Ok(response) => {
-									recipient.do_send(SocketResponse::Response {
-										id: msg.id.clone(),
-										payload: response,
-									})
-								},
-								Err(err) => {
-									println!("query error: {:?}", err);
-									// Err(err.to_string())
-								},
-							};
-						},
-						SocketMessagePayload::Command(command) => {
-							match core.command(command).await {
-								Ok(response) => {
-									recipient.do_send(SocketResponse::Response {
-										id: msg.id.clone(),
-										payload: response,
-									})
-								},
-								Err(err) => {
-									println!("command error: {:?}", err);
-									// Err(err.to_string())
-								},
-							};
-						},
-					}
-				};
-
-				fut.into_actor(self).spawn(ctx);
-
-				()
-			},
-			_ => (),
-		}
-	}
-
-	fn finished(&mut self, ctx: &mut Self::Context) {
-		self.1
-			.do_send(EventServerOperation::Disconnect(ctx.address()));
-		ctx.stop();
-	}
-}
-
-impl Handler<Event> for Socket {
-	type Result = ();
-
-	fn handle(&mut self, msg: Event, ctx: &mut Self::Context) {
-		ctx.text(serde_json::to_string(&SocketResponse::Event(msg.0)).unwrap());
-	}
-}
-
-#[derive(Message, Serialize)]
-#[serde(rename_all = "camelCase", tag = "type", content = "data")]
-#[rtype(result = "()")]
-enum SocketResponse {
-	Response { id: String, payload: CoreResponse },
-	Event(CoreEvent),
-}
-
-impl Handler<SocketResponse> for Socket {
-	type Result = ();
-
-	fn handle(&mut self, msg: SocketResponse, ctx: &mut Self::Context) {
-		ctx.text(serde_json::to_string(&msg).unwrap());
-	}
-}
-
-#[get("/")]
-async fn index() -> impl Responder {
-	format!("Spacedrive Server!")
-}
-
-#[get("/health")]
-async fn healthcheck() -> impl Responder {
-	format!("OK")
-}
-
-#[get("/spacedrive/{path:.*}")]
-async fn spacedrive(
-	path: web::Path<String>,
-	controller: web::Data<NodeController>,
-) -> impl Responder {
-	let (status_code, content_type, body) =
-		controller.handle_custom_uri(path.split("/").collect());
-
-	let mut resp = HttpResponse::new(StatusCode::from_u16(status_code).unwrap());
-	resp.headers_mut().append(
-		HeaderName::from_static("content-type"),
-		HeaderValue::from_str(content_type).unwrap(),
-	);
-	resp.set_body(body)
-}
-
-#[get("/ws")]
-async fn ws_handler(
-	req: HttpRequest,
-	stream: web::Payload,
-	controller: web::Data<NodeController>,
-	server: web::Data<Addr<EventServer>>,
-) -> Result<HttpResponse, Error> {
-	let resp = ws::start(Socket(controller, server), &req, stream);
-	resp
-}
-
-async fn not_found() -> impl Responder {
-	HttpResponse::build(StatusCode::OK).body("We're past the event horizon...")
-}
-
-#[actix_web::main]
-async fn main() -> std::io::Result<()> {
-	let data_dir_path = match env::var(DATA_DIR_ENV_VAR) {
-=======
 #[tokio::main]
 async fn main() {
 	let data_dir = match env::var("DATA_DIR") {
->>>>>>> c1bdf541
 		Ok(path) => Path::new(&path).to_path_buf(),
 		Err(_e) => {
 			#[cfg(not(debug_assertions))]
@@ -286,37 +23,13 @@
 				panic!("'$DATA_DIR' is not set ({})", _e)
 			}
 
-			std::env::current_dir()
+			env::current_dir()
 				.expect(
 					"Unable to get your current directory. Maybe try setting $DATA_DIR?",
 				)
 				.join("sdserver_data")
 		},
 	};
-	let port = env::var("PORT")
-		.map(|port| port.parse::<u16>().unwrap_or(8080))
-		.unwrap_or(8080);
-
-<<<<<<< HEAD
-	let (controller, event_receiver, node, _guard) = Node::new(data_dir_path).await;
-	tokio::spawn(node.start());
-
-	let controller = web::Data::new(controller);
-	let server = web::Data::new(EventServer::listen(event_receiver));
-	info!("Listening http://localhost:{}", port);
-	HttpServer::new(move || {
-		App::new()
-			.app_data(controller.clone())
-			.app_data(server.clone())
-			.service(index)
-			.service(healthcheck)
-			.service(ws_handler)
-			.default_service(web::route().to(not_found))
-	})
-	.bind(("0.0.0.0", port))?
-	.run()
-	.await
-=======
 	let port = env::var("PORT")
 		.map(|port| port.parse::<u16>().unwrap_or(8080))
 		.unwrap_or(8080);
@@ -334,6 +47,23 @@
 	let app = axum::Router::new()
 		.route("/", get(|| async { "Spacedrive Server!" }))
 		.route("/health", get(|| async { "OK" }))
+		.route("/spacedrive/:id", {
+			let node = node.clone();
+			get(|extract::Path(path): extract::Path<String>| async move {
+				let (status_code, content_type, body) =
+					node.handle_custom_uri(path.split('/').collect());
+
+				(
+					StatusCode::from_u16(status_code).unwrap(),
+					{
+						let mut headers = HeaderMap::new();
+						headers.insert(CONTENT_TYPE, content_type.parse().unwrap());
+						headers
+					},
+					body,
+				)
+			})
+		})
 		.route(
 			"/rspcws",
 			router.axum_ws_handler(move || node.get_request_context()),
@@ -351,5 +81,4 @@
 		.with_graceful_shutdown(utils::axum_shutdown_signal())
 		.await
 		.expect("Error with HTTP server!");
->>>>>>> c1bdf541
 }