--- conflicted
+++ resolved
@@ -1,18 +1,12 @@
 use std::path::PathBuf;
 
-<<<<<<< HEAD
-use dotenvy::dotenv;
-use sdcore::{ClientCommand, ClientQuery, CoreEvent, CoreResponse, Node, NodeController};
+use sdcore::Node;
 use tauri::{
 	api::path,
 	http::{ResponseBuilder, Uri},
-	Manager,
+	Manager, RunEvent,
 };
-=======
-use sdcore::Node;
-use tauri::{api::path, Manager, RunEvent};
 use tracing::{debug, error};
->>>>>>> c1bdf541
 #[cfg(target_os = "macos")]
 mod macos;
 mod menu;
@@ -20,7 +14,6 @@
 #[tauri::command(async)]
 async fn app_ready(app_handle: tauri::AppHandle) {
 	let window = app_handle.get_window("main").unwrap();
-
 	window.show().unwrap();
 }
 
@@ -32,35 +25,25 @@
 
 	let (node, router) = Node::new(data_dir).await;
 
-<<<<<<< HEAD
-	let mut data_dir = path::data_dir().unwrap_or(std::path::PathBuf::from("./"));
-	data_dir = data_dir.join("spacedrive");
-	// create an instance of the core
-	let (controller, mut event_receiver, node, _guard) = Node::new(data_dir).await;
-	tokio::spawn(node.start());
-	// create tauri app
-	let controller2 = controller.clone();
-	tauri::Builder::default()
-		.register_uri_scheme_protocol("spacedrive", move |_, req| {
-			let url = req.uri().parse::<Uri>().unwrap();
-			let mut path = url.path().split("/").collect::<Vec<_>>();
-			path[0] = url.host().unwrap(); // The first forward slash causes an empty item and we replace it with the URL's host which you expect to be at the start
-
-			let (status_code, content_type, body) = controller2.handle_custom_uri(path);
-			Ok(ResponseBuilder::new()
-				.status(status_code)
-				.mimetype(content_type)
-				.body(body)?)
-		})
-		// pass controller to the tauri state manager
-		.manage(controller)
-=======
 	let app = tauri::Builder::default()
 		.plugin(sdcore::rspc::integrations::tauri::plugin(router, {
 			let node = node.clone();
 			move || node.get_request_context()
 		}))
->>>>>>> c1bdf541
+		.register_uri_scheme_protocol("spacedrive", {
+			let node = node.clone();
+			move |_, req| {
+				let url = req.uri().parse::<Uri>().unwrap();
+				let mut path = url.path().split('/').collect::<Vec<_>>();
+				path[0] = url.host().unwrap(); // The first forward slash causes an empty item and we replace it with the URL's host which you expect to be at the start
+
+				let (status_code, content_type, body) = node.handle_custom_uri(path);
+				ResponseBuilder::new()
+					.status(status_code)
+					.mimetype(content_type)
+					.body(body)
+			}
+		})
 		.setup(|app| {
 			let app = app.handle();
 
