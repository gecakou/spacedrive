--- conflicted
+++ resolved
@@ -266,10 +266,6 @@
 							}
 						}
 
-<<<<<<< HEAD
-				#[cfg(target_os = "windows")]
-				window.set_decorations(false).unwrap();
-=======
 						tokio::spawn({
 							let window = window.clone();
 							async move {
@@ -283,10 +279,9 @@
 								}
 							}
 						});
->>>>>>> a238760c
-
-						#[cfg(target_os = "windows")]
-						window.set_decorations(true).unwrap();
+
+				#[cfg(target_os = "windows")]
+				window.set_decorations(false).unwrap();
 
 						#[cfg(target_os = "macos")]
 						{
