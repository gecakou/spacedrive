--- conflicted
+++ resolved
@@ -11,13 +11,8 @@
 
 [dependencies]
 tauri = { version = "1.0.4", features = ["api-all", "macos-private-api"] }
-<<<<<<< HEAD
-rspc = { version = "0.0.4", features = ["tauri"] }
+rspc = { version = "0.0.5", features = ["tauri"] }
 sdcore = { path = "../../../core", features = ["ffmpeg"] }
-=======
-rspc = { version = "0.0.5", features = ["tauri"] }
-sdcore = { path = "../../../core" }
->>>>>>> 6e07435a
 tokio = { version = "1.17.0", features = ["sync"] }
 window-shadows = "0.1.2"
 tracing = "0.1.35"
