--- conflicted
+++ resolved
@@ -9,11 +9,7 @@
 edition = { workspace = true }
 
 [dependencies]
-<<<<<<< HEAD
-tauri = { version = "1.5.2", features = [
-=======
 tauri = { version = "1.5.3", features = [
->>>>>>> 801f819c
 	"macos-private-api",
 	"path-all",
 	"protocol-all",
@@ -24,10 +20,7 @@
 	"updater",
 	"window-all",
 	"native-tls-vendored",
-<<<<<<< HEAD
-=======
 	"tracing",
->>>>>>> 801f819c
 ] }
 
 rspc = { workspace = true, features = ["tauri"] }
