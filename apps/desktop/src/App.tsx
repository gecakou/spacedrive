--- conflicted
+++ resolved
@@ -14,17 +14,12 @@
 	SpacedriveRouterProvider,
 	TabsContext
 } from '@sd/interface';
+import { getDragAndDropState } from '@sd/interface/hooks';
 import { RouteTitleContext } from '@sd/interface/hooks/useRouteTitle';
 
 import '@sd/ui/style/style.scss';
 
-<<<<<<< HEAD
-import { getDragAndDropState } from '@sd/interface/hooks';
-
-import { commands } from './commands';
-=======
 import { commands, events } from './commands';
->>>>>>> b96602a2
 import { platform } from './platform';
 import { queryClient } from './query';
 import { createMemoryRouterWithHistory } from './router';
