// This file was generated by [tauri-specta](https://github.com/oscartbeaumont/tauri-specta). Do not edit this file manually.

declare global {
    interface Window {
        __TAURI_INVOKE__<T>(cmd: string, args?: Record<string, unknown>): Promise<T>;
    }
}

const invoke = window.__TAURI_INVOKE__;

export function appReady() {
    return invoke<null>("app_ready")
}

export function openFilePath(library: string, id: number) {
    return invoke<OpenFilePathResult>("open_file_path", { library,id })
}

<<<<<<< HEAD
=======
export function getFilePathOpenWithApps(library: string, id: number) {
    return invoke<OpenWithApplication[]>("get_file_path_open_with_apps", { library,id })
}

export function openFilePathWith(library: string, id: number, withUrl: string) {
    return invoke<null>("open_file_path_with", { library,id,withUrl })
}

export type OpenWithApplication = { name: string; url: string }
>>>>>>> cf482f56
export type OpenFilePathResult = { t: "NoLibrary" } | { t: "NoFile" } | { t: "OpenError"; c: string } | { t: "AllGood" }<|MERGE_RESOLUTION|>--- conflicted
+++ resolved
@@ -16,8 +16,6 @@
     return invoke<OpenFilePathResult>("open_file_path", { library,id })
 }
 
-<<<<<<< HEAD
-=======
 export function getFilePathOpenWithApps(library: string, id: number) {
     return invoke<OpenWithApplication[]>("get_file_path_open_with_apps", { library,id })
 }
@@ -27,5 +25,4 @@
 }
 
 export type OpenWithApplication = { name: string; url: string }
->>>>>>> cf482f56
 export type OpenFilePathResult = { t: "NoLibrary" } | { t: "NoFile" } | { t: "OpenError"; c: string } | { t: "AllGood" }