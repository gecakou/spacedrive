[package]
name = "sd-core-mobile"
version = "0.1.0"
edition = "2021"
rust-version = "1.64.0"

[lib]
crate-type = ["staticlib", "cdylib"] # staticlib for IOS and cdylib for Android

[dependencies]
once_cell = "1.13.0"
sd-core = { path = "../../../core", features = [
  "mobile",
  "p2p",
], default-features = false }
rspc = { version = "0.0.5", features = [] }
serde_json = "1.0.83"
tokio = "1.20.1"
<<<<<<< HEAD
openssl = { version = "0.10.41", features = ["vendored"] } # Override features of transitive dependencies
openssl-sys = { version = "0.9.75", features = ["vendored"] } # Override features of transitive dependencies to support IOS Simulator on M1
tracing = "0.1.36"
=======
openssl = { version = "0.10.41", features = [
  "vendored",
] } # Override features of transitive dependencies
openssl-sys = { version = "0.9.75", features = [
  "vendored",
] } # Override features of transitive dependencies to support IOS Simulator on M1
>>>>>>> d27ff3cd

[target.'cfg(target_os = "ios")'.dependencies]
objc = "0.2.7"
objc_id = "0.1.1"
objc-foundation = "0.1.1"

# This is `not(ios)` instead of `android` because of https://github.com/mozilla/rust-android-gradle/issues/93
[target.'cfg(not(target_os = "ios"))'.dependencies]
jni = "0.19.0"<|MERGE_RESOLUTION|>--- conflicted
+++ resolved
@@ -16,18 +16,9 @@
 rspc = { version = "0.0.5", features = [] }
 serde_json = "1.0.83"
 tokio = "1.20.1"
-<<<<<<< HEAD
 openssl = { version = "0.10.41", features = ["vendored"] } # Override features of transitive dependencies
 openssl-sys = { version = "0.9.75", features = ["vendored"] } # Override features of transitive dependencies to support IOS Simulator on M1
 tracing = "0.1.36"
-=======
-openssl = { version = "0.10.41", features = [
-  "vendored",
-] } # Override features of transitive dependencies
-openssl-sys = { version = "0.9.75", features = [
-  "vendored",
-] } # Override features of transitive dependencies to support IOS Simulator on M1
->>>>>>> d27ff3cd
 
 [target.'cfg(target_os = "ios")'.dependencies]
 objc = "0.2.7"
