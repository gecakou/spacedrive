import React from 'react';
import { Text, View } from 'react-native';
<<<<<<< HEAD
import { ExplorerItem, ObjectKind, isObject } from '@sd/client';
import tw from '~/lib/tailwind';
=======
import { ExplorerItem, ObjectKind } from '@sd/client';
import tw, { twStyle } from '~/lib/tailwind';
>>>>>>> b856f15b
import { getExplorerStore } from '~/stores/explorerStore';
import FileThumb from './FileThumb';

type FileRowProps = {
	data: ExplorerItem;
};

const FileRow = ({ data }: FileRowProps) => {
	const { item } = data;

	// temp fix (will handle this on mobile-inspector branch)
	const objectData = data ? (isObject(data) ? data.item : data.item.object) : null;
	const isVid = ObjectKind[objectData?.kind || 0] === 'Video';

	return (
		<View
			style={twStyle('flex flex-row items-center px-3', {
				height: getExplorerStore().listItemSize
			})}
		>
			<FileThumb
				data={data}
				kind={item.extension === 'zip' ? 'zip' : isVid ? 'video' : 'other'}
				size={0.6}
			/>
			<View style={tw`ml-3`}>
				<Text numberOfLines={1} style={tw`text-ink-dull text-center text-xs font-medium`}>
					{item?.name}
					{item?.extension && `.${item.extension}`}
				</Text>
			</View>
		</View>
	);
};

export default FileRow;<|MERGE_RESOLUTION|>--- conflicted
+++ resolved
@@ -1,12 +1,7 @@
 import React from 'react';
 import { Text, View } from 'react-native';
-<<<<<<< HEAD
 import { ExplorerItem, ObjectKind, isObject } from '@sd/client';
-import tw from '~/lib/tailwind';
-=======
-import { ExplorerItem, ObjectKind } from '@sd/client';
 import tw, { twStyle } from '~/lib/tailwind';
->>>>>>> b856f15b
 import { getExplorerStore } from '~/stores/explorerStore';
 import FileThumb from './FileThumb';
 
