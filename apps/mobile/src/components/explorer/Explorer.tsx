--- conflicted
+++ resolved
@@ -30,16 +30,11 @@
 
 	const { modalRef, setData } = useActionsModalStore();
 
-	function handlePress(item: ExplorerItem) {
-<<<<<<< HEAD
-		if (isPath(item) && item.is_dir) {
-			navigation.push('Location', { id: item.location_id, path: item.materialized_path });
-=======
-		if (isPath(item) && item.item.is_dir) {
-			navigation.navigate('Location', { id: item.item.location_id });
->>>>>>> e0ead286
+	function handlePress(data: ExplorerItem) {
+		if (isPath(data) && data.item.is_dir) {
+			navigation.push('Location', { id: data.item.location_id, path: data.item.materialized_path });
 		} else {
-			setData(item);
+			setData(data);
 			modalRef.current.present();
 		}
 	}
