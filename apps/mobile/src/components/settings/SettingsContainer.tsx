--- conflicted
+++ resolved
@@ -9,13 +9,8 @@
 
 export function SettingsContainer({ children, title, description }: SettingsContainerProps) {
 	return (
-<<<<<<< HEAD
 		<View>
-			{title && <Text style={tw`pb-2 pl-3 text-sm font-semibold text-ink-dull`}>{title}</Text>}
-=======
-		<View style={tw``}>
 			{title && <Text style={tw`text-ink-dull pb-2 pl-3 text-sm font-semibold`}>{title}</Text>}
->>>>>>> b856f15b
 			{children}
 			{description && <Text style={tw`text-ink-dull px-3 pt-2 text-sm`}>{description}</Text>}
 		</View>
