--- conflicted
+++ resolved
@@ -43,16 +43,7 @@
 										break;
 								}
 								return (
-<<<<<<< HEAD
-									<View>
-=======
->>>>>>> 6358c574
-										<KindItem
-											kind={kind}
-											name={name}
-											icon={icon}
-											items={count}
-										/>
+									<KindItem kind={kind} name={name} icon={icon} items={count} />
 								);
 							}}
 						/>
