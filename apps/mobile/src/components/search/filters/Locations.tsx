--- conflicted
+++ resolved
@@ -1,12 +1,8 @@
-import { Location, useCache, useLibraryQuery, useNodes } from '@sd/client';
+import { Location, useLibraryQuery } from '@sd/client';
 import { MotiView } from 'moti';
 import { memo, useCallback, useMemo } from 'react';
 import { FlatList, Pressable, Text, View } from 'react-native';
 import { LinearTransition } from 'react-native-reanimated';
-<<<<<<< HEAD
-=======
-import { Location, useLibraryQuery } from '@sd/client';
->>>>>>> 25eb7716
 import { Icon } from '~/components/icons/Icon';
 import Card from '~/components/layout/Card';
 import Empty from '~/components/layout/Empty';
