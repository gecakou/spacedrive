import { NavigatorScreenParams } from '@react-navigation/native';
import { createStackNavigator, StackScreenProps } from '@react-navigation/stack';
import NotFoundScreen from '~/screens/NotFound';

import SearchStack, { SearchStackParamList } from './SearchStack';
import TabNavigator, { TabParamList } from './TabNavigator';

const Stack = createStackNavigator<RootStackParamList>();
// This is the main navigator we nest everything under.
export default function RootNavigator() {
	return (
		<Stack.Navigator initialRouteName="Root">
			<Stack.Screen name="Root" component={TabNavigator} options={{ headerShown: false }} />
			<Stack.Screen name="Search" component={SearchStack} options={{ headerShown: false }} />
			<Stack.Screen name="NotFound" component={NotFoundScreen} options={{ title: 'Oops!' }} />
		</Stack.Navigator>
	);
}

export type RootStackParamList = {
	Root: NavigatorScreenParams<TabParamList>;
	Search: NavigatorScreenParams<SearchStackParamList>;
	NotFound: undefined;
<<<<<<< HEAD
	LocationOnboarding: undefined;
	// Modals
	Search: undefined;
=======
>>>>>>> ae4e65de
};

export type RootStackScreenProps<Screen extends keyof RootStackParamList> = StackScreenProps<
	RootStackParamList,
	Screen
>;

// This declaration is used by useNavigation, Link, ref etc.
declare global {
	// eslint-disable-next-line @typescript-eslint/no-namespace
	namespace ReactNavigation {
		interface RootParamList extends RootStackParamList {}
	}
}<|MERGE_RESOLUTION|>--- conflicted
+++ resolved
@@ -21,12 +21,6 @@
 	Root: NavigatorScreenParams<TabParamList>;
 	Search: NavigatorScreenParams<SearchStackParamList>;
 	NotFound: undefined;
-<<<<<<< HEAD
-	LocationOnboarding: undefined;
-	// Modals
-	Search: undefined;
-=======
->>>>>>> ae4e65de
 };
 
 export type RootStackScreenProps<Screen extends keyof RootStackParamList> = StackScreenProps<
@@ -38,6 +32,6 @@
 declare global {
 	// eslint-disable-next-line @typescript-eslint/no-namespace
 	namespace ReactNavigation {
-		interface RootParamList extends RootStackParamList {}
+		interface RootParamList extends RootStackParamList { }
 	}
 }