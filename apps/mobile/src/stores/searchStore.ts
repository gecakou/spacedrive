import { proxy, useSnapshot } from 'valtio';
import { IconName } from '~/components/icons/Icon';

export type SearchFilters = 'locations' | 'tags' | 'name' | 'extension' | 'hidden' | 'kind';

export interface FilterItem {
	id: number;
	name: string;
}

export interface TagItem {
	id: number;
	color: string;
}

export interface KindItem {
	id: number;
	name: string;
	icon: IconName;
}

interface State {
	search: string;
	filters: {
		locations: FilterItem[];
		tags: TagItem[];
		name: string[];
		extension: string[];
		hidden: boolean;
		kind: KindItem[];
	};
	appliedFilters: Partial<
		Record<
			SearchFilters,
			{
				locations: FilterItem[];
				tags: TagItem[];
				name: string[];
				extension: string[];
				hidden: boolean;
				kind: KindItem[];
			}
		>
	>;
	mergedFilters: null | {};
	disableActionButtons: boolean;
}

const initialState: State = {
	search: '',
	filters: {
		locations: [],
		tags: [],
		name: [''],
		extension: [''],
		hidden: false,
		kind: []
	},
	appliedFilters: {},
	mergedFilters: null,
	disableActionButtons: true
};

const searchStore = proxy<
	State & {
		updateFilters: <K extends keyof State['filters']>(
			filter: K,
			value: State['filters'][K] extends Array<infer U> ? U : State['filters'][K]
		) => void;
		applyFilters: () => void;
		setSearch: (search: string) => void;
		resetFilter: <K extends keyof State['filters']>(filter: K, apply?: boolean) => void;
		resetFilters: () => void;
		setInput: (index: number, value: string, key: 'name' | 'extension') => void;
		addInput: (key: 'name' | 'extension') => void;
		removeInput: (index: number, key: 'name' | 'extension') => void;
	}
>({
	...initialState,
	//for updating the filters upon value selection
	updateFilters: (filter, value) => {
		if (filter === 'hidden') {
			// Directly assign boolean values without an array operation
			searchStore.filters['hidden'] = value as boolean;
		} else {
			// Handle array-based filters with more specific type handling
			const currentFilter = searchStore.filters[filter];
			if (Array.isArray(currentFilter)) {
				// Cast to the correct type based on the filter being updated
				const updatedFilter = updateArrayOrObject(
					currentFilter,
					value,
					'id',
					typeof value === 'object'
				) as typeof currentFilter;
				searchStore.filters[filter] = updatedFilter;
			}
		}
	},
	//for clicking add filters and applying the selection
	applyFilters: () => {
		// loop through all filters and apply the ones with values
		searchStore.appliedFilters = Object.entries(searchStore.filters).reduce(
			(acc, [key, value]) => {
				if (Array.isArray(value)) {
					if (value.length > 0 && value[0] !== '') {
						acc[key as SearchFilters] = value.filter((v) => v !== ''); // Remove empty values i.e empty inputs
					}
				} else if (typeof value === 'boolean') {
					// Only apply the hidden filter if it's true
					if (value) acc[key as SearchFilters] = value;
				}
				return acc;
			},
			{} as any
		);
	},
	setSearch: (search) => {
		searchStore.search = search;
	},
	resetFilter: (filter, apply = false) => {
		if (filter === 'name' || filter === 'extension') {
			searchStore.filters[(filter as 'name') || 'extension'] = [''];
		} else {
			searchStore.filters[filter] = initialState.filters[filter];
		}
		//instead of a useEffect or subscription - we can call applyFilters directly
		if (apply) searchStore.applyFilters();
	},
	resetFilters: () => {
		searchStore.filters = { ...initialState.filters };
	},
	setInput: (index, value, key) => {
		const newValues = [...searchStore.filters[key]];
		newValues[index] = value;
		searchStore.filters[key] = newValues;
	},
	//for adding more inputs to the name or extension filters
	addInput: (key) => {
		searchStore.filters[key] = [...searchStore.filters[key], ''];
	},
	//for removing inputs from the name or extension filters
	removeInput: (index, key) => {
		const filtered = searchStore.filters[key].filter((_, idx) => idx !== index);
		searchStore.filters[key] = filtered;
	}
});

<<<<<<< HEAD
export function useSearchStore() {
	return useSnapshot(searchStore);
}

export function getSearchStore() {
	return searchStore;
}

// Utility function to safely update filter arrays or objects
function updateArrayOrObject<T>(
	array: T[],
	item: any,
	filterByKey: string = 'id',
	isObject: boolean = false
): T[] {
	if (isObject) {
		const index = (array as any).findIndex((i: any) => i.id === item[filterByKey]);
		if (index >= 0) {
			return array.filter((_, idx) => idx !== index);
		}
	} else {
		if (array.includes(item)) {
			return array.filter((i) => i !== item);
		}
	}
	return [...array, item];
}
=======
/** for reading */
export const useSearchStore = () => useSnapshot(searchStore);
/** for writing */
export const getSearchStore = () => searchStore;
>>>>>>> 0b6bd050
<|MERGE_RESOLUTION|>--- conflicted
+++ resolved
@@ -60,6 +60,26 @@
 	mergedFilters: null,
 	disableActionButtons: true
 };
+
+// Utility function to safely update filter arrays or objects
+function updateArrayOrObject<T>(
+	array: T[],
+	item: any,
+	filterByKey: string = 'id',
+	isObject: boolean = false
+): T[] {
+	if (isObject) {
+		const index = (array as any).findIndex((i: any) => i.id === item[filterByKey]);
+		if (index >= 0) {
+			return array.filter((_, idx) => idx !== index);
+		}
+	} else {
+		if (array.includes(item)) {
+			return array.filter((i) => i !== item);
+		}
+	}
+	return [...array, item];
+}
 
 const searchStore = proxy<
 	State & {
@@ -146,37 +166,7 @@
 	}
 });
 
-<<<<<<< HEAD
-export function useSearchStore() {
-	return useSnapshot(searchStore);
-}
-
-export function getSearchStore() {
-	return searchStore;
-}
-
-// Utility function to safely update filter arrays or objects
-function updateArrayOrObject<T>(
-	array: T[],
-	item: any,
-	filterByKey: string = 'id',
-	isObject: boolean = false
-): T[] {
-	if (isObject) {
-		const index = (array as any).findIndex((i: any) => i.id === item[filterByKey]);
-		if (index >= 0) {
-			return array.filter((_, idx) => idx !== index);
-		}
-	} else {
-		if (array.includes(item)) {
-			return array.filter((i) => i !== item);
-		}
-	}
-	return [...array, item];
-}
-=======
 /** for reading */
 export const useSearchStore = () => useSnapshot(searchStore);
 /** for writing */
-export const getSearchStore = () => searchStore;
->>>>>>> 0b6bd050
+export const getSearchStore = () => searchStore;