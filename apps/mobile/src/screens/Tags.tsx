import { useNavigation } from '@react-navigation/native';
import { Plus } from 'phosphor-react-native';
import { useRef } from 'react';
import { Pressable, View } from 'react-native';
import { FlatList } from 'react-native-gesture-handler';
import { useCache, useLibraryQuery, useNodes } from '@sd/client';
import { TagItem } from '~/components/browse/BrowseTags';
import Fade from '~/components/layout/Fade';
import { ModalRef } from '~/components/layout/Modal';
import ScreenContainer from '~/components/layout/ScreenContainer';
import CreateTagModal from '~/components/modal/tag/CreateTagModal';
import { tw, twStyle } from '~/lib/tailwind';
import { BrowseStackScreenProps } from '~/navigation/tabs/BrowseStack';

interface Props {
	viewStyle?: 'grid' | 'list';
}

export default function Tags({ viewStyle = 'list' }: Props) {
	const tags = useLibraryQuery(['tags.list']);
	const navigation = useNavigation<BrowseStackScreenProps<'Browse'>['navigation']>();
	const modalRef = useRef<ModalRef>(null);

	useNodes(tags.data?.nodes);
	const tagData = useCache(tags.data?.items);
	return (
		<ScreenContainer scrollview={false} style={tw`relative px-7 py-0`}>
<<<<<<< HEAD
=======
			<Pressable
				style={tw`absolute bottom-7 right-7 z-10 flex h-12 w-12 items-center justify-center rounded-full bg-accent`}
				onPress={() => {
					modalRef.current?.present();
				}}
			>
				<Plus size={20} weight="bold" style={tw`text-ink`} />
			</Pressable>
>>>>>>> 43360601
			<Fade
				fadeSides="top-bottom"
				orientation="vertical"
				color="mobile-screen"
				width={30}
				height="100%"
			>
				<FlatList
					data={tagData}
					renderItem={({ item }) => (
						<TagItem
							tagStyle={twStyle(viewStyle === 'grid' ? 'w-[105px]' : 'w-full')}
							viewStyle={viewStyle}
							tag={item}
							onPress={() => {
								navigation.navigate('BrowseStack', {
									screen: 'Tag',
									params: { id: item.id, color: item.color! }
								});
							}}
						/>
					)}
					numColumns={viewStyle === 'grid' ? 3 : 1}
					columnWrapperStyle={viewStyle === 'grid' && tw`justify-between`}
					horizontal={false}
					keyExtractor={(item) => item.id.toString()}
					showsHorizontalScrollIndicator={false}
					ItemSeparatorComponent={() => <View style={tw`h-2.5`} />}
					contentContainerStyle={tw`py-5`}
				/>
			</Fade>
			<CreateTagModal ref={modalRef} />
		</ScreenContainer>
	);
}<|MERGE_RESOLUTION|>--- conflicted
+++ resolved
@@ -25,8 +25,6 @@
 	const tagData = useCache(tags.data?.items);
 	return (
 		<ScreenContainer scrollview={false} style={tw`relative px-7 py-0`}>
-<<<<<<< HEAD
-=======
 			<Pressable
 				style={tw`absolute bottom-7 right-7 z-10 flex h-12 w-12 items-center justify-center rounded-full bg-accent`}
 				onPress={() => {
@@ -35,7 +33,6 @@
 			>
 				<Plus size={20} weight="bold" style={tw`text-ink`} />
 			</Pressable>
->>>>>>> 43360601
 			<Fade
 				fadeSides="top-bottom"
 				orientation="vertical"
