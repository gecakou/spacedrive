import React, { useEffect, useMemo } from 'react';
import { useCache, useLibraryQuery, useNodes } from '@sd/client';
import Explorer from '~/components/explorer/Explorer';
import { SharedScreenProps } from '~/navigation/SharedScreens';
import { getExplorerStore } from '~/stores/explorerStore';

export default function LocationScreen({ navigation, route }: SharedScreenProps<'Location'>) {
	const { id, path } = route.params;

	const location = useLibraryQuery(['locations.get', route.params.id]);
<<<<<<< HEAD
=======
	useNodes(location.data?.nodes);
	const locationData = useCache(location.data?.item);

>>>>>>> 89a55f2d
	const { data } = useLibraryQuery([
		'search.paths',
		{
			filters: [
				{
					filePath: {
						locations: { in: [id] },
						// path: {location_id: id, path: path ?? '', include_descendants: true} // FIXME: This is the correct query, but it doesn't work and then provides a deserialization error.
					}
				}
			],
			take: 100
		}
	]);
	const pathsItemsReferences = useMemo(() => data?.items ?? [], [data]);
	const pathsItems = useCache(pathsItemsReferences);

	useEffect(() => {
		// Set screen title to location.
		if (path && path !== '') {
			// Nested location.
			navigation.setOptions({
				title: path
					.split('/')
					.filter((x) => x !== '')
					.pop()
			});
		} else {
			navigation.setOptions({
				title: locationData?.name ?? 'Location'
			});
		}
	}, [locationData?.name, navigation, path]);

	useEffect(() => {
		getExplorerStore().locationId = id;
		getExplorerStore().path = path ?? '';
	}, [id, path]);

	return <Explorer items={pathsItems} />;
}<|MERGE_RESOLUTION|>--- conflicted
+++ resolved
@@ -8,12 +8,9 @@
 	const { id, path } = route.params;
 
 	const location = useLibraryQuery(['locations.get', route.params.id]);
-<<<<<<< HEAD
-=======
 	useNodes(location.data?.nodes);
 	const locationData = useCache(location.data?.item);
 
->>>>>>> 89a55f2d
 	const { data } = useLibraryQuery([
 		'search.paths',
 		{
