<<<<<<< HEAD
import { useCache, useLibraryQuery, useNodes, usePathsExplorerQuery } from '@sd/client';
import { useEffect } from 'react';
=======
import { useEffect } from 'react';
import { useLibraryQuery, usePathsExplorerQuery } from '@sd/client';
>>>>>>> 25eb7716
import Explorer from '~/components/explorer/Explorer';
import { BrowseStackScreenProps } from '~/navigation/tabs/BrowseStack';
import { getExplorerStore } from '~/stores/explorerStore';

export default function LocationScreen({ navigation, route }: BrowseStackScreenProps<'Location'>) {
	const { id, path } = route.params;

	const location = useLibraryQuery(['locations.get', route.params.id]);
	const locationData = location.data;

	const paths = usePathsExplorerQuery({
		arg: {
			filters: [
				// ...search.allFilters,
				{ filePath: { locations: { in: [id] } } },
				{
					filePath: {
						path: {
							location_id: id,
							path: path ?? '',
							include_descendants: false
							// include_descendants:
							// 	search.search !== '' ||
							// 	search.dynamicFilters.length > 0 ||
							// 	(layoutMode === 'media' && mediaViewWithDescendants)
						}
					}
				}
				// !showHiddenFiles && { filePath: { hidden: false } }
			].filter(Boolean) as any,
			take: 30
		},
		order: null,
		onSuccess: () => getExplorerStore().resetNewThumbnails()
	});

	useEffect(() => {
		// Set screen title to location.
		if (path && path !== '') {
			// Nested location.
			navigation.setOptions({
				title: path
					.split('/')
					.filter((x) => x !== '')
					.pop()
			});
		} else {
			navigation.setOptions({
				title: locationData?.name ?? 'Location'
			});
		}
	}, [locationData?.name, navigation, path]);

	useEffect(() => {
		getExplorerStore().locationId = id;
		getExplorerStore().path = path ?? '';
	}, [id, path]);

	return <Explorer {...paths} />;
}<|MERGE_RESOLUTION|>--- conflicted
+++ resolved
@@ -1,10 +1,5 @@
-<<<<<<< HEAD
-import { useCache, useLibraryQuery, useNodes, usePathsExplorerQuery } from '@sd/client';
+import { useLibraryQuery, usePathsExplorerQuery } from '@sd/client';
 import { useEffect } from 'react';
-=======
-import { useEffect } from 'react';
-import { useLibraryQuery, usePathsExplorerQuery } from '@sd/client';
->>>>>>> 25eb7716
 import Explorer from '~/components/explorer/Explorer';
 import { BrowseStackScreenProps } from '~/navigation/tabs/BrowseStack';
 import { getExplorerStore } from '~/stores/explorerStore';
