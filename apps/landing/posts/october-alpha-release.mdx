---
author: Jamie Pine
title: October '23 Alpha Release
tags: [News, Updates, Release]
date: 2023-10-06
image: images/october-23-alpha-release.png
imageAlt: Spacedrive UI snapshot alongside logo
---

Last year, we introduced Spacedrive to the world by open-sourcing the codebase on GitHub. The reception was nothing short of phenomenal, allowing us to secure $2m in venture funding. As of today, our dedicated remote team of nine continues to grow, celebrated by almost 20,000 stars on the repository. It's with immense anticipation and excitement that we present to you the public alpha of Spacedrive.

Spacedrive reimagines the traditional file explorer. Its modern interface design, cross-platform framework, and constantly expanding toolkit offer a seamless file management experience.

For this alpha release, downloads are available for [macOS](), [Windows](), and [Linux](). We're aware that there are some bugs and important features yet to be incorporated such as device connectivity, multi-select, and cloud support. Despite that, there is still at lot to explore today.

You start by adding local folders, network locations, and external drives into your data library. Spacedrive will keep its database in sync with the underlying file system, extracting metadata, uniquely identifying files, and generating thumbnails. This allows you to organise and search your library even when the storage locations go offline. A job manager lets you track the progress for each phase of indexing, copy/paste, encryption, media encoding, and more.

For a comprehensive overview of the features included in this release, check out our [changelog](). Your participation in this alpha release will help shape the future of Spacedrive, and we can't wait for you to try it.

Let's take a look at what you can do with Spacedrive today...

## The Explorer

The primary interface in the Spacedrive app is the Explorer—designed as a familiar interface, it is the heart of the app. From here you can explore storage locations and devices in your network. It features 4 views: Icons, List, Columns, and Media. All sidebar buttons open some variation of the Explorer.

![Spacedrive Explorer](/images/explorer.png)

In an upcoming release, system locations such as "Desktop", "Documents", "Downloads", "Music", etc. will be automatically added to the Explorer with indexing disabled by default. For now, you can add them manually by clicking the `Add location` button in the sidebar.

## Tagging

Tags are core to Spacedrive's design. Unlike folders, tags work great even when you're using many devices or storing files in different places. With tags, you can sort files easily, and even set up automatic backups, encryption, and more.

We've also introduced a "tag assign mode". This handy feature lets you add tags to your files in any view. Just select your files, then click the tag you want in the bar at the bottom.¹

Tags are assigned uniquely to files, so every copy of that file across your library will have the same tags. This is achieved by our content-addressable storage system, which identifies files by their content, not their location.

## Albums

Spacedrive will be the ultimate photo and video manager. Our personal photo libraries and camera-roll are some of the most important data we own. We've designed Albums to be the best way to manage your media, from family photos to video collaboration.²

## Quick Preview

Quick preview is our macOS-like way of viewing files from within Spacedrive. We plan to support many more file types than we do currently, but for now you can preview images, videos, audio, and PDFs.

In a future release we will have multi-window support, which will allow you to optionally open Quick Preview as its own window. This extends to other parts of the app, such as the Job Manager, and enables multiple windows for the app itself.

## File identification

Spacedrive is able to understand over 250 common file types from all operating systems, and differentiate conflicting extensions by reading [magic bytes](). All files are categorized by our [Object]() kind classification. Code files never show up as video files, and all media will have thumbnails and previews. As we evolve, few file types should be unrecognizable by Spacedrive.

## Search

Today you can search for files by keyword across your library instantly. Our database-powered filesystem makes for a fast and responsive search experience. In the future we will add more advanced search features such as an array of filters, and boolean operators.

## Multi-platform support

We've designed Spacedrive with cross-platform support in mind from the start. Aside from the downloads for macOS, Windows and Linux, Spacedrive's core can be run via Docker, allowing you to easily self host a node on a web server or NAS, and control it with the same interface as the app, but in the browser through your network.

We've also built a mobile app for iOS and Android, which will be available in the coming weeks. Select users will have access sooner via TestFlight and Google Play Beta.

## Our cloud service

At its heart, Spacedrive will always be open source and free. However, we do offer optional paid services to boost your experience. For instance, with a subscription to our cloud service, you get encrypted database and preview media backup, file transfer options, ample storage, and backup plans. These are perfect for individuals, teams, and businesses looking for better collaboration.³

Connections between devices in your network are always peer-to-peer, and never go through our servers. We do not have access to your data, and we never will. Our cloud service is completely optional, and you can use Spacedrive without it.

## Upcoming features

- Cloud support (Dropbox, Google Drive, Mega, etc.)
- Multi-select, drag and drop, and selection history
- Multi-device connectivity with peer-to-peer sync
- Spacedrop (AirDrop like experience with end-to-end encrypted internet transfer)
- Location backup and sync between devices and clouds
- File sharing via Spaces
- File versioning
- Encryption key manager
- File encryption and encrypted containers
- Extensions
- Custom themes
- Tabs and dual-pane view
- More supported file types for Quick Preview and thumbnails
- Machine learning for face detection, video transcription, automatic labeling and more

_...and much more!_

## Underlying technology

Reinventing the file explorer is a tremendous task. From OS compatibility to synchronizing a highly scalable distributed database running on-device, we've tackled the most challenging engineering problems and developed entirely new technologies to realize the Spacedrive vision. Our tech stack has never been done before, yet is working beyond expectation—from developer experience to runtime performance.

Our unique implementation of a VDFS (Virtual Distributed File System) has been a key enabler for Spacedrive. It allows us to abstract away the underlying file system, and provide a unified interface for all storage locations. Utilizing content addressable storage, we can provide an unprecidented view of your data across so many platforms. We've employed techniques such as constant time hashing, a novel indexing strategy to ensure that Spacedrive is fast and responsive, even with millions of files.⁴

<<<<<<< HEAD
[Prisma Client Rust](), [RSPC]() and [Specta]() are all libraries developed by members of our team initially for Spacedrive, but are now growing into their own communities, with Prisma officially sponsoring PCR and working closely with Tauri to improve the developer experience.
=======
[Prisma Client Rust](), [rspc]() and [Specta]() are all libraries developed by members of our team initially for Spacedrive, but are now growing into their own communities, with Prisma officially sponsoring PCR and Tauri adopting Specta for its own type introspection from Rust to TypeScript.
>>>>>>> 290457fb

## Notes:

_¹ This feature is not functional until the next minor release, in the following few days._

_² Collaboration and more advanced photo management features are planned for a future release._

³ Our cloud service is not yet available, but will be in the coming weeks.\_

_⁴ Our constant time hashing strategy generates what we call a `cas_id`. It is used to assign file paths to a unique Object. We generate this identifier using fixed size samples at specific points in the file's contents, along with the total size. This gives us high certainty that a given file is unique at the same speed regardless of file size. However, for sensitive operations, we generate a full `integrity_hash` which is hashed from the entire file contents. This is used for encryption, file sync, overwrite protection, and other operations where we need to be sure that the file has not been tampered with._<|MERGE_RESOLUTION|>--- conflicted
+++ resolved
@@ -90,11 +90,7 @@
 
 Our unique implementation of a VDFS (Virtual Distributed File System) has been a key enabler for Spacedrive. It allows us to abstract away the underlying file system, and provide a unified interface for all storage locations. Utilizing content addressable storage, we can provide an unprecidented view of your data across so many platforms. We've employed techniques such as constant time hashing, a novel indexing strategy to ensure that Spacedrive is fast and responsive, even with millions of files.⁴
 
-<<<<<<< HEAD
-[Prisma Client Rust](), [RSPC]() and [Specta]() are all libraries developed by members of our team initially for Spacedrive, but are now growing into their own communities, with Prisma officially sponsoring PCR and working closely with Tauri to improve the developer experience.
-=======
-[Prisma Client Rust](), [rspc]() and [Specta]() are all libraries developed by members of our team initially for Spacedrive, but are now growing into their own communities, with Prisma officially sponsoring PCR and Tauri adopting Specta for its own type introspection from Rust to TypeScript.
->>>>>>> 290457fb
+[Prisma Client Rust](), [rspc]() and [Specta]() are all libraries developed by members of our team initially for Spacedrive, but are now growing into their own communities, with Prisma officially sponsoring PCR and working closely with Tauri to improve the developer experience.
 
 ## Notes:
 
