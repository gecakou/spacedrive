'use client';

import { List, X } from '@phosphor-icons/react';
import { AnimatePresence, motion } from 'framer-motion';
import Image from 'next/image';
import Link from 'next/link';
import { PropsWithChildren, useState } from 'react';
import appFullLogo from '~/assets/app_full_logo.svg?url';
import { CtaButton } from '~/components/cta-button';

import '~/styles/navbar.css';
import { useCurrentPlatform } from '~/utils/current-platform';

export function NavBar() {
	const [isMenuOpen, setIsMenuOpen] = useState(false);

	const currentPlatform = useCurrentPlatform()

	return (
		<>
			{/* Main Navbar */}
			<motion.nav
				className="fixed z-[110] w-full p-4"
				initial={{ opacity: 1 }}
				animate={{ opacity: isMenuOpen ? 0 : 1 }}
				transition={{ duration: 0.2 }}
			>
				<div
					className="flex w-full min-w-[300px] items-center justify-between rounded-[10px] px-[24px] py-[12px] shadow-[0px_-10px_20px_0px_rgba(40,134,213,0.05)]"
					style={{
						backgroundImage: `url('images/misc/NoisePattern.png')`,
						backgroundColor: '#141419',
						backgroundPosition: '0% 0%',
						backgroundSize: '50px 50px',
						backgroundRepeat: 'repeat',
						backgroundBlendMode: 'overlay, normal',
						border: '1px rgba(30, 30, 38, 0.00)'
					}}
				>
					{/* Spacedrive Logo and Links */}
					<div className="flex items-center gap-[20px]">
						<Link href="/" className="flex flex-row items-center gap-1">
							<Image
								alt="Spacedrive"
								src={appFullLogo}
								width={200}
								height={55}
								className="z-30 mr-[6px] h-[3.5rem] w-auto"
							/>
						</Link>
						<div className="hidden items-center gap-[10px] whitespace-nowrap xl:flex">
							<NavLink link="/explorer">Explorer</NavLink>
							<NavLink link="/cloud">Cloud</NavLink>
							<NavLink link="/teams">Teams</NavLink>
							<NavLink link="/assistant">
								Assistant <NewIcon />
							</NavLink>
							<NavLink link="/store">Store</NavLink>
							<NavLink link="/use-cases">Use Cases</NavLink>
							<NavLink link="/blog">Blog</NavLink>
							<NavLink link="/docs/product/getting-started/introduction">
								Docs
							</NavLink>
						</div>
					</div>

					{/* Download Button */}
					<div className="hidden items-center gap-[20px] xl:flex">
<<<<<<< HEAD
						<CtaButton platform={currentPlatform} />
=======
						<DownloadButton
							name={currentPlatform?.name ?? 'macOS'}
							link={`https://spacedrive.com/api/releases/desktop/stable/${currentPlatform?.os}/x86_64`}
							glow={false}
						/>
>>>>>>> 8af69a4d
					</div>

					{/* List Icon */}
					<div className="flex items-center gap-[20px] xl:hidden">
						<motion.button
							className="block"
							onClick={() => setIsMenuOpen(!isMenuOpen)}
							whileTap={{ rotate: isMenuOpen ? -180 : 180 }}
						>
							<List className="size-6 text-white" />
						</motion.button>
					</div>
				</div>
			</motion.nav>

			{/* Slide-Out Navbar */}
			<AnimatePresence>
				{isMenuOpen && (
					<>
						{/* Background Overlay */}
						<motion.div
							initial={{ opacity: 0 }}
							animate={{ opacity: 0.5 }}
							exit={{ opacity: 0 }}
							className="fixed left-0 top-0 z-[115] size-full bg-black"
							onClick={() => setIsMenuOpen(false)}
						/>

						{/* Slide-Out Panel */}
						<motion.div
							initial={{ x: '-100%' }}
							animate={{ x: 0 }}
							exit={{ x: '-100%' }}
							transition={{ type: 'spring', stiffness: 300, damping: 30 }}
							className="fixed left-0 top-0 z-[120] h-full w-64 bg-[#141419] p-4 shadow-lg"
						>
							{/* Close Button */}
							<div className="flex justify-end">
								<motion.button
									className="block"
									onClick={() => setIsMenuOpen(false)}
									whileTap={{ rotate: -90 }}
								>
									<X className="size-8 pt-2 text-white" />
								</motion.button>
							</div>

							{/* Nav Links */}
							<div className="flex flex-col items-start space-y-4 p-4">
								<NavLink link="/explorer">Explorer</NavLink>
								<NavLink link="/cloud">Cloud</NavLink>
								<NavLink link="/teams">Teams</NavLink>
								<NavLink link="/assistant">
									Assistant <NewIcon />
								</NavLink>
								<NavLink link="/store">Store</NavLink>
								<NavLink link="/use-cases">Use Cases</NavLink>
								<NavLink link="/blog">Blog</NavLink>
								<NavLink link="/docs/product/getting-started/introduction">
									Docs
								</NavLink>
<<<<<<< HEAD
								<CtaButton platform={currentPlatform} />
=======
>>>>>>> 8af69a4d
							</div>
						</motion.div>
					</>
				)}
			</AnimatePresence>
		</>
	);
}

function NavLink(props: PropsWithChildren<{ link?: string }>) {
	return (
		<Link
			href={props.link ?? '#'}
			target={props.link?.startsWith('http') ? '_blank' : undefined}
			className="inline-flex cursor-pointer items-center justify-center gap-[6px] p-4 text-[11pt] text-gray-300 no-underline transition hover:text-gray-50"
			rel="noreferrer"
		>
			{props.children}
		</Link>
	);
}

function NewIcon() {
	return (
		<div className="flex items-center justify-center rounded-[4px] bg-[#3397EB] px-1 py-[0.01rem] text-xs">
			NEW
		</div>
	);
}<|MERGE_RESOLUTION|>--- conflicted
+++ resolved
@@ -9,12 +9,13 @@
 import { CtaButton } from '~/components/cta-button';
 
 import '~/styles/navbar.css';
+
 import { useCurrentPlatform } from '~/utils/current-platform';
 
 export function NavBar() {
 	const [isMenuOpen, setIsMenuOpen] = useState(false);
 
-	const currentPlatform = useCurrentPlatform()
+	const currentPlatform = useCurrentPlatform();
 
 	return (
 		<>
@@ -66,15 +67,7 @@
 
 					{/* Download Button */}
 					<div className="hidden items-center gap-[20px] xl:flex">
-<<<<<<< HEAD
-						<CtaButton platform={currentPlatform} />
-=======
-						<DownloadButton
-							name={currentPlatform?.name ?? 'macOS'}
-							link={`https://spacedrive.com/api/releases/desktop/stable/${currentPlatform?.os}/x86_64`}
-							glow={false}
-						/>
->>>>>>> 8af69a4d
+						<CtaButton platform={currentPlatform} glow={false} />
 					</div>
 
 					{/* List Icon */}
@@ -136,10 +129,7 @@
 								<NavLink link="/docs/product/getting-started/introduction">
 									Docs
 								</NavLink>
-<<<<<<< HEAD
-								<CtaButton platform={currentPlatform} />
-=======
->>>>>>> 8af69a4d
+								<CtaButton glow={false} platform={currentPlatform} />
 							</div>
 						</motion.div>
 					</>
