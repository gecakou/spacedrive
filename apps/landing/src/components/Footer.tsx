--- conflicted
+++ resolved
@@ -58,11 +58,7 @@
 						Mission
 					</FooterLink>
 					<FooterLink link="/changelog">Changelog</FooterLink>
-<<<<<<< HEAD
-					<FooterLink link="https://blog.spacedrive.com">Blog</FooterLink>
-=======
 					<FooterLink link="/blog">Blog</FooterLink>
->>>>>>> 61b8ba8c
 				</div>
 				<div className="flex flex-col col-span-1 space-y-2 pointer-events-none">
 					<h3 className="mb-1 text-xs font-bold uppercase">Downloads</h3>
