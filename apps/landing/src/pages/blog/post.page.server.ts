import { PageContextBuiltIn } from 'vite-plugin-ssr';

import { getPost } from './api';

export async function onBeforeRender(pageContext: PageContextBuiltIn) {
<<<<<<< HEAD
  const post = await getPost(pageContext.routeParams['slug']);

  return {
    pageContext: {
      pageProps: {
        post
      }
    }
  };
=======
	const post = await getPost(pageContext.routeParams['slug']);

	return {
		pageContext: {
			pageProps: {
				post
			}
		}
	};
>>>>>>> dd10d9ab
}<|MERGE_RESOLUTION|>--- conflicted
+++ resolved
@@ -3,17 +3,6 @@
 import { getPost } from './api';
 
 export async function onBeforeRender(pageContext: PageContextBuiltIn) {
-<<<<<<< HEAD
-  const post = await getPost(pageContext.routeParams['slug']);
-
-  return {
-    pageContext: {
-      pageProps: {
-        post
-      }
-    }
-  };
-=======
 	const post = await getPost(pageContext.routeParams['slug']);
 
 	return {
@@ -23,5 +12,4 @@
 			}
 		}
 	};
->>>>>>> dd10d9ab
 }