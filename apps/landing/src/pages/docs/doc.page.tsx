import { ChevronRightIcon } from '@heroicons/react/24/solid';
import { Github } from '@icons-pack/react-simple-icons';
import React, { PropsWithChildren, useEffect } from 'react';
import { Helmet } from 'react-helmet';

import '../../atom-one.css';
import DocsLayout from '../../components/DocsLayout';
import Markdown from '../../components/Markdown';
import { Doc, DocsNavigation } from './api';

<<<<<<< HEAD
function BottomCard(props: PropsWithChildren) {
	return (
		<div className="flex flex-row items-center p-4 text-sm border border-gray-700 rounded-lg group !text-gray-200 hover:!text-primary hover:shadow-xl hover:border-primary hover:shadow-primary/10 transition-all duration-200 hover:-translate-y-[2px]">
			{props.children}
		</div>
	);
}

function Page({ doc, navigation }: { doc: Doc; navigation: DocsNavigation }) {
	if (!doc) return <></>;

=======
function Page(
	props:
		| { doc: Doc; navigation: DocsNavigation }
		| { data: { doc: Doc; navigation: DocsNavigation } }
) {
	const { doc, navigation } = 'data' in props ? props.data : props;
	if (!doc) return <>{JSON.stringify(doc)}</>;
>>>>>>> ca6a707d
	return (
		<>
			<Helmet>
				<title>{doc?.title} - Spacedrive Documentation</title>
				{/* <meta name="description" content={description} />
				<meta property="og:title" content={post?.title} />
				<meta property="og:description" content={description} />
				<meta property="og:image" content={featured_image} />
				<meta content="summary_large_image" name="twitter:card" />
				<meta name="author" content={post?.primary_author?.name || 'Spacedrive Technology Inc.'} /> */}
			</Helmet>
			<DocsLayout doc={doc} navigation={navigation}>
				<Markdown>
					<h5 className="mb-2 text-sm font-semibold text-primary">{doc.categoryName}</h5>
					<div dangerouslySetInnerHTML={{ __html: doc?.html as string }} />
					<div className="flex flex-row gap-3 mt-10">
						<a
							target="_blank"
							rel="noreferrer"
							href={`https://github.com/spacedriveapp/spacedrive/blob/main/docs/${doc.url}.md`}
							className="w-full"
						>
							<BottomCard>
								<Github className="w-5 mr-3" />
								Edit this page on GitHub
							</BottomCard>
						</a>
						<a
							target="_blank"
							rel="noreferrer"
							href={`https://github.com/spacedriveapp/spacedrive/blob/main/docs/${doc.url}.md`}
							className="w-full"
						>
							<BottomCard>
								<ChevronRightIcon className="w-5 mr-3" />
								Next article
							</BottomCard>
						</a>
					</div>
				</Markdown>
			</DocsLayout>
		</>
	);
}

export { Page };<|MERGE_RESOLUTION|>--- conflicted
+++ resolved
@@ -8,7 +8,6 @@
 import Markdown from '../../components/Markdown';
 import { Doc, DocsNavigation } from './api';
 
-<<<<<<< HEAD
 function BottomCard(props: PropsWithChildren) {
 	return (
 		<div className="flex flex-row items-center p-4 text-sm border border-gray-700 rounded-lg group !text-gray-200 hover:!text-primary hover:shadow-xl hover:border-primary hover:shadow-primary/10 transition-all duration-200 hover:-translate-y-[2px]">
@@ -17,10 +16,6 @@
 	);
 }
 
-function Page({ doc, navigation }: { doc: Doc; navigation: DocsNavigation }) {
-	if (!doc) return <></>;
-
-=======
 function Page(
 	props:
 		| { doc: Doc; navigation: DocsNavigation }
@@ -28,7 +23,6 @@
 ) {
 	const { doc, navigation } = 'data' in props ? props.data : props;
 	if (!doc) return <>{JSON.stringify(doc)}</>;
->>>>>>> ca6a707d
 	return (
 		<>
 			<Helmet>
