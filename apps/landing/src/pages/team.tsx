import React from 'react';
import { Helmet } from 'react-helmet';

import { ReactComponent as ArrowRight } from '../../../../packages/interface/src/assets/svg/arrow-right.svg';
import Markdown from '../components/Markdown';
import { TeamMember } from '../components/TeamMember';

function Page() {
	const teamMembers = [
		{
			name: 'Jamie Pine',
			role: 'Founder, Developer & Designer',
			image: 'team/jamie.jpg',
			socials: {
				twitter: 'https://twitter.com/jamiepine',
				twitch: 'https://twitch.tv/jamiepinelive',
				github: 'https://github.com/jamiepine'
			}
		},
		{
			name: 'Brendan Allan',
<<<<<<< HEAD
			role: 'Backend Developer',
			image: 'team/brendan.jpg',
=======
			role: 'Rust Backend Engineer',
			image: '/team/brendanallan.jpeg',
>>>>>>> 4e23e3c5
			socials: {
				twitter: 'https://twitter.com/brendonovichdev',
				twitch: 'https://twitch.tv/brendonovich',
				github: 'https://github.com/brendonovich'
			}
		},
		{
			name: 'Oscar Beaumont',
<<<<<<< HEAD
			role: 'Backend Developer',
			image: 'team/oscar.jpg',
=======
			role: 'Rust Backend Engineer',
			image: '/team/oscarbeaumont.jpeg',
>>>>>>> 4e23e3c5
			socials: {
				twitter: 'https://twitter.com/oscartbeaumont',
				twitch: 'https://twitch.tv/oscartbeaumont',
				github: 'https://github.com/oscartbeaumont'
			}
		},
		{
			name: 'Haden Fletcher',
<<<<<<< HEAD
			role: 'Developer & Designer',
			image: 'team/haden.jpg',
=======
			role: 'Engineer & Designer',
			image: '/team/hadenfletcher.jpeg',
>>>>>>> 4e23e3c5
			socials: {
				twitter: 'https://twitter.com/heymaxichrome',
				twitch: 'https://twitch.tv/maxichrome',
				github: 'https://github.com/maxichrome'
			}
		},
		{
			name: 'Benjamin Akar',
<<<<<<< HEAD
			role: 'Developer & Designer',
			image: 'team/benja.jpg',
=======
			role: 'Engineer & Designer',
			image: '/team/benjaminakar.jpg',
>>>>>>> 4e23e3c5
			socials: {
				twitter: 'https://twitter.com/benjaminakar',
				twitch: 'https://twitch.tv/akawr',
				github: 'https://github.com/benja'
			}
		},
		{
			name: 'Haris Mehrzad',
			role: 'Engineer Intern',
			image: '/team/harismehrzad.gif',
			socials: {
				twitter: 'https://twitter.com/xPolarrr',
				github: 'https://github.com/xPolar'
			}
		}
	];

	const investors = [
		{
			name: 'Joseph Jacks',
			role: 'Founder, OSSC',
			joined: 'Lead Seed',
			image: 'investors/josephjacks.jpg'
		},
		{
			name: 'Guillermo Rauch',
			role: 'CEO, Vercel',
			joined: 'Co-Lead Seed',
			image: 'investors/guillermo.jpg'
		},
		{
			name: 'Naval Ravikant',
			role: 'Founder, AngelList',
			joined: 'Co-Lead Seed',
			image: 'investors/naval.jpg'
		},
		{
			name: 'Neha Narkhede',
			role: 'Confluent, Apache Kafka',
			joined: 'Seed',
			image: 'investors/neha.jpg'
		},
		{
			name: 'Austen Allred',
			role: 'CEO, Bloom Institute of Technology',
			joined: 'Seed',
			image: 'investors/austen.jpg'
		},
		{
			name: 'Tom Preston-Werner',
			role: 'Co-founder, GitHub',
			joined: 'Seed',
			image: 'investors/TOM.jpg'
		},
		{
			name: 'Justin Hoffman',
			role: 'Former VP Sales, Elasticsearch',
			joined: 'Seed',
			image: 'investors/justinhoffman.jpg'
		},
		{
			name: 'Tobias Lütke',
			role: 'CEO, Shopify',
			joined: 'Seed',
			image: 'investors/tobiaslutke.jpg'
		},
		{
			name: 'Ry Walker',
			role: 'Founder, Astronomer',
			joined: 'Seed',
			image: 'investors/rywalker.jpg'
		},
		{
			name: 'Zachary Smith',
			role: 'Head of Edge Infrastructure, Equinix',
			joined: 'Seed',
			image: 'investors/zacharysmith.jpg'
		},
		{
			name: 'Sanjay Poonen',
			role: 'Former COO, VMware',
			joined: 'Seed',
			image: 'investors/sanjay.jpg'
		},
		{
			name: 'David Mytton',
			role: 'CEO, console.dev',
			joined: 'Seed',
			image: 'investors/davidmytton.jpg'
		},
		{
			name: 'Peer Richelsen',
			role: 'CEO, Cal.com',
			joined: 'Seed',
			image: 'investors/peer.jpg'
		},
		{
			name: 'Lester Lee',
			role: 'Founder, Slapdash',
			joined: 'Seed',
			image: 'investors/lesterlee.jpg'
		},
		{
			name: 'Haoyuan Li',
			role: 'Founder, Alluxio',
			joined: 'Seed',
			image: 'investors/haoyuan.jpg'
		},
		{
			name: 'Augusto Marietti',
			role: 'CEO, Kong',
			joined: 'Seed',
			image: 'investors/augusto.jpg'
		},
		{
			name: 'Vijay Sharma',
			role: 'CEO, Belong',
			joined: 'Seed',
			image: 'investors/sharma.jpg'
		},
		{
			name: 'Naveen R',
			role: 'NocoDB',
			joined: 'Seed',
			image: 'investors/naveen.jpg'
		}
	];

	return (
		<Markdown>
			<Helmet>
				<title>Our Team - Spacedrive</title>
				<meta name="description" content="Who's behind Spacedrive?" />
			</Helmet>
			<div className="relative team-page">
				<div
					className="absolute -top-60 -right-[400px] opacity-60 w-[1000px] h-[800px]"
					style={{
						background:
							'linear-gradient(180deg, rgba(180, 180, 180, 0.76) 0%, rgba(19, 4, 168, 0.41) 95.73%)',
						filter: 'blur(300px)',
						transform: 'rotate(56.81deg)'
					}}
				></div>
				<div className="relative z-10">
					<h1 className="text-5xl leading-snug">
						We believe data should be <span className="title-gradient">interoperable</span>.
					</h1>
					<p className="text-[#979BAE]">
						Data shouldn't be stuck in a device ecosystem. It should be OS agnostic, permanent and
						personally owned.
					</p>
					<p className="text-[#979BAE]">
						Data we create is our legacy, that will long outlive us—open source technology is the
						only way to ensure we retain absolute control over the data that defines our lives, at
						unlimited scale.
					</p>
					<a
						href="/faq"
						className="text-[#979BAE] duration-150 opacity-50 hover:opacity-100 text-underline underline-offset-4 flex flex-row items-center"
					>
						<ArrowRight className="mr-2" />
						Read more
					</a>
					<h2 className="mt-10 text-xl leading-relaxed sm:mt-20">
						Meet the minds coming together to form the future of data sharing
					</h2>
					<div className="grid grid-cols-2 xs:grid-cols-3 sm:grid-cols-4 my-10 gap-x-5 gap-y-10">
						{teamMembers.map((member) => (
							<TeamMember {...member} />
						))}
					</div>
					<p className="text-[#979BAE] text-sm">
						... and{' '}
						<a
							href="https://github.com/spacedriveapp/spacedrive/graphs/contributors"
							target="_blank"
							rel="noreferer"
							className="duration-200 oss-credit-gradient hover:opacity-75"
						>
							all the awesome contributors
						</a>{' '}
						to OSS technology.
					</p>
					<h2 className="leading-relaxed text-xl mt-10 sm:mt-20">People who believe in us</h2>
					<div className="my-10 grid grid-cols-3 sm:grid-cols-5 gap-x-5 gap-y-10">
						{investors.map((investor) => (
							<TeamMember {...investor} />
						))}
					</div>
				</div>
			</div>
		</Markdown>
	);
}

export default Page;<|MERGE_RESOLUTION|>--- conflicted
+++ resolved
@@ -19,13 +19,8 @@
 		},
 		{
 			name: 'Brendan Allan',
-<<<<<<< HEAD
-			role: 'Backend Developer',
+			role: 'Rust Backend Engineer',
 			image: 'team/brendan.jpg',
-=======
-			role: 'Rust Backend Engineer',
-			image: '/team/brendanallan.jpeg',
->>>>>>> 4e23e3c5
 			socials: {
 				twitter: 'https://twitter.com/brendonovichdev',
 				twitch: 'https://twitch.tv/brendonovich',
@@ -34,13 +29,8 @@
 		},
 		{
 			name: 'Oscar Beaumont',
-<<<<<<< HEAD
-			role: 'Backend Developer',
+			role: 'Rust Backend Engineer',
 			image: 'team/oscar.jpg',
-=======
-			role: 'Rust Backend Engineer',
-			image: '/team/oscarbeaumont.jpeg',
->>>>>>> 4e23e3c5
 			socials: {
 				twitter: 'https://twitter.com/oscartbeaumont',
 				twitch: 'https://twitch.tv/oscartbeaumont',
@@ -49,13 +39,8 @@
 		},
 		{
 			name: 'Haden Fletcher',
-<<<<<<< HEAD
-			role: 'Developer & Designer',
+			role: 'Engineer & Designer',
 			image: 'team/haden.jpg',
-=======
-			role: 'Engineer & Designer',
-			image: '/team/hadenfletcher.jpeg',
->>>>>>> 4e23e3c5
 			socials: {
 				twitter: 'https://twitter.com/heymaxichrome',
 				twitch: 'https://twitch.tv/maxichrome',
@@ -64,13 +49,8 @@
 		},
 		{
 			name: 'Benjamin Akar',
-<<<<<<< HEAD
-			role: 'Developer & Designer',
+			role: 'Engineer & Designer',
 			image: 'team/benja.jpg',
-=======
-			role: 'Engineer & Designer',
-			image: '/team/benjaminakar.jpg',
->>>>>>> 4e23e3c5
 			socials: {
 				twitter: 'https://twitter.com/benjaminakar',
 				twitch: 'https://twitch.tv/akawr',
