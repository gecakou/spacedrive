--- conflicted
+++ resolved
@@ -33,21 +33,12 @@
         if [[ "$OSTYPE" == "darwin"* ]]; then
                 echo "Installing IOS Rust targets..."
 
-<<<<<<< HEAD
-                /usr/bin/xcodebuild -version
-                if [ $? -ne 0 ]; then
-=======
                 if ! /usr/bin/xcodebuild -version; then
->>>>>>> 8be083c0
                         echo "Xcode is not installed! Ensure you have it installed!"
                         exit 1
                 fi
 
-<<<<<<< HEAD
-                rustup target add aarch64-apple-ios
-=======
                 rustup target add aarch64-apple-ios 
->>>>>>> 8be083c0
         fi
 
         # Android requires python
