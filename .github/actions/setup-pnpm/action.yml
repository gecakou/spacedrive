--- conflicted
+++ resolved
@@ -23,12 +23,6 @@
     - name: Install pnpm deps
       shell: ${{ runner.os == 'Windows' && 'powershell' || 'bash' }}
       env:
-<<<<<<< HEAD
-          NODE_ENV: debug
-          GITHUB_TOKEN: ${{ inputs.token }}
-=======
         NODE_ENV: debug
         GITHUB_TOKEN: ${{ inputs.token }}
-        IGNORE_POSTINSTALL: ${{ inputs.ignorePostInstall }}
->>>>>>> f71711d0
       run: pnpm i --frozen-lockfile