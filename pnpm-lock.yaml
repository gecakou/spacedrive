--- conflicted
+++ resolved
@@ -11,7 +11,6 @@
       eslint-plugin-unused-imports: ^2.0.0
       prettier: ^2.6.2
       turbo: ^1.2.4
-<<<<<<< HEAD
       typescript: '>=2.8.0'
       zustand: ^3.7.2
     dependencies:
@@ -21,10 +20,8 @@
       eslint-plugin-react: 7.29.4_eslint@8.14.0
       eslint-plugin-unused-imports: 2.0.0_f328d0ba5471adcab2eb9daf728176e8
       typescript: 4.6.3
-=======
       zustand: ^3.7.2
     dependencies:
->>>>>>> 59a1012a
       zustand: 3.7.2
     devDependencies:
       prettier: 2.6.2
@@ -3668,7 +3665,6 @@
     dependencies:
       object-keys: 1.1.1
 
-<<<<<<< HEAD
   /define-properties/1.1.4:
     resolution: {integrity: sha512-uckOqKcfaVvtBdsVkdPv3XjveQJsNQqmhXgRi8uhvWWuPYZCNlzT8qAyblUgNoXdHdjMTzAqeGjAoli8f+bzPA==}
     engines: {node: '>= 0.4'}
@@ -3676,8 +3672,6 @@
       has-property-descriptors: 1.0.0
       object-keys: 1.1.1
 
-=======
->>>>>>> 59a1012a
   /defined/1.0.0:
     resolution: {integrity: sha1-yY2bzvdWdBiOEQlpFRGZ45sfppM=}
     dev: false
@@ -5176,14 +5170,11 @@
     resolution: {integrity: sha512-EykJT/Q1KjTWctppgIAgfSO0tKVuZUjhgMr17kqTumMl6Afv3EISleU7qZUzoXDFTAHTDC4NOoG/ZxU3EvlMPQ==}
     engines: {node: '>=8'}
 
-<<<<<<< HEAD
   /has-property-descriptors/1.0.0:
     resolution: {integrity: sha512-62DVLZGoiEBDHQyqG4w9xCuZ7eJEwNmJRWw2VY84Oedb7WFcA27fiEVe8oUQx9hAUJ4ekurquucTGwsyO1XGdQ==}
     dependencies:
       get-intrinsic: 1.1.1
 
-=======
->>>>>>> 59a1012a
   /has-symbol-support-x/1.4.2:
     resolution: {integrity: sha512-3ToOva++HaW+eCpgqZrCfN51IPB+7bJNVT6CUATzueB5Heb8o6Nam0V3HG5dlDvZU1Gn5QLcbahiKw/XVk5JJw==}
     dev: true
