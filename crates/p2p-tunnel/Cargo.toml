[package]
name = "sd-p2p-tunnel"
version = "0.1.0"
authors = ["Oscar Beaumont <oscar@otbeaumont.me>"]
license.workspace = true
edition.workspace = true
repository.workspace = true

[dependencies]
<<<<<<< HEAD
# Spacedrive Sub-crates
sd-p2p2 = { path = "../p2p2" }

=======
sd-p2p = { path = "../p2p" }
>>>>>>> 6bb94e35
tokio = { workspace = true, features = ["io-util"] }<|MERGE_RESOLUTION|>--- conflicted
+++ resolved
@@ -7,11 +7,7 @@
 repository.workspace = true
 
 [dependencies]
-<<<<<<< HEAD
 # Spacedrive Sub-crates
-sd-p2p2 = { path = "../p2p2" }
+sd-p2p = { path = "../p2p" }
 
-=======
-sd-p2p = { path = "../p2p" }
->>>>>>> 6bb94e35
 tokio = { workspace = true, features = ["io-util"] }