--- conflicted
+++ resolved
@@ -11,12 +11,8 @@
 serde = { version = "1.0.188", features = ["derive"] }
 serde_json = { version = "1.0.105" }
 specta = { workspace = true, features = ["chrono"] }
-<<<<<<< HEAD
 chrono = { version = "0.4.29", features = ["serde"] }
-=======
-chrono = { version = "0.4.26", features = ["serde"] }
 rand = "0.8.5"
 rand_chacha = "0.3.1"
->>>>>>> 2807c97d
 
 # symphonia crate looks great for audio metadata