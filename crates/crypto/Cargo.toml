[package]
name = "sd-crypto"
version = "0.0.0"
authors = ["Jake Robinson <jake@spacedrive.com>"]
readme = "README.md"
description = "A library to handle cryptographic functions within Spacedrive"
edition = "2021"
rust-version = "1.64.0"

[dependencies]
# rng
rand = "0.8.5"
rand_chacha = "0.3.1"

# password hashing
argon2 = "0.4.1"

# aeads
aes-gcm = "0.10.1"
chacha20poly1305 = "0.10.1"
aead = { version = "0.5.1", features = ["stream"] }

# cryptographic hygiene
zeroize = "1.5.7"

# error handling
thiserror = "1.0.37"

# metadata de/serialization
serde = { version = "1.0", features = ["derive"], optional = true }
serde_json = { version = "1.0", optional = true }
serde-big-array = { version = "0.4.1", optional = true }

uuid = { version = "1.1.2", features = ["v4"] }

dashmap = "5.4.0"

rspc = { workspace = true, optional = true }
specta = { workspace = true, optional = true }

base64 = "0.13.1"

[dev-dependencies]
criterion = "0.4.0"

[features]
<<<<<<< HEAD
rpsc = ["rspc"]

[[bench]]
name = "aes-256-gcm"
path = "benches/aes-256-gcm.rs"
harness = false

[[bench]]
name = "xchacha20-poly1305"
path = "benches/xchacha20-poly1305.rs"
harness = false

[[bench]]
name = "argon2id"
path = "benches/argon2id.rs"
harness = false
=======
rspc = ["dep:rspc", "dep:specta"]
serde = ["dep:serde", "dep:serde_json", "dep:serde-big-array", "uuid/serde"]
>>>>>>> 2baf16d9
<|MERGE_RESOLUTION|>--- conflicted
+++ resolved
@@ -44,8 +44,8 @@
 criterion = "0.4.0"
 
 [features]
-<<<<<<< HEAD
-rpsc = ["rspc"]
+rspc = ["dep:rspc", "dep:specta"]
+serde = ["dep:serde", "dep:serde_json", "dep:serde-big-array", "uuid/serde"]
 
 [[bench]]
 name = "aes-256-gcm"
@@ -60,8 +60,4 @@
 [[bench]]
 name = "argon2id"
 path = "benches/argon2id.rs"
-harness = false
-=======
-rspc = ["dep:rspc", "dep:specta"]
-serde = ["dep:serde", "dep:serde_json", "dep:serde-big-array", "uuid/serde"]
->>>>>>> 2baf16d9
+harness = false