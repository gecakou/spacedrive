[package]
name = "sd-crypto"
version = "0.0.0"
authors = ["Jake Robinson <jake@spacedrive.com>"]
readme = "README.md"
description = "A library to handle cryptographic functions within Spacedrive"
edition = "2021"
rust-version = "1.64.0"

[dependencies]
# rng
rand = "0.8.5"
rand_chacha = "0.3.1"

# hashing
argon2 = "0.4.1"
balloon-hash = "0.3.0"
blake3 = { version = "1.3.3", features = ["traits-preview"] }

# aeads
aes-gcm = "0.10.1"
chacha20poly1305 = "0.10.1"
aead = { version = "0.5.1", features = ["stream"] }

# cryptographic hygiene
zeroize = "1.5.7"

# error handling
thiserror = "1.0.37"

# metadata de/serialization
serde = { version = "1.0", features = ["derive"], optional = true }
serde_json = { version = "1.0", optional = true }
serde-big-array = { version = "0.4.1", optional = true }

# for storedkey organisation and handling
uuid = { version = "1.1.2", features = ["v4"] }

# better/faster keymanager
dashmap = "5.4.0"

# optional, for support with rspc
rspc = { workspace = true, features = ["uuid"], optional = true }
specta = { workspace = true, optional = true }

<<<<<<< HEAD
# for asynchronous crypto
tokio = { version = "1.21.2", features = ["io-util", "rt-multi-thread"] }
=======
hex = "0.4.3"

tokio = { workspace = true, features = ["io-util", "rt-multi-thread"] }
>>>>>>> 1a684104

# linux OS keychain
[target.'cfg(target_os = "linux")'.dependencies]
secret-service = "2.0.2"
users = "0.11.0"

[dev-dependencies]
criterion = "0.4.0"

[features]
rspc = ["dep:rspc", "dep:specta"]
serde = ["dep:serde", "dep:serde_json", "dep:serde-big-array", "uuid/serde"]

[[bench]]
name = "aes-256-gcm"
path = "benches/aes-256-gcm.rs"
harness = false

[[bench]]
name = "xchacha20-poly1305"
path = "benches/xchacha20-poly1305.rs"
harness = false

[[bench]]
name = "argon2id"
path = "benches/argon2id.rs"
harness = false<|MERGE_RESOLUTION|>--- conflicted
+++ resolved
@@ -43,14 +43,8 @@
 rspc = { workspace = true, features = ["uuid"], optional = true }
 specta = { workspace = true, optional = true }
 
-<<<<<<< HEAD
 # for asynchronous crypto
-tokio = { version = "1.21.2", features = ["io-util", "rt-multi-thread"] }
-=======
-hex = "0.4.3"
-
 tokio = { workspace = true, features = ["io-util", "rt-multi-thread"] }
->>>>>>> 1a684104
 
 # linux OS keychain
 [target.'cfg(target_os = "linux")'.dependencies]
