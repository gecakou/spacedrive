--- conflicted
+++ resolved
@@ -20,10 +20,7 @@
 async-stream = { workspace = true }
 blake3       = { workspace = true }
 futures      = { workspace = true }
-<<<<<<< HEAD
-=======
 rand         = { workspace = true }
->>>>>>> 6672c6cf
 serde        = { workspace = true, features = ["derive"] }
 thiserror    = { workspace = true }
 tokio        = { workspace = true, features = ["io-util", "macros", "rt-multi-thread", "sync"] }
@@ -32,22 +29,6 @@
 aead             = { version = "0.6.0-rc.0", default-features = false, features = ["stream"] }
 chacha20poly1305 = "0.11.0-pre.1"
 cmov             = "0.3.1"
-<<<<<<< HEAD
-# Some deps use this same version, so we just use it too
-generic-array   = { version = "=0.14.7", features = ["serde", "zeroize"] }
-hex             = "0.4.3"
-rand            = "0.9.0-alpha.2"
-rand_chacha     = "0.9.0-alpha.2"
-rand_core       = "0.9.0-alpha.2"
-serde-big-array = "0.5.1"
-serdect         = "0.3.0-pre.0"
-typenum         = "1.17.0"
-zeroize         = { version = "1.7.0", features = ["aarch64", "derive"] }
-
-[dev-dependencies]
-paste    = "1.0.14"
-tempfile = "3.10.1"
-=======
 generic-array    = { version = "=0.14.7", features = ["serde", "zeroize"] }                    # Update blocked by aead
 hex              = "0.4.3"
 rand_chacha      = "0.9.0-alpha.2"
@@ -59,7 +40,6 @@
 [dev-dependencies]
 paste    = "1.0"
 tempfile = "3.10"
->>>>>>> 6672c6cf
 
 [[example]]
 name = "secure_erase"
