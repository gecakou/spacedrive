--- conflicted
+++ resolved
@@ -8,14 +8,6 @@
 };
 use aes_gcm::Aes256Gcm;
 use chacha20poly1305::XChaCha20Poly1305;
-<<<<<<< HEAD
-use serde::{Deserialize, Serialize};
-use specta::Type;
-=======
-use zeroize::Zeroize;
-
-use crate::{primitives::BLOCK_SIZE, Error, Protected, Result};
->>>>>>> 2baf16d9
 
 /// These are all possible algorithms that can be used for encryption and decryption
 #[derive(Clone, Copy, Eq, PartialEq)]
