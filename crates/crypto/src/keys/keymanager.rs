--- conflicted
+++ resolved
@@ -38,14 +38,10 @@
 use std::sync::Mutex;
 
 use crate::crypto::stream::{StreamDecryption, StreamEncryption};
-<<<<<<< HEAD
-use crate::primitives::{generate_master_key, generate_nonce, generate_salt, to_array};
-=======
 use crate::primitives::{
-	derive_key, generate_master_key, generate_nonce, generate_passphrase, generate_salt, to_array,
-	KEY_LEN, MASTER_PASSWORD_CONTEXT, ROOT_KEY_CONTEXT,
+	derive_key, generate_master_key, generate_nonce, generate_salt, to_array, KEY_LEN,
+	MASTER_PASSWORD_CONTEXT, ROOT_KEY_CONTEXT,
 };
->>>>>>> a309d15a
 use crate::{
 	crypto::stream::Algorithm,
 	primitives::{ENCRYPTED_KEY_LEN, SALT_LEN},
@@ -167,8 +163,7 @@
 		hashing_algorithm: HashingAlgorithm,
 		creds: PasswordAndSecret,
 	) -> Result<OnboardingBundle> {
-<<<<<<< HEAD
-		let salt: [u8; SALT_LEN] = creds
+		let content_salt: [u8; SALT_LEN] = creds
 			.secret
 			.as_bytes()
 			.try_into()
@@ -176,25 +171,11 @@
 		// Hash the master password
 		let hashed_password = hashing_algorithm.hash(
 			Protected::new(creds.password.expose().as_bytes().to_vec()),
-			salt,
-=======
-		let _master_password = generate_passphrase();
-		let _content_salt = generate_salt(); // secret key
-
-		// BRXKEN128: REMOVE THIS ONCE ONBOARDING HAS BEEN DONE
-		let master_password = Protected::new("password".to_string());
-		let content_salt = *b"0000000000000000"; // secret key
-
-		// Hash the master password
-		let hashed_password = hashing_algorithm.hash(
-			Protected::new(master_password.expose().as_bytes().to_vec()),
 			content_salt,
->>>>>>> a309d15a
 		)?;
 
 		let salt = generate_salt();
 		let derived_key = derive_key(hashed_password, salt, MASTER_PASSWORD_CONTEXT);
-
 		let uuid = uuid::Uuid::nil();
 
 		// Generate items we'll need for encryption
