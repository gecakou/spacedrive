#![doc = include_str!("../README.md")]
#![warn(
	clippy::all,
	clippy::pedantic,
	clippy::correctness,
	clippy::perf,
	clippy::style,
	clippy::suspicious,
	clippy::complexity,
	clippy::nursery,
	clippy::unwrap_used,
	unused_qualifications,
	rust_2018_idioms,
	clippy::expect_used,
	trivial_casts,
	trivial_numeric_casts,
	unused_allocation,
	clippy::as_conversions,
	clippy::dbg_macro,
	clippy::deprecated_cfg_attr,
	clippy::separated_literal_suffix,
	deprecated
)]
#![forbid(unsafe_code, deprecated_in_future)]
#![allow(clippy::missing_errors_doc, clippy::module_name_repetitions)]

use dirs::{
	audio_dir, cache_dir, config_dir, config_local_dir, data_dir, data_local_dir, desktop_dir,
	document_dir, download_dir, executable_dir, home_dir, picture_dir, preference_dir, public_dir,
	runtime_dir, state_dir, template_dir, video_dir,
};
use std::{fs, path::PathBuf};

pub mod error;

use error::Result;

pub struct FullDiskAccess(Vec<PathBuf>);

impl FullDiskAccess {
	#[cfg(target_family = "unix")]
	fn is_path_rw(path: PathBuf) -> bool {
		use std::os::unix::fs::MetadataExt;

		(fs::metadata(path)).map_or(false, |md| {
			let mode = md.mode();
			mode & 0x180 == 0x180 // rw access
		})
	}

	#[cfg(target_family = "windows")]
	pub(crate) fn is_path_rw(path: PathBuf) -> bool {
		if let Ok(md) = fs::metadata(path) {
			!md.permissions().readonly()
		} else {
			false
		}
	}

	/// [`FullDiskAccess::has_fda`] needs to be checked each time we go to access a potentially protected directory, and we need to prompt for
	/// FDA if we don't have it.
	#[must_use]
	pub fn has_fda() -> bool {
		let dirs = Self::default();
		dirs.0.into_iter().all(Self::is_path_rw)
	}

	pub fn request_fda() -> Result<()> {
		#[cfg(target_os = "macos")]
		{
			use error::Error;
			use std::process::Command;

			Command::new("open")
				.arg("x-apple.systempreferences:com.apple.preference.security?Privacy_AllFiles")
				.status()
				.map_err(|_| Error::FDAPromptError)?;
		}

		Ok(())
	}
}

impl Default for FullDiskAccess {
	fn default() -> Self {
		Self(
			[
				audio_dir(),
				cache_dir(),
				config_dir(),
				config_local_dir(),
				data_dir(),
				data_local_dir(),
				desktop_dir(),
				document_dir(),
				download_dir(),
				executable_dir(),
				home_dir(),
				picture_dir(),
				preference_dir(),
				public_dir(),
				runtime_dir(),
				state_dir(),
				template_dir(),
				video_dir(),
<<<<<<< HEAD
				Some(PathBuf::from(
					"/System/Applications/Time Machine.app/Contents",
				)),
				Some(PathBuf::from("/System/Applications/Safari.app/Contents")),
				Some(PathBuf::from(
					"/System/Applications/System Weather/Contents",
				)),
				Some(PathBuf::from("/System/Applications/Safari.app/Contents")),
				Some(PathBuf::from("/System/Applications/iMofie.app/Contents")),
				Some(PathBuf::from(
					"/System/Applications/System Settings.app/Contents",
				)),
				Some(PathBuf::from("/System/Applications/Siri.app/Contents")),
=======
>>>>>>> f0967358
			]
			.into_iter()
			.flatten()
			.collect(),
		)
	}
}

#[cfg(test)]
mod tests {
	use std::fs;
	use tempfile::tempdir;

	use super::FullDiskAccess;

	#[test]
	#[cfg_attr(miri, ignore = "Miri can't run this test")]
	#[ignore = "CI can't run this due to lack of a GUI"]
	fn macos_open_full_disk_prompt() {
		FullDiskAccess::request_fda().unwrap();
	}

	#[test]
	fn has_fda() {
		assert!(FullDiskAccess::has_fda());
	}

	#[test]
	#[should_panic(expected = "assertion failed")]
	fn should_fail() {
		let dir = tempdir().unwrap();
		let path = dir.into_path();
		let mut perms = fs::metadata(&path).unwrap().permissions();
		perms.set_readonly(true);
		fs::set_permissions(&path, perms).unwrap();
		assert!(FullDiskAccess::is_path_rw(path));
	}
}<|MERGE_RESOLUTION|>--- conflicted
+++ resolved
@@ -103,22 +103,6 @@
 				state_dir(),
 				template_dir(),
 				video_dir(),
-<<<<<<< HEAD
-				Some(PathBuf::from(
-					"/System/Applications/Time Machine.app/Contents",
-				)),
-				Some(PathBuf::from("/System/Applications/Safari.app/Contents")),
-				Some(PathBuf::from(
-					"/System/Applications/System Weather/Contents",
-				)),
-				Some(PathBuf::from("/System/Applications/Safari.app/Contents")),
-				Some(PathBuf::from("/System/Applications/iMofie.app/Contents")),
-				Some(PathBuf::from(
-					"/System/Applications/System Settings.app/Contents",
-				)),
-				Some(PathBuf::from("/System/Applications/Siri.app/Contents")),
-=======
->>>>>>> f0967358
 			]
 			.into_iter()
 			.flatten()
