[package]
name = "sd-sync"
version = "0.1.0"
license = { workspace = true }
repository = { workspace = true }
edition = { workspace = true }

[dependencies]
specta = { workspace = true, features = ["uuid", "uhlc"] }
serde = "1.0.190"
serde_json = { workspace = true }
uhlc = "=0.5.2"
<<<<<<< HEAD
uuid = { version = "1.5.0", features = ["serde", "v4"] }
prisma-client-rust = { workspace = true }
serde-value = "0.7.0"
=======
uuid = { version = "1.4.1", features = ["serde", "v4"] }
prisma-client-rust = { workspace = true }
>>>>>>> bf543f45
<|MERGE_RESOLUTION|>--- conflicted
+++ resolved
@@ -10,11 +10,5 @@
 serde = "1.0.190"
 serde_json = { workspace = true }
 uhlc = "=0.5.2"
-<<<<<<< HEAD
 uuid = { version = "1.5.0", features = ["serde", "v4"] }
-prisma-client-rust = { workspace = true }
-serde-value = "0.7.0"
-=======
-uuid = { version = "1.4.1", features = ["serde", "v4"] }
-prisma-client-rust = { workspace = true }
->>>>>>> bf543f45
+prisma-client-rust = { workspace = true }