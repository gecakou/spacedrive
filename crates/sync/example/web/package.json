--- conflicted
+++ resolved
@@ -17,14 +17,8 @@
 	},
 	"devDependencies": {
 		"@tanstack/react-query": "^4.36.1",
-<<<<<<< HEAD
-		"@vitejs/plugin-react": "^4.1",
-		"typescript": "^5.3.3",
-		"vite": "^4.5.0",
-=======
 		"typescript": "^5.3.3",
 		"vite": "^5.0.10",
->>>>>>> 949707c7
 		"tailwindcss": "^3.3.3"
 	}
 }