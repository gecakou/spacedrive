<<<<<<< HEAD
use std::str::FromStr;
=======
use std::hash::{Hash, Hasher};
>>>>>>> d8bd3075

use ed25519_dalek::PublicKey;
use rand_core::OsRng;
use thiserror::Error;

#[derive(Debug, Error)]
#[error(transparent)]
pub struct IdentityErr(#[from] ed25519_dalek::ed25519::Error);

/// TODO
#[derive(Debug)]
pub struct Identity(ed25519_dalek::Keypair);

impl PartialEq for Identity {
	fn eq(&self, other: &Self) -> bool {
		self.0.public.eq(&other.0.public)
	}
}

impl Default for Identity {
	fn default() -> Self {
		Self(ed25519_dalek::Keypair::generate(&mut OsRng))
	}
}

impl Identity {
	pub fn new() -> Self {
		Self::default()
	}

	pub fn from_bytes(bytes: &[u8]) -> Result<Self, IdentityErr> {
		Ok(Self(ed25519_dalek::Keypair::from_bytes(bytes)?))
	}

	pub fn to_bytes(&self) -> Vec<u8> {
		self.0.to_bytes().to_vec()
	}

	pub fn to_remote_identity(&self) -> RemoteIdentity {
		RemoteIdentity(self.0.public)
	}
}
<<<<<<< HEAD
#[derive(Debug, Clone, PartialEq, Eq)]
=======
#[derive(Clone, PartialEq, Eq)]
>>>>>>> d8bd3075
pub struct RemoteIdentity(ed25519_dalek::PublicKey);

impl Hash for RemoteIdentity {
	fn hash<H: Hasher>(&self, state: &mut H) {
		self.0.as_bytes().hash(state);
	}
}

impl std::fmt::Debug for RemoteIdentity {
	fn fmt(&self, f: &mut std::fmt::Formatter<'_>) -> std::fmt::Result {
		f.debug_tuple("RemoteIdentity")
			.field(&hex::encode(self.0.as_bytes()))
			.finish()
	}
}

impl RemoteIdentity {
	pub fn from_bytes(bytes: &[u8]) -> Result<Self, IdentityErr> {
		Ok(Self(ed25519_dalek::PublicKey::from_bytes(bytes)?))
	}

	pub fn to_bytes(&self) -> [u8; 32] {
		self.0.to_bytes()
	}

	pub fn public_key(&self) -> PublicKey {
		self.0
	}
}

impl FromStr for RemoteIdentity {
	type Err = String;

	fn from_str(s: &str) -> Result<Self, Self::Err> {
		let bytes = hex::decode(s).map_err(|e| e.to_string())?;
		Ok(Self(
			ed25519_dalek::PublicKey::from_bytes(&bytes).map_err(|e| e.to_string())?,
		))
	}
}

impl ToString for RemoteIdentity {
	fn to_string(&self) -> String {
		hex::encode(self.to_bytes())
	}
}

#[cfg(test)]
mod tests {
	use super::*;

	#[tokio::test]
	async fn test_identity() {
		let pair = Identity::new();

		let pair2 = Identity::from_bytes(&pair.to_bytes()).unwrap();
		assert_eq!(pair, pair2);

		let pk = pair.to_remote_identity();
		let pk2 = RemoteIdentity::from_bytes(&pk.to_bytes()).unwrap();
		assert_eq!(pk, pk2);

		let pk3 = pk.to_string().parse::<RemoteIdentity>().unwrap();
		assert_eq!(pk, pk3);
	}
}<|MERGE_RESOLUTION|>--- conflicted
+++ resolved
@@ -1,11 +1,9 @@
-<<<<<<< HEAD
-use std::str::FromStr;
-=======
-use std::hash::{Hash, Hasher};
->>>>>>> d8bd3075
-
 use ed25519_dalek::PublicKey;
 use rand_core::OsRng;
+use std::{
+	hash::{Hash, Hasher},
+	str::FromStr,
+};
 use thiserror::Error;
 
 #[derive(Debug, Error)]
@@ -45,11 +43,8 @@
 		RemoteIdentity(self.0.public)
 	}
 }
-<<<<<<< HEAD
+
 #[derive(Debug, Clone, PartialEq, Eq)]
-=======
-#[derive(Clone, PartialEq, Eq)]
->>>>>>> d8bd3075
 pub struct RemoteIdentity(ed25519_dalek::PublicKey);
 
 impl Hash for RemoteIdentity {
