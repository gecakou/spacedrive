[workspace]
resolver = "2"
members = [
	"core",
	"core/crates/*",
	"crates/*",
	"apps/deps-generator",
	"apps/desktop/src-tauri",
	"apps/desktop/crates/*",
	"apps/mobile/modules/sd-core/core",
	"apps/mobile/modules/sd-core/android/crate",
	"apps/mobile/modules/sd-core/ios/crate",
	"apps/server",
]
exclude = ["crates/crypto"]

[workspace.package]
license = "AGPL-3.0-only"
edition = "2021"
repository = "https://github.com/spacedriveapp/spacedrive"

[workspace.dependencies]
# Third party dependencies used by one or more of our crates
<<<<<<< HEAD
anyhow = "1.0.75"
async-channel = "2.3.0"
async-trait = "0.1.80"
axum = "=0.6.20"
base64 = "0.21.5"
blake3 = "1.5.0"
=======
async-channel = "2.3"
async-trait = "0.1.80"
axum = "0.6.20"                                       # Update blocked by hyper
base64 = "0.22.1"
base91 = "0.1.0"
blake3 = "1.5.0"                                      # Update blocked by custom patch below
>>>>>>> 405fb023
chrono = "0.4.38"
directories = "5.0"
ed25519-dalek = "2.1.1"
futures = "0.3.30"
<<<<<<< HEAD
futures-concurrency = "7.6.0"
globset = "0.4.14"
hex = "0.4.3"
http = "0.2.9"
image = "0.25.1"
itertools = "0.13.0"
lending-stream = "1.0.0"
libc = "0.2.154"
normpath = "1.2.0"
once_cell = "1.19.0"
pin-project-lite = "0.2.14"
rand = "0.8.5"
rand_chacha = "0.3.1"
regex = "1.10.4"
reqwest = "0.12.4"
rmp-serde = "1.3.0"
rmpv = { version = "1.3.0", features = ["with-serde"] }
serde = "1.0.201"
serde_json = "1.0.117"
static_assertions = "1.1.0"
strum = "0.26.2"
strum_macros = "0.26.2"
tempfile = "3.10.1"
thiserror = "1.0.60"
tokio = "1.38.0"
=======
futures-concurrency = "7.6"
gix-ignore = "0.11.2"
globset = "0.4.14"
http = "0.2"                                          # Update blocked by axum
hyper = "0.14"                                        # Update blocked due to API breaking changes
image = "0.25.1"
itertools = "0.13.0"
lending-stream = "1.0"
libc = "0.2"
normpath = "1.2"
once_cell = "1.19"
pin-project-lite = "0.2.14"
rand = "0.8.5"
regex = "1.10"
reqwest = "0.11"                                      # Update blocked by hyper
rmp = "0.8.14"
rmp-serde = "1.3.0"
rmpv = { version = "1.3", features = ["with-serde"] }
rspc = "0.1.4"
serde = "1.0"
serde_json = "1.0"
specta = "=2.0.0-rc.11"
static_assertions = "1.1"
strum = "0.26"
strum_macros = "0.26"
tempfile = "3.10"
thiserror = "1.0"
tokio = "1.38"
>>>>>>> 405fb023
tokio-stream = "0.1.15"
tokio-util = "0.7.11"
tracing = "0.1.40"
tracing-subscriber = "0.3.18"
<<<<<<< HEAD
tracing-appender = "0.2.3"
tracing-test = "^0.2.4"
uhlc = "=0.5.2"
uuid = "1.8.0"
=======
tracing-test = "0.2.5"
uhlc = "0.6.0"                                        # Must follow version used by specta
uuid = "1.8"
>>>>>>> 405fb023
webp = "0.3.0"

[workspace.dependencies.prisma-client-rust]
git = "https://github.com/brendonovich/prisma-client-rust"
rev = "4f9ef9d38ca732162accff72b2eb684d2f120bab"
features = ["migrations", "specta", "sqlite", "sqlite-create-many"]
default-features = false

[workspace.dependencies.prisma-client-rust-cli]
git = "https://github.com/brendonovich/prisma-client-rust"
rev = "4f9ef9d38ca732162accff72b2eb684d2f120bab"
features = ["migrations", "specta", "sqlite", "sqlite-create-many"]
default-features = false

[workspace.dependencies.prisma-client-rust-sdk]
git = "https://github.com/brendonovich/prisma-client-rust"
rev = "4f9ef9d38ca732162accff72b2eb684d2f120bab"
features = ["sqlite"]
default-features = false

[patch.crates-io]
# Proper IOS Support
if-watch = { git = "https://github.com/spacedriveapp/if-watch.git", rev = "a92c17d3f85c1c6fb0afeeaf6c2b24d0b147e8c3" }

# We hack it to the high heavens
rspc = { git = "https://github.com/spacedriveapp/rspc.git", rev = "ab12964b140991e0730c3423693533fba71efb03" }

# Add `Control::open_stream_with_addrs`
libp2p = { git = "https://github.com/spacedriveapp/rust-libp2p.git", rev = "a005656df7e82059a0eb2e333ebada4731d23f8c" }
libp2p-core = { git = "https://github.com/spacedriveapp/rust-libp2p.git", rev = "a005656df7e82059a0eb2e333ebada4731d23f8c" }
libp2p-swarm = { git = "https://github.com/spacedriveapp/rust-libp2p.git", rev = "a005656df7e82059a0eb2e333ebada4731d23f8c" }
libp2p-stream = { git = "https://github.com/spacedriveapp/rust-libp2p.git", rev = "a005656df7e82059a0eb2e333ebada4731d23f8c" }

blake3 = { git = "https://github.com/spacedriveapp/blake3.git", rev = "d3aab416c12a75c2bfabce33bcd594e428a79069" }

# Due to image crate version bump
pdfium-render = { git = "https://github.com/fogodev/pdfium-render.git", rev = "e7aa1111f441c49e857cebda15b4e51b24356aaa" }

[profile.dev]
# Make compilation faster on macOS
split-debuginfo = "unpacked"
opt-level = 0
debug = 0
strip = "none"
lto = false
codegen-units = 256
incremental = true

[profile.dev-debug]
inherits = "dev"
# Enables debugger
split-debuginfo = "none"
opt-level = 0
debug = "full"
strip = "none"
lto = "off"
codegen-units = 256
incremental = true

# Set the settings for build scripts and proc-macros.
[profile.dev.build-override]
opt-level = 3

# Set the default for dependencies, except workspace members.
[profile.dev.package."*"]
opt-level = 3
incremental = false

# Set the default for dependencies, except workspace members.
[profile.dev-debug.package."*"]
inherits = "dev"
opt-level = 3
debug = "full"
incremental = false

# Optimize release builds
[profile.release]
panic = "abort"   # Strip expensive panic clean-up logic
codegen-units = 1 # Compile crates one after another so the compiler can optimize better
lto = true        # Enables link to optimizations
opt-level = "s"   # Optimize for binary size
strip = true      # Remove debug symbols<|MERGE_RESOLUTION|>--- conflicted
+++ resolved
@@ -21,52 +21,16 @@
 
 [workspace.dependencies]
 # Third party dependencies used by one or more of our crates
-<<<<<<< HEAD
-anyhow = "1.0.75"
-async-channel = "2.3.0"
-async-trait = "0.1.80"
-axum = "=0.6.20"
-base64 = "0.21.5"
-blake3 = "1.5.0"
-=======
 async-channel = "2.3"
 async-trait = "0.1.80"
 axum = "0.6.20"                                       # Update blocked by hyper
 base64 = "0.22.1"
 base91 = "0.1.0"
 blake3 = "1.5.0"                                      # Update blocked by custom patch below
->>>>>>> 405fb023
 chrono = "0.4.38"
 directories = "5.0"
 ed25519-dalek = "2.1.1"
 futures = "0.3.30"
-<<<<<<< HEAD
-futures-concurrency = "7.6.0"
-globset = "0.4.14"
-hex = "0.4.3"
-http = "0.2.9"
-image = "0.25.1"
-itertools = "0.13.0"
-lending-stream = "1.0.0"
-libc = "0.2.154"
-normpath = "1.2.0"
-once_cell = "1.19.0"
-pin-project-lite = "0.2.14"
-rand = "0.8.5"
-rand_chacha = "0.3.1"
-regex = "1.10.4"
-reqwest = "0.12.4"
-rmp-serde = "1.3.0"
-rmpv = { version = "1.3.0", features = ["with-serde"] }
-serde = "1.0.201"
-serde_json = "1.0.117"
-static_assertions = "1.1.0"
-strum = "0.26.2"
-strum_macros = "0.26.2"
-tempfile = "3.10.1"
-thiserror = "1.0.60"
-tokio = "1.38.0"
-=======
 futures-concurrency = "7.6"
 gix-ignore = "0.11.2"
 globset = "0.4.14"
@@ -95,21 +59,13 @@
 tempfile = "3.10"
 thiserror = "1.0"
 tokio = "1.38"
->>>>>>> 405fb023
 tokio-stream = "0.1.15"
 tokio-util = "0.7.11"
 tracing = "0.1.40"
 tracing-subscriber = "0.3.18"
-<<<<<<< HEAD
-tracing-appender = "0.2.3"
-tracing-test = "^0.2.4"
-uhlc = "=0.5.2"
-uuid = "1.8.0"
-=======
 tracing-test = "0.2.5"
 uhlc = "0.6.0"                                        # Must follow version used by specta
 uuid = "1.8"
->>>>>>> 405fb023
 webp = "0.3.0"
 
 [workspace.dependencies.prisma-client-rust]
