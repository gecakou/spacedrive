--- conflicted
+++ resolved
@@ -21,25 +21,13 @@
 
 [workspace.dependencies]
 # First party dependencies
-<<<<<<< HEAD
-prisma-client-rust = { git = "https://github.com/spacedriveapp/prisma-client-rust", rev = "f99d6f5566570f3ab1edecb7a172ad25b03d95af", features = [
-=======
 prisma-client-rust = { git = "https://github.com/spacedriveapp/prisma-client-rust", rev = "528ab1cd02c25a1b183c0a8bc44e28954fdd0bfd", features = [
-	"specta",
-	"sqlite-create-many",
->>>>>>> 0f405caf
 	"migrations",
 	"specta",
 	"sqlite",
 	"sqlite-create-many",
 ], default-features = false }
-<<<<<<< HEAD
-prisma-client-rust-cli = { git = "https://github.com/spacedriveapp/prisma-client-rust", rev = "f99d6f5566570f3ab1edecb7a172ad25b03d95af", features = [
-=======
 prisma-client-rust-cli = { git = "https://github.com/spacedriveapp/prisma-client-rust", rev = "528ab1cd02c25a1b183c0a8bc44e28954fdd0bfd", features = [
-	"specta",
-	"sqlite-create-many",
->>>>>>> 0f405caf
 	"migrations",
 	"specta",
 	"sqlite",
@@ -49,17 +37,11 @@
 	"sqlite",
 ], default-features = false }
 rspc = { version = "0.1.4" }
-<<<<<<< HEAD
-specta = { version = "=2.0.0-rc.7" }
-tauri-specta = { version = "=2.0.0-rc.4" }
-swift-rs = { version = "1.0.6" }
-=======
 specta = { version = "=2.0.0-rc.11" }
 tauri-specta = { version = "=2.0.0-rc.8" }
 
 swift-rs = { version = "1.0.6" }
 
->>>>>>> 0f405caf
 # Third party dependencies used by one or more of our crates
 anyhow = "1.0.75"
 async-channel = "2.0.0"
