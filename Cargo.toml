--- conflicted
+++ resolved
@@ -90,10 +90,9 @@
 # Beta features
 rspc = { git = "https://github.com/spacedriveapp/rspc.git", rev = "f3347e2e8bfe3f37bfacc437ca329fe71cdcb048" }
 
-<<<<<<< HEAD
 # File drop position (due to updated Wry) + `cursor_position` method
 tauri = { git = "https://github.com/spacedriveapp/tauri.git", rev = "5288d25edfcc1804a06e07347b88fd677fa13e44" }
-=======
+
 # Set the settings for build scripts and proc-macros.
 [profile.dev.build-override]
 opt-level = 3
@@ -101,5 +100,4 @@
 # Set the default for dependencies, except workspace members.
 [profile.dev.package."*"]
 opt-level = 3
-incremental = false
->>>>>>> 31367124
+incremental = false