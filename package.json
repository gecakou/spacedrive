--- conflicted
+++ resolved
@@ -51,11 +51,7 @@
 		"turbo": "^1.11.2",
 		"turbo-ignore": "^1.10.16",
 		"typescript": "^5.3.3",
-<<<<<<< HEAD
-		"vite": "^4.5.0"
-=======
 		"vite": "^5.0.10"
->>>>>>> 949707c7
 	},
 	"overrides": {
 		"vite-plugin-svgr": "https://github.com/spacedriveapp/vite-plugin-svgr#cb4195b69849429cdb18d1f12381676bf9196a84",
