--- conflicted
+++ resolved
@@ -23,14 +23,8 @@
 		"eslint-plugin-tailwindcss": "^3.13.0",
 		"eslint-utils": "^3.0.0",
 		"regexpp": "^3.2.0",
-<<<<<<< HEAD
-		"vite-plugin-html": "^3.2.0",
-		"vite-plugin-i18next-loader": "^2.0.4",
-		"vite-plugin-svgr": "^3.3.0"
-=======
 		"vite-plugin-html": "^3.2.1",
 		"vite-plugin-svgr": "^3.3.0",
 		"@vitejs/plugin-react-swc": "^3.5.0"
->>>>>>> 8d9e6dbf
 	}
 }