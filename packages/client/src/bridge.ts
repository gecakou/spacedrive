import { ClientCommand, ClientQuery, CoreResponse, LibraryCommand, LibraryQuery } from '@sd/core';
<<<<<<< HEAD
import { useLibraryState } from '@sd/interface';
import { EventEmitter } from 'eventemitter3';
import { UseMutationOptions, UseQueryOptions, useMutation, useQuery } from 'react-query';
=======
import { EventEmitter } from 'eventemitter3';
import { UseMutationOptions, UseQueryOptions, useMutation, useQuery } from 'react-query';

import { useLibraryStore } from './stores';
>>>>>>> c685ce5f

// global var to store the transport TODO: not global :D
export let transport: BaseTransport | null = null;

// applications utilizing this package should extend this class to instantiate a transport
export abstract class BaseTransport extends EventEmitter {
	abstract query(query: ClientQuery): Promise<unknown>;
	abstract command(command: ClientCommand): Promise<unknown>;
}

export function setTransport(_transport: BaseTransport) {
	transport = _transport;
}

// extract keys from generated Rust query/command types
type QueryKeyType = ClientQuery['key'];
type LibraryQueryKeyType = LibraryQuery['key'];
type CommandKeyType = ClientCommand['key'];
type LibraryCommandKeyType = LibraryCommand['key'];

// extract the type from the union
type CQType<K> = Extract<ClientQuery, { key: K }>;
type LQType<K> = Extract<LibraryQuery, { key: K }>;
type CCType<K> = Extract<ClientCommand, { key: K }>;
type LCType<K> = Extract<LibraryCommand, { key: K }>;
type CRType<K> = Extract<CoreResponse, { key: K }>;

// extract payload type
type ExtractParams<P> = P extends { params: any } ? P['params'] : never;
type ExtractData<D> = D extends { data: any } ? D['data'] : never;

// vanilla method to call the transport
async function queryBridge<K extends QueryKeyType, CQ extends CQType<K>, CR extends CRType<K>>(
	key: K,
	params?: ExtractParams<CQ>
): Promise<ExtractData<CR>> {
	const result = (await transport?.query({ key, params } as any)) as any;
	return result?.data;
}

async function commandBridge<K extends CommandKeyType, CC extends CCType<K>, CR extends CRType<K>>(
	key: K,
	params?: ExtractParams<CC>
): Promise<ExtractData<CR>> {
	const result = (await transport?.command({ key, params } as any)) as any;
	return result?.data;
}

// react-query method to call the transport
export function useBridgeQuery<K extends QueryKeyType, CQ extends CQType<K>, CR extends CRType<K>>(
	key: K,
	params?: ExtractParams<CQ>,
	options: UseQueryOptions<ExtractData<CR>> = {}
) {
	return useQuery<ExtractData<CR>>(
		[key, params],
		async () => await queryBridge(key, params),
		options
	);
}

export function useLibraryQuery<
	K extends LibraryQueryKeyType,
	CQ extends LQType<K>,
	CR extends CRType<K>
>(key: K, params?: ExtractParams<CQ>, options: UseQueryOptions<ExtractData<CR>> = {}) {
<<<<<<< HEAD
	const library_id = useLibraryState((state) => state.currentLibraryUuid);
=======
	const library_id = useLibraryStore((state) => state.currentLibraryUuid);
>>>>>>> c685ce5f
	if (!library_id) throw new Error(`Attempted to do library query '${key}' with no library set!`);

	return useQuery<ExtractData<CR>>(
		[library_id, key, params],
		async () => await queryBridge('LibraryQuery', { library_id, query: { key, params } as any }),
		options
	);
}

export function useBridgeCommand<
	K extends CommandKeyType,
	CC extends CCType<K>,
	CR extends CRType<K>
>(key: K, options: UseMutationOptions<ExtractData<CC>> = {}) {
	return useMutation<ExtractData<CR>, unknown, ExtractParams<CC>>(
		[key],
		async (vars?: ExtractParams<CC>) => await commandBridge(key, vars),
		options
	);
}

export function useLibraryCommand<
	K extends LibraryCommandKeyType,
	LC extends LCType<K>,
	CR extends CRType<K>
>(key: K, options: UseMutationOptions<ExtractData<LC>> = {}) {
<<<<<<< HEAD
	const library_id = useLibraryState((state) => state.currentLibraryUuid);
=======
	const library_id = useLibraryStore((state) => state.currentLibraryUuid);
>>>>>>> c685ce5f
	if (!library_id) throw new Error(`Attempted to do library command '${key}' with no library set!`);

	return useMutation<ExtractData<CR>, unknown, ExtractParams<LC>>(
		[library_id, key],
		async (vars?: ExtractParams<LC>) =>
			await commandBridge('LibraryCommand', { library_id, command: { key, params: vars } as any }),
		options
	);
}

export function command<K extends CommandKeyType, CC extends CCType<K>, CR extends CRType<K>>(
	key: K,
	vars: ExtractParams<CC>
): Promise<ExtractData<CR>> {
	return commandBridge(key, vars);
}

export function libraryCommand<
	K extends LibraryCommandKeyType,
	LC extends LCType<K>,
	CR extends CRType<K>
>(key: K, vars: ExtractParams<LC>): Promise<ExtractData<CR>> {
<<<<<<< HEAD
	const library_id = useLibraryState((state) => state.currentLibraryUuid);
=======
	const library_id = useLibraryStore((state) => state.currentLibraryUuid);
>>>>>>> c685ce5f
	if (!library_id) throw new Error(`Attempted to do library command '${key}' with no library set!`);
	return commandBridge('LibraryCommand', { library_id, command: { key, params: vars } as any });
}<|MERGE_RESOLUTION|>--- conflicted
+++ resolved
@@ -1,14 +1,8 @@
 import { ClientCommand, ClientQuery, CoreResponse, LibraryCommand, LibraryQuery } from '@sd/core';
-<<<<<<< HEAD
-import { useLibraryState } from '@sd/interface';
-import { EventEmitter } from 'eventemitter3';
-import { UseMutationOptions, UseQueryOptions, useMutation, useQuery } from 'react-query';
-=======
 import { EventEmitter } from 'eventemitter3';
 import { UseMutationOptions, UseQueryOptions, useMutation, useQuery } from 'react-query';
 
 import { useLibraryStore } from './stores';
->>>>>>> c685ce5f
 
 // global var to store the transport TODO: not global :D
 export let transport: BaseTransport | null = null;
@@ -75,11 +69,7 @@
 	CQ extends LQType<K>,
 	CR extends CRType<K>
 >(key: K, params?: ExtractParams<CQ>, options: UseQueryOptions<ExtractData<CR>> = {}) {
-<<<<<<< HEAD
-	const library_id = useLibraryState((state) => state.currentLibraryUuid);
-=======
 	const library_id = useLibraryStore((state) => state.currentLibraryUuid);
->>>>>>> c685ce5f
 	if (!library_id) throw new Error(`Attempted to do library query '${key}' with no library set!`);
 
 	return useQuery<ExtractData<CR>>(
@@ -106,11 +96,7 @@
 	LC extends LCType<K>,
 	CR extends CRType<K>
 >(key: K, options: UseMutationOptions<ExtractData<LC>> = {}) {
-<<<<<<< HEAD
-	const library_id = useLibraryState((state) => state.currentLibraryUuid);
-=======
 	const library_id = useLibraryStore((state) => state.currentLibraryUuid);
->>>>>>> c685ce5f
 	if (!library_id) throw new Error(`Attempted to do library command '${key}' with no library set!`);
 
 	return useMutation<ExtractData<CR>, unknown, ExtractParams<LC>>(
@@ -133,11 +119,7 @@
 	LC extends LCType<K>,
 	CR extends CRType<K>
 >(key: K, vars: ExtractParams<LC>): Promise<ExtractData<CR>> {
-<<<<<<< HEAD
-	const library_id = useLibraryState((state) => state.currentLibraryUuid);
-=======
 	const library_id = useLibraryStore((state) => state.currentLibraryUuid);
->>>>>>> c685ce5f
 	if (!library_id) throw new Error(`Attempted to do library command '${key}' with no library set!`);
 	return commandBridge('LibraryCommand', { library_id, command: { key, params: vars } as any });
 }