<<<<<<< HEAD
import { ExplorerItem } from '../core';

export * from './isVideoExt';
export * from './kind';
export * from './formatBytes';

export function isPath(item: ExplorerItem): item is Extract<ExplorerItem, { type: 'Path' }> {
	return item.type === 'Path';
}

export function isObject(item: ExplorerItem): item is Extract<ExplorerItem, { type: 'Object' }> {
	return item.type === 'Object';
}

=======
>>>>>>> a9fceae8
export function arraysEqual<T>(a: T[], b: T[]) {
	if (a === b) return true;
	if (a == null || b == null) return false;
	if (a.length !== b.length) return false;

	return a.every((n, i) => b[i] === n);
}

export * from './objectKind';<|MERGE_RESOLUTION|>--- conflicted
+++ resolved
@@ -1,8 +1,6 @@
-<<<<<<< HEAD
 import { ExplorerItem } from '../core';
 
-export * from './isVideoExt';
-export * from './kind';
+export * from './objectKind';
 export * from './formatBytes';
 
 export function isPath(item: ExplorerItem): item is Extract<ExplorerItem, { type: 'Path' }> {
@@ -13,14 +11,10 @@
 	return item.type === 'Object';
 }
 
-=======
->>>>>>> a9fceae8
 export function arraysEqual<T>(a: T[], b: T[]) {
 	if (a === b) return true;
 	if (a == null || b == null) return false;
 	if (a.length !== b.length) return false;
 
 	return a.every((n, i) => b[i] === n);
-}
-
-export * from './objectKind';+}