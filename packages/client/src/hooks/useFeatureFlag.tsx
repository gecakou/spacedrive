--- conflicted
+++ resolved
@@ -5,11 +5,14 @@
 import { valtioPersist } from '../lib/valito';
 import { nonLibraryClient, useBridgeQuery } from '../rspc';
 
-<<<<<<< HEAD
-export const features = ['spacedrop', 'p2pPairing', 'syncRoute', 'p2pRoute', 'backups'] as const;
-=======
-export const features = ['spacedrop', 'p2pPairing', 'syncRoute', 'backups', 'cloud'] as const;
->>>>>>> 98ff6a79
+export const features = [
+	'spacedrop',
+	'p2pPairing',
+	'syncRoute',
+	'p2pRoute',
+	'backups',
+	'cloud'
+] as const;
 
 // This defines which backend feature flags show up in the UI.
 // This is kinda a hack to not having the runtime array of possible features as Specta only exports the types.
