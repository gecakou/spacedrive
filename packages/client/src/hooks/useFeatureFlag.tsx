import { useEffect } from 'react';
import { subscribe, useSnapshot } from 'valtio';

import type { BackendFeature } from '../core';
import { valtioPersist } from '../lib/valito';
import { nonLibraryClient, useBridgeQuery } from '../rspc';

export const features = [
	'spacedrop',
	'p2pPairing',
	'backups',
	'debugRoutes',
<<<<<<< HEAD
	'solidJsDemo'
=======
	'hostedLocations'
>>>>>>> b6ea70b8
] as const;

// This defines which backend feature flags show up in the UI.
// This is kinda a hack to not having the runtime array of possible features as Specta only exports the types.
export const backendFeatures: BackendFeature[] = ['syncEmitMessages', 'filesOverP2P', 'cloudSync'];

export type FeatureFlag = (typeof features)[number] | BackendFeature;

const featureFlagState = valtioPersist(
	'sd-featureFlags',
	{ enabled: [] as FeatureFlag[] },
	{
		saveFn(data) {
			// Clone so we don't mess with the original data
			const data2: typeof data = JSON.parse(JSON.stringify(data));
			// Only save frontend flags (backend flags are saved in the backend)
			data2.enabled = data2.enabled.filter((f) => features.includes(f as any));
			return data2;
		}
	}
);

export function useLoadBackendFeatureFlags() {
	const nodeConfig = useBridgeQuery(['nodeState']);

	useEffect(() => {
		featureFlagState.enabled = [
			// Remove all backend features.
			...featureFlagState.enabled.filter((f) => features.includes(f as any)),
			// Add back in current state of backend features

			...(nodeConfig.data?.features ?? [])
		];
	}, [nodeConfig.data?.features]);
}

export function useFeatureFlags() {
	return useSnapshot(featureFlagState);
}

export function useFeatureFlag(flag: FeatureFlag | FeatureFlag[]) {
	useSnapshot(featureFlagState); // Rerender on change
	return Array.isArray(flag) ? flag.every((f) => isEnabled(f)) : isEnabled(flag);
}

export function useOnFeatureFlagsChange(callback: (flags: FeatureFlag[]) => void) {
	useEffect(() => subscribe(featureFlagState, () => callback(featureFlagState.enabled)));
}

export const isEnabled = (flag: FeatureFlag) =>
	featureFlagState.enabled.find((ff) => flag === ff) !== undefined;

export function toggleFeatureFlag(flags: FeatureFlag | FeatureFlag[]) {
	if (!Array.isArray(flags)) {
		flags = [flags];
	}
	flags.forEach((f) => {
		// If not in `features` it must be a backend feature
		if (!features.includes(f as any)) {
			void (async () => {
				// Tauri's `confirm` returns a Promise
				// Only prompt when enabling the feature
				const result = featureFlagState.enabled.find((ff) => f === ff)
					? true
					: await confirm(
							'This feature will render your database broken and it WILL need to be reset! Use at your own risk!'
					  );

				if (result) {
					nonLibraryClient.mutation(['toggleFeatureFlag', f as any]);
				}
			})();

			return;
		}

		if (!featureFlagState.enabled.find((ff) => f === ff)) {
			let message: string | undefined;
			if (f === 'p2pPairing') {
				message =
					'This feature will render your database broken and it WILL need to be reset! Use at your own risk!';
			} else if (f === 'backups') {
				message =
					'Backups are done on your live DB without proper Sqlite snapshotting. This will work but it could result in unintended side so be careful!';
			}

			if (message) {
				void (async () => {
					// Tauri's `confirm` returns a promise but it's not typesafe
					const result = await confirm(message);

					if (result) {
						featureFlagState.enabled.push(f);
					}
				})();
			} else {
				featureFlagState.enabled.push(f);
			}
		} else {
			featureFlagState.enabled = featureFlagState.enabled.filter((ff) => f !== ff);
		}
	});
}

// Render component only when feature flag is enabled
export function withFeatureFlag(
	flag: FeatureFlag | FeatureFlag[],
	Component: React.FunctionComponent,
	fallback: React.ReactNode = null
): React.FunctionComponent {
	return (props) => {
		const enabled = useFeatureFlag(flag);
		return enabled ? <Component /> : fallback;
	};
}<|MERGE_RESOLUTION|>--- conflicted
+++ resolved
@@ -10,11 +10,8 @@
 	'p2pPairing',
 	'backups',
 	'debugRoutes',
-<<<<<<< HEAD
-	'solidJsDemo'
-=======
+	'solidJsDemo',
 	'hostedLocations'
->>>>>>> b6ea70b8
 ] as const;
 
 // This defines which backend feature flags show up in the UI.
