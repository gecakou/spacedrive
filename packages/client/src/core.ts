/* eslint-disable */
// This file was generated by [rspc](https://github.com/oscartbeaumont/rspc). Do not edit this file manually.

export type Procedures = {
    queries: 
        { key: "buildInfo", input: never, result: BuildInfo } | 
        { key: "files.get", input: LibraryArgs<GetArgs>, result: { id: number, pub_id: number[], name: string | null, extension: string | null, kind: number, size_in_bytes: string, key_id: number | null, hidden: boolean, favorite: boolean, important: boolean, has_thumbnail: boolean, has_thumbstrip: boolean, has_video_preview: boolean, ipfs_id: string | null, note: string | null, date_created: string, date_modified: string, date_indexed: string, file_paths: FilePath[], media_data: MediaData | null } | null } | 
        { key: "jobs.getHistory", input: LibraryArgs<null>, result: JobReport[] } | 
        { key: "jobs.getRunning", input: LibraryArgs<null>, result: JobReport[] } | 
        { key: "jobs.isRunning", input: LibraryArgs<null>, result: boolean } | 
        { key: "keys.getDefault", input: LibraryArgs<null>, result: string | null } | 
        { key: "keys.getKey", input: LibraryArgs<string>, result: string } | 
        { key: "keys.getSecretKey", input: LibraryArgs<null>, result: string | null } | 
        { key: "keys.isKeyManagerUnlocking", input: LibraryArgs<null>, result: boolean | null } | 
        { key: "keys.isUnlocked", input: LibraryArgs<null>, result: boolean } | 
        { key: "keys.list", input: LibraryArgs<null>, result: StoredKey[] } | 
        { key: "keys.listMounted", input: LibraryArgs<null>, result: string[] } | 
        { key: "library.getStatistics", input: LibraryArgs<null>, result: Statistics } | 
<<<<<<< HEAD
        { key: "library.list", input: never, result: Array<LibraryConfigWrapped> } | 
        { key: "locations.getById", input: LibraryArgs<number>, result: { id: number, pub_id: Array<number>, node_id: number, name: string, path: string, total_capacity: number | null, available_capacity: number | null, is_archived: boolean, generate_preview_media: boolean, sync_preview_media: boolean, hidden: boolean, date_created: string, indexer_rules: Array<IndexerRulesInLocation> } | null } | 
        { key: "locations.getExplorerData", input: LibraryArgs<LocationExplorerArgs>, result: ExplorerData } | 
        { key: "locations.indexer_rules.get", input: LibraryArgs<number>, result: IndexerRule } | 
        { key: "locations.indexer_rules.list", input: LibraryArgs<null>, result: Array<IndexerRule> } | 
        { key: "locations.indexer_rules.listForLocation", input: LibraryArgs<number>, result: Array<IndexerRule> } | 
        { key: "locations.list", input: LibraryArgs<null>, result: Array<{ id: number, pub_id: Array<number>, node_id: number, name: string, path: string, total_capacity: number | null, available_capacity: number | null, is_archived: boolean, generate_preview_media: boolean, sync_preview_media: boolean, hidden: boolean, date_created: string, node: Node }> } | 
=======
        { key: "library.list", input: never, result: LibraryConfigWrapped[] } | 
        { key: "locations.getById", input: LibraryArgs<number>, result: { id: number, pub_id: number[], node_id: number, name: string | null, local_path: string | null, total_capacity: number | null, available_capacity: number | null, is_archived: boolean, generate_preview_media: boolean, sync_preview_media: boolean, hidden: boolean, date_created: string, indexer_rules: IndexerRulesInLocation[] } | null } | 
        { key: "locations.getExplorerData", input: LibraryArgs<LocationExplorerArgs>, result: ExplorerData } | 
        { key: "locations.indexer_rules.get", input: LibraryArgs<number>, result: IndexerRule } | 
        { key: "locations.indexer_rules.list", input: LibraryArgs<null>, result: IndexerRule[] } | 
        { key: "locations.indexer_rules.listForLocation", input: LibraryArgs<number>, result: IndexerRule[] } | 
        { key: "locations.list", input: LibraryArgs<null>, result: { id: number, pub_id: number[], node_id: number, name: string | null, local_path: string | null, total_capacity: number | null, available_capacity: number | null, is_archived: boolean, generate_preview_media: boolean, sync_preview_media: boolean, hidden: boolean, date_created: string, node: Node }[] } | 
>>>>>>> c7dbc784
        { key: "nodeState", input: never, result: NodeState } | 
        { key: "tags.get", input: LibraryArgs<number>, result: Tag | null } | 
        { key: "tags.getExplorerData", input: LibraryArgs<number>, result: ExplorerData } | 
        { key: "tags.getForObject", input: LibraryArgs<number>, result: Tag[] } | 
        { key: "tags.list", input: LibraryArgs<null>, result: Tag[] } | 
        { key: "volumes.list", input: never, result: Volume[] },
    mutations: 
        { key: "files.copyFiles", input: LibraryArgs<FileCopierJobInit>, result: null } | 
        { key: "files.cutFiles", input: LibraryArgs<FileCutterJobInit>, result: null } | 
        { key: "files.decryptFiles", input: LibraryArgs<FileDecryptorJobInit>, result: null } | 
        { key: "files.delete", input: LibraryArgs<number>, result: null } | 
        { key: "files.deleteFiles", input: LibraryArgs<FileDeleterJobInit>, result: null } | 
        { key: "files.duplicateFiles", input: LibraryArgs<FileCopierJobInit>, result: null } | 
        { key: "files.encryptFiles", input: LibraryArgs<FileEncryptorJobInit>, result: null } | 
        { key: "files.eraseFiles", input: LibraryArgs<FileEraserJobInit>, result: null } | 
        { key: "files.setFavorite", input: LibraryArgs<SetFavoriteArgs>, result: null } | 
        { key: "files.setNote", input: LibraryArgs<SetNoteArgs>, result: null } | 
        { key: "jobs.clearAll", input: LibraryArgs<null>, result: null } | 
        { key: "jobs.generateThumbsForLocation", input: LibraryArgs<GenerateThumbsForLocationArgs>, result: null } | 
        { key: "jobs.identifyUniqueFiles", input: LibraryArgs<IdentifyUniqueFilesArgs>, result: null } | 
        { key: "jobs.objectValidator", input: LibraryArgs<ObjectValidatorArgs>, result: null } | 
        { key: "keys.add", input: LibraryArgs<KeyAddArgs>, result: null } | 
        { key: "keys.backupKeystore", input: LibraryArgs<string>, result: null } | 
        { key: "keys.changeMasterPassword", input: LibraryArgs<MasterPasswordChangeArgs>, result: null } | 
        { key: "keys.clearMasterPassword", input: LibraryArgs<null>, result: null } | 
        { key: "keys.deleteFromLibrary", input: LibraryArgs<string>, result: null } | 
        { key: "keys.mount", input: LibraryArgs<string>, result: null } | 
        { key: "keys.restoreKeystore", input: LibraryArgs<RestoreBackupArgs>, result: number } | 
        { key: "keys.setDefault", input: LibraryArgs<string>, result: null } | 
        { key: "keys.syncKeyToLibrary", input: LibraryArgs<string>, result: null } | 
        { key: "keys.unlockKeyManager", input: LibraryArgs<UnlockKeyManagerArgs>, result: null } | 
        { key: "keys.unmount", input: LibraryArgs<string>, result: null } | 
        { key: "keys.unmountAll", input: LibraryArgs<null>, result: null } | 
        { key: "keys.updateAutomountStatus", input: LibraryArgs<AutomountUpdateArgs>, result: null } | 
        { key: "library.create", input: CreateLibraryArgs, result: LibraryConfigWrapped } | 
        { key: "library.delete", input: string, result: null } | 
        { key: "library.edit", input: EditLibraryArgs, result: null } | 
        { key: "locations.addLibrary", input: LibraryArgs<LocationCreateArgs>, result: null } | 
        { key: "locations.create", input: LibraryArgs<LocationCreateArgs>, result: null } | 
        { key: "locations.delete", input: LibraryArgs<number>, result: null } | 
        { key: "locations.fullRescan", input: LibraryArgs<number>, result: null } | 
        { key: "locations.indexer_rules.create", input: LibraryArgs<IndexerRuleCreateArgs>, result: IndexerRule } | 
        { key: "locations.indexer_rules.delete", input: LibraryArgs<number>, result: null } | 
        { key: "locations.quickRescan", input: LibraryArgs<null>, result: null } | 
        { key: "locations.relink", input: LibraryArgs<string>, result: null } | 
        { key: "locations.update", input: LibraryArgs<LocationUpdateArgs>, result: null } | 
        { key: "nodes.tokenizeSensitiveKey", input: TokenizeKeyArgs, result: TokenizeResponse } | 
        { key: "tags.assign", input: LibraryArgs<TagAssignArgs>, result: null } | 
        { key: "tags.create", input: LibraryArgs<TagCreateArgs>, result: Tag } | 
        { key: "tags.delete", input: LibraryArgs<number>, result: null } | 
        { key: "tags.update", input: LibraryArgs<TagUpdateArgs>, result: null },
    subscriptions: 
        { key: "invalidateQuery", input: never, result: InvalidateOperationEvent } | 
        { key: "jobs.newThumbnail", input: LibraryArgs<null>, result: string } | 
        { key: "locations.online", input: never, result: number[][] }
};

/**
 *  These are all possible algorithms that can be used for encryption and decryption
 */
export type Algorithm = "XChaCha20Poly1305" | "Aes256Gcm"

export type AuthOption = { type: "Password", value: string } | { type: "TokenizedPassword", value: string }

export type AutomountUpdateArgs = { uuid: string, status: boolean }

export type BuildInfo = { version: string, commit: string }

/**
 *  ConfigMetadata is a part of node configuration that is loaded before the main configuration and contains information about the schema of the config.
 *  This allows us to migrate breaking changes to the config format between Spacedrive releases.
 */
export type ConfigMetadata = { version: string | null }

export type CreateLibraryArgs = { name: string, auth: AuthOption, algorithm: Algorithm, hashing_algorithm: HashingAlgorithm }

export type EditLibraryArgs = { id: string, name: string | null, description: string | null }

export type EncryptedKey = number[]

export type ExplorerContext = ({ type:  "Location" } & Location) | ({ type:  "Tag" } & Tag)

export type ExplorerData = { context: ExplorerContext, items: ExplorerItem[] }

export type ExplorerItem = { type: "Path", has_thumbnail: boolean, item: file_path_with_object } | { type: "Object", has_thumbnail: boolean, item: object_with_file_paths }

export type FileCopierJobInit = { source_location_id: number, source_path_id: number, target_location_id: number, target_path: string, target_file_name_suffix: string | null }

export type FileCutterJobInit = { source_location_id: number, source_path_id: number, target_location_id: number, target_path: string }

export type FileDecryptorJobInit = { location_id: number, path_id: number, mount_associated_key: boolean, output_path: string | null, password: string | null, save_to_library: boolean | null }

export type FileDeleterJobInit = { location_id: number, path_id: number }

export type FileEncryptorJobInit = { location_id: number, path_id: number, key_uuid: string, algorithm: Algorithm, metadata: boolean, preview_media: boolean, output_path: string | null }

export type FileEraserJobInit = { location_id: number, path_id: number, passes: string }

export type FilePath = { id: number, is_dir: boolean, cas_id: string | null, integrity_checksum: string | null, location_id: number, materialized_path: string, name: string, extension: string | null, object_id: number | null, parent_id: number | null, key_id: number | null, date_created: string, date_modified: string, date_indexed: string }

export type GenerateThumbsForLocationArgs = { id: number, path: string }

export type GetArgs = { id: number }

/**
 *  This defines all available password hashing algorithms.
 */
export type HashingAlgorithm = { name: "Argon2id", params: Params } | { name: "BalloonBlake3", params: Params }

export type IdentifyUniqueFilesArgs = { id: number, path: string }

export type IndexerRule = { id: number, kind: number, name: string, parameters: number[], date_created: string, date_modified: string }

/**
 *  `IndexerRuleCreateArgs` is the argument received from the client using rspc to create a new indexer rule.
 *  Note that `parameters` field **MUST** be a JSON object serialized to bytes.
 * 
 *  In case of  `RuleKind::AcceptFilesByGlob` or `RuleKind::RejectFilesByGlob`, it will be a
 *  single string containing a glob pattern.
 * 
 *  In case of `RuleKind::AcceptIfChildrenDirectoriesArePresent` or `RuleKind::RejectIfChildrenDirectoriesArePresent` the
 *  `parameters` field must be a vector of strings containing the names of the directories.
 */
export type IndexerRuleCreateArgs = { kind: RuleKind, name: string, parameters: number[] }

export type IndexerRulesInLocation = { date_created: string, location_id: number, indexer_rule_id: number }

export type InvalidateOperationEvent = { key: string, arg: any }

export type JobReport = { id: string, name: string, data: number[] | null, metadata: any | null, date_created: string, date_modified: string, status: JobStatus, task_count: number, completed_task_count: number, message: string, seconds_elapsed: number }

export type JobStatus = "Queued" | "Running" | "Completed" | "Canceled" | "Failed" | "Paused"

export type KeyAddArgs = { algorithm: Algorithm, hashing_algorithm: HashingAlgorithm, key: string, library_sync: boolean, automount: boolean }

/**
 *  Can wrap a query argument to require it to contain a `library_id` and provide helpers for working with libraries.
 */
export type LibraryArgs<T> = { library_id: string, arg: T }

/**
 *  LibraryConfig holds the configuration for a specific library. This is stored as a '{uuid}.sdlibrary' file.
 */
export type LibraryConfig = ({ version: string | null }) & { name: string, description: string }

export type LibraryConfigWrapped = { uuid: string, config: LibraryConfig }

<<<<<<< HEAD
export interface Location { id: number, pub_id: Array<number>, node_id: number, name: string, path: string, total_capacity: number | null, available_capacity: number | null, is_archived: boolean, generate_preview_media: boolean, sync_preview_media: boolean, hidden: boolean, date_created: string }
=======
export type Location = { id: number, pub_id: number[], node_id: number, name: string | null, local_path: string | null, total_capacity: number | null, available_capacity: number | null, is_archived: boolean, generate_preview_media: boolean, sync_preview_media: boolean, hidden: boolean, date_created: string }
>>>>>>> c7dbc784

/**
 *  `LocationCreateArgs` is the argument received from the client using `rspc` to create a new location.
 *  It has the actual path and a vector of indexer rules ids, to create many-to-many relationships
 *  between the location and indexer rules.
 */
export type LocationCreateArgs = { path: string, indexer_rules_ids: number[] }

export type LocationExplorerArgs = { location_id: number, path: string, limit: number, cursor: string | null }

/**
 *  `LocationUpdateArgs` is the argument received from the client using `rspc` to update a location.
 *  It contains the id of the location to be updated, possible a name to change the current location's name
 *  and a vector of indexer rules ids to add or remove from the location.
 * 
 *  It is important to note that only the indexer rule ids in this vector will be used from now on.
 *  Old rules that aren't in this vector will be purged.
 */
export type LocationUpdateArgs = { id: number, name: string | null, generate_preview_media: boolean | null, sync_preview_media: boolean | null, hidden: boolean | null, indexer_rules_ids: number[] }

export type MasterPasswordChangeArgs = { password: string, algorithm: Algorithm, hashing_algorithm: HashingAlgorithm }

export type MediaData = { id: number, pixel_width: number | null, pixel_height: number | null, longitude: number | null, latitude: number | null, fps: number | null, capture_device_make: string | null, capture_device_model: string | null, capture_device_software: string | null, duration_seconds: number | null, codecs: string | null, streams: number | null }

export type Node = { id: number, pub_id: number[], name: string, platform: number, version: string | null, last_seen: string, timezone: string | null, date_created: string }

/**
 *  NodeConfig is the configuration for a node. This is shared between all libraries and is stored in a JSON file on disk.
 */
export type NodeConfig = ({ version: string | null }) & { id: string, name: string, p2p_port: number | null }

export type NodeState = (({ version: string | null }) & { id: string, name: string, p2p_port: number | null }) & { data_path: string }

export type Nonce = { XChaCha20Poly1305: number[] } | { Aes256Gcm: number[] }

export type Object = { id: number, pub_id: number[], name: string | null, extension: string | null, kind: number, size_in_bytes: string, key_id: number | null, hidden: boolean, favorite: boolean, important: boolean, has_thumbnail: boolean, has_thumbstrip: boolean, has_video_preview: boolean, ipfs_id: string | null, note: string | null, date_created: string, date_modified: string, date_indexed: string }

export type ObjectValidatorArgs = { id: number, path: string }

/**
 *  These parameters define the password-hashing level.
 * 
 *  The harder the parameter, the longer the password will take to hash.
 */
export type Params = "Standard" | "Hardened" | "Paranoid"

export type RestoreBackupArgs = { password: string, secret_key: string, path: string }

export type RuleKind = "AcceptFilesByGlob" | "RejectFilesByGlob" | "AcceptIfChildrenDirectoriesArePresent" | "RejectIfChildrenDirectoriesArePresent"

export type Salt = number[]

export type SetFavoriteArgs = { id: number, favorite: boolean }

export type SetNoteArgs = { id: number, note: string | null }

export type Statistics = { id: number, date_captured: string, total_object_count: number, library_db_size: string, total_bytes_used: string, total_bytes_capacity: string, total_unique_bytes: string, total_bytes_free: string, preview_media_bytes: string }

/**
 *  This is a stored key, and can be freely written to Prisma/another database.
 */
export type StoredKey = { uuid: string, version: StoredKeyVersion, key_type: StoredKeyType, algorithm: Algorithm, hashing_algorithm: HashingAlgorithm, content_salt: Salt, master_key: EncryptedKey, master_key_nonce: Nonce, key_nonce: Nonce, key: number[], salt: Salt, memory_only: boolean, automount: boolean }

export type StoredKeyType = "User" | "Root"

export type StoredKeyVersion = "V1"

export type Tag = { id: number, pub_id: number[], name: string | null, color: string | null, total_objects: number | null, redundancy_goal: number | null, date_created: string, date_modified: string }

export type TagAssignArgs = { object_id: number, tag_id: number, unassign: boolean }

export type TagCreateArgs = { name: string, color: string }

export type TagUpdateArgs = { id: number, name: string | null, color: string | null }

export type TokenizeKeyArgs = { secret_key: string }

export type TokenizeResponse = { token: string }

export type UnlockKeyManagerArgs = { password: string, secret_key: string }

export type Volume = { name: string, mount_point: string, total_capacity: string, available_capacity: string, is_removable: boolean, disk_type: string | null, file_system: string | null, is_root_filesystem: boolean }

export type file_path_with_object = { id: number, is_dir: boolean, cas_id: string | null, integrity_checksum: string | null, location_id: number, materialized_path: string, name: string, extension: string | null, object_id: number | null, parent_id: number | null, key_id: number | null, date_created: string, date_modified: string, date_indexed: string, object: Object | null }

export type object_with_file_paths = { id: number, pub_id: number[], name: string | null, extension: string | null, kind: number, size_in_bytes: string, key_id: number | null, hidden: boolean, favorite: boolean, important: boolean, has_thumbnail: boolean, has_thumbstrip: boolean, has_video_preview: boolean, ipfs_id: string | null, note: string | null, date_created: string, date_modified: string, date_indexed: string, file_paths: FilePath[] }<|MERGE_RESOLUTION|>--- conflicted
+++ resolved
@@ -16,23 +16,13 @@
         { key: "keys.list", input: LibraryArgs<null>, result: StoredKey[] } | 
         { key: "keys.listMounted", input: LibraryArgs<null>, result: string[] } | 
         { key: "library.getStatistics", input: LibraryArgs<null>, result: Statistics } | 
-<<<<<<< HEAD
-        { key: "library.list", input: never, result: Array<LibraryConfigWrapped> } | 
-        { key: "locations.getById", input: LibraryArgs<number>, result: { id: number, pub_id: Array<number>, node_id: number, name: string, path: string, total_capacity: number | null, available_capacity: number | null, is_archived: boolean, generate_preview_media: boolean, sync_preview_media: boolean, hidden: boolean, date_created: string, indexer_rules: Array<IndexerRulesInLocation> } | null } | 
-        { key: "locations.getExplorerData", input: LibraryArgs<LocationExplorerArgs>, result: ExplorerData } | 
-        { key: "locations.indexer_rules.get", input: LibraryArgs<number>, result: IndexerRule } | 
-        { key: "locations.indexer_rules.list", input: LibraryArgs<null>, result: Array<IndexerRule> } | 
-        { key: "locations.indexer_rules.listForLocation", input: LibraryArgs<number>, result: Array<IndexerRule> } | 
-        { key: "locations.list", input: LibraryArgs<null>, result: Array<{ id: number, pub_id: Array<number>, node_id: number, name: string, path: string, total_capacity: number | null, available_capacity: number | null, is_archived: boolean, generate_preview_media: boolean, sync_preview_media: boolean, hidden: boolean, date_created: string, node: Node }> } | 
-=======
         { key: "library.list", input: never, result: LibraryConfigWrapped[] } | 
-        { key: "locations.getById", input: LibraryArgs<number>, result: { id: number, pub_id: number[], node_id: number, name: string | null, local_path: string | null, total_capacity: number | null, available_capacity: number | null, is_archived: boolean, generate_preview_media: boolean, sync_preview_media: boolean, hidden: boolean, date_created: string, indexer_rules: IndexerRulesInLocation[] } | null } | 
+        { key: "locations.getById", input: LibraryArgs<number>, result: { id: number, pub_id: number[], node_id: number, name: string, path: string, total_capacity: number | null, available_capacity: number | null, is_archived: boolean, generate_preview_media: boolean, sync_preview_media: boolean, hidden: boolean, date_created: string, indexer_rules: IndexerRulesInLocation[] } | null } | 
         { key: "locations.getExplorerData", input: LibraryArgs<LocationExplorerArgs>, result: ExplorerData } | 
         { key: "locations.indexer_rules.get", input: LibraryArgs<number>, result: IndexerRule } | 
         { key: "locations.indexer_rules.list", input: LibraryArgs<null>, result: IndexerRule[] } | 
         { key: "locations.indexer_rules.listForLocation", input: LibraryArgs<number>, result: IndexerRule[] } | 
-        { key: "locations.list", input: LibraryArgs<null>, result: { id: number, pub_id: number[], node_id: number, name: string | null, local_path: string | null, total_capacity: number | null, available_capacity: number | null, is_archived: boolean, generate_preview_media: boolean, sync_preview_media: boolean, hidden: boolean, date_created: string, node: Node }[] } | 
->>>>>>> c7dbc784
+        { key: "locations.list", input: LibraryArgs<null>, result: { id: number, pub_id: number[], node_id: number, name: string, path: string, total_capacity: number | null, available_capacity: number | null, is_archived: boolean, generate_preview_media: boolean, sync_preview_media: boolean, hidden: boolean, date_created: string, node: Node }[] } | 
         { key: "nodeState", input: never, result: NodeState } | 
         { key: "tags.get", input: LibraryArgs<number>, result: Tag | null } | 
         { key: "tags.getExplorerData", input: LibraryArgs<number>, result: ExplorerData } | 
@@ -111,6 +101,11 @@
 
 export type EditLibraryArgs = { id: string, name: string | null, description: string | null }
 
+/**
+ *  This should be used for passing an encrypted key around.
+ * 
+ *  This is always `ENCRYPTED_KEY_LEN` (which is `KEY_LEM` + `AEAD_TAG_LEN`)
+ */
 export type EncryptedKey = number[]
 
 export type ExplorerContext = ({ type:  "Location" } & Location) | ({ type:  "Tag" } & Tag)
@@ -180,11 +175,7 @@
 
 export type LibraryConfigWrapped = { uuid: string, config: LibraryConfig }
 
-<<<<<<< HEAD
-export interface Location { id: number, pub_id: Array<number>, node_id: number, name: string, path: string, total_capacity: number | null, available_capacity: number | null, is_archived: boolean, generate_preview_media: boolean, sync_preview_media: boolean, hidden: boolean, date_created: string }
-=======
-export type Location = { id: number, pub_id: number[], node_id: number, name: string | null, local_path: string | null, total_capacity: number | null, available_capacity: number | null, is_archived: boolean, generate_preview_media: boolean, sync_preview_media: boolean, hidden: boolean, date_created: string }
->>>>>>> c7dbc784
+export type Location = { id: number, pub_id: number[], node_id: number, name: string, path: string, total_capacity: number | null, available_capacity: number | null, is_archived: boolean, generate_preview_media: boolean, sync_preview_media: boolean, hidden: boolean, date_created: string }
 
 /**
  *  `LocationCreateArgs` is the argument received from the client using `rspc` to create a new location.
@@ -218,6 +209,11 @@
 
 export type NodeState = (({ version: string | null }) & { id: string, name: string, p2p_port: number | null }) & { data_path: string }
 
+/**
+ *  This should be used for providing a nonce to encrypt/decrypt functions.
+ * 
+ *  You may also generate a nonce for a given algorithm with `Nonce::generate()`
+ */
 export type Nonce = { XChaCha20Poly1305: number[] } | { Aes256Gcm: number[] }
 
 export type Object = { id: number, pub_id: number[], name: string | null, extension: string | null, kind: number, size_in_bytes: string, key_id: number | null, hidden: boolean, favorite: boolean, important: boolean, has_thumbnail: boolean, has_thumbstrip: boolean, has_video_preview: boolean, ipfs_id: string | null, note: string | null, date_created: string, date_modified: string, date_indexed: string }
@@ -227,7 +223,7 @@
 /**
  *  These parameters define the password-hashing level.
  * 
- *  The harder the parameter, the longer the password will take to hash.
+ *  The greater the parameter, the longer the password will take to hash.
  */
 export type Params = "Standard" | "Hardened" | "Paranoid"
 
@@ -235,6 +231,11 @@
 
 export type RuleKind = "AcceptFilesByGlob" | "RejectFilesByGlob" | "AcceptIfChildrenDirectoriesArePresent" | "RejectIfChildrenDirectoriesArePresent"
 
+/**
+ *  This should be used for passing a salt around.
+ * 
+ *  You may also generate a salt with `Salt::generate()`
+ */
 export type Salt = number[]
 
 export type SetFavoriteArgs = { id: number, favorite: boolean }
@@ -244,12 +245,20 @@
 export type Statistics = { id: number, date_captured: string, total_object_count: number, library_db_size: string, total_bytes_used: string, total_bytes_capacity: string, total_unique_bytes: string, total_bytes_free: string, preview_media_bytes: string }
 
 /**
- *  This is a stored key, and can be freely written to Prisma/another database.
+ *  This is a stored key, and can be freely written to the database.
+ * 
+ *  It contains no sensitive information that is not encrypted.
  */
 export type StoredKey = { uuid: string, version: StoredKeyVersion, key_type: StoredKeyType, algorithm: Algorithm, hashing_algorithm: HashingAlgorithm, content_salt: Salt, master_key: EncryptedKey, master_key_nonce: Nonce, key_nonce: Nonce, key: number[], salt: Salt, memory_only: boolean, automount: boolean }
 
+/**
+ *  This denotes the type of key. `Root` keys can be used to unlock the key manager, and `User` keys are ordinary keys.
+ */
 export type StoredKeyType = "User" | "Root"
 
+/**
+ *  This denotes the `StoredKey` version.
+ */
 export type StoredKeyVersion = "V1"
 
 export type Tag = { id: number, pub_id: number[], name: string | null, color: string | null, total_objects: number | null, redundancy_goal: number | null, date_created: string, date_modified: string }
