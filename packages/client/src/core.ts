--- conflicted
+++ resolved
@@ -101,40 +101,36 @@
  */
 export type NodeConfig = { id: string; name: string; p2p_port: number | null; p2p_email: string | null; p2p_img_url: string | null }
 
+/**
+ * This denotes the `StoredKey` version.
+ */
+export type StoredKeyVersion = "V1"
+
+/**
+ * This should be used for passing an encrypted key around.
+ * 
+ * This is always `ENCRYPTED_KEY_LEN` (which is `KEY_LEM` + `AEAD_TAG_LEN`)
+ */
+export type EncryptedKey = number[]
+
+export type PeerId = string
+
+export type GenerateThumbsForLocationArgs = { id: number; path: string }
+
+export type LibraryConfigWrapped = { uuid: string; config: LibraryConfig }
+
+/**
+ * These parameters define the password-hashing level.
+ * 
+ * The greater the parameter, the longer the password will take to hash.
+ */
+export type Params = "Standard" | "Hardened" | "Paranoid"
+
 export type Location = { id: number; pub_id: number[]; node_id: number; name: string; path: string; total_capacity: number | null; available_capacity: number | null; is_archived: boolean; generate_preview_media: boolean; sync_preview_media: boolean; hidden: boolean; date_created: string }
 
-export type Location = { id: number; pub_id: number[]; node_id: number; name: string; path: string; total_capacity: number | null; available_capacity: number | null; is_archived: boolean; generate_preview_media: boolean; sync_preview_media: boolean; hidden: boolean; date_created: string }
-
-/**
- * This denotes the `StoredKey` version.
- */
-export type StoredKeyVersion = "V1"
-
-/**
- * This should be used for passing an encrypted key around.
- * 
- * This is always `ENCRYPTED_KEY_LEN` (which is `KEY_LEM` + `AEAD_TAG_LEN`)
- */
-export type EncryptedKey = number[]
-
-export type PeerId = string
-
-export type GenerateThumbsForLocationArgs = { id: number; path: string }
-
-export type LibraryConfigWrapped = { uuid: string; config: LibraryConfig }
-
-export type Node = { id: number; pub_id: number[]; name: string; platform: number; version: string | null; last_seen: string; timezone: string | null; date_created: string }
-
-/**
- * These parameters define the password-hashing level.
- * 
- * The greater the parameter, the longer the password will take to hash.
- */
-export type Params = "Standard" | "Hardened" | "Paranoid"
+export type SortOrder = "Asc" | "Desc"
 
 export type KeyAddArgs = { algorithm: Algorithm; hashing_algorithm: HashingAlgorithm; key: Protected<string>; library_sync: boolean; automount: boolean }
-
-export type SortOrder = "Asc" | "Desc"
 
 /**
  * Represents the operating system which the remote peer is running.
@@ -143,11 +139,6 @@
 export type OperatingSystem = "Windows" | "Linux" | "MacOS" | "Ios" | "Android" | { Other: string }
 
 export type GetArgs = { id: number }
-<<<<<<< HEAD
-
-export type RuleKind = "AcceptFilesByGlob" | "RejectFilesByGlob" | "AcceptIfChildrenDirectoriesArePresent" | "RejectIfChildrenDirectoriesArePresent"
-=======
->>>>>>> 6c82f1f2
 
 /**
  * This is a stored key, and can be freely written to the database.
@@ -181,7 +172,6 @@
 
 export type NodeState = ({ id: string; name: string; p2p_port: number | null; p2p_email: string | null; p2p_img_url: string | null }) & { data_path: string }
 
-<<<<<<< HEAD
 /**
  * `LocationUpdateArgs` is the argument received from the client using `rspc` to update a location.
  * It contains the id of the location to be updated, possible a name to change the current location's name
@@ -192,8 +182,6 @@
  */
 export type LocationUpdateArgs = { id: number; name: string | null; generate_preview_media: boolean | null; sync_preview_media: boolean | null; hidden: boolean | null; indexer_rules_ids: number[] }
 
-=======
->>>>>>> 6c82f1f2
 export type SetNoteArgs = { id: number; note: string | null }
 
 export type InvalidateOperationEvent = { key: string; arg: any; result: any | null }
@@ -214,36 +202,26 @@
  */
 export type Category = "Recents" | "Favorites" | "Photos" | "Videos" | "Movies" | "Music" | "Documents" | "Downloads" | "Encrypted" | "Projects" | "Applications" | "Archives" | "Databases" | "Games" | "Books" | "Contacts" | "Trash"
 
-<<<<<<< HEAD
 /**
  * TODO: P2P event for the frontend
  */
 export type P2PEvent = { type: "DiscoveredPeer"; peer_id: PeerId; metadata: PeerMetadata } | { type: "SpacedropRequest"; id: string; peer_id: PeerId; name: string }
-=======
+
 export type FileCopierJobInit = { source_location_id: number; source_path_id: number; target_location_id: number; target_path: string; target_file_name_suffix: string | null }
 
+export type RestoreBackupArgs = { password: Protected<string>; secret_key: Protected<string>; path: string }
+
 export type SetFavoriteArgs = { id: number; favorite: boolean }
 
 export type FilePathFilterArgs = { locationId?: number | null; search?: string; extension?: string | null; createdAt?: OptionalRange<string>; path?: string | null; object?: ObjectFilterArgs | null }
->>>>>>> 6c82f1f2
-
-export type Statistics = { id: number; date_captured: string; total_object_count: number; library_db_size: string; total_bytes_used: string; total_bytes_capacity: string; total_unique_bytes: string; total_bytes_free: string; preview_media_bytes: string }
 
 export type RuleKind = "AcceptFilesByGlob" | "RejectFilesByGlob" | "AcceptIfChildrenDirectoriesArePresent" | "RejectIfChildrenDirectoriesArePresent"
 
-<<<<<<< HEAD
-export type RestoreBackupArgs = { password: Protected<string>; secret_key: Protected<string>; path: string }
-
-export type SetFavoriteArgs = { id: number; favorite: boolean }
-
-export type Statistics = { id: number; date_captured: string; total_object_count: number; library_db_size: string; total_bytes_used: string; total_bytes_capacity: string; total_unique_bytes: string; total_bytes_free: string; preview_media_bytes: string }
-
-export type FilePath = { id: number; pub_id: number[]; is_dir: boolean; cas_id: string | null; integrity_checksum: string | null; location_id: number; materialized_path: string; name: string; extension: string; size_in_bytes: string; inode: number[]; device: number[]; object_id: number | null; key_id: number | null; date_created: string; date_modified: string; date_indexed: string }
-=======
-export type FilePath = { id: number; pub_id: number[]; is_dir: boolean; cas_id: string | null; integrity_checksum: string | null; location_id: number; materialized_path: string; name: string; extension: string; size_in_bytes: string; inode: number[]; device: number[]; object_id: number | null; key_id: number | null; date_created: string; date_modified: string; date_indexed: string }
+export type MediaData = { id: number; pixel_width: number | null; pixel_height: number | null; longitude: number | null; latitude: number | null; fps: number | null; capture_device_make: string | null; capture_device_model: string | null; capture_device_software: string | null; duration_seconds: number | null; codecs: string | null; streams: number | null }
 
 export type FilePathSearchOrdering = { name: SortOrder } | { sizeInBytes: SortOrder } | { dateCreated: SortOrder } | { dateModified: SortOrder } | { dateIndexed: SortOrder } | { object: ObjectSearchOrdering }
->>>>>>> 6c82f1f2
+
+export type IndexerRule = { id: number; name: string; default: boolean; rules_per_kind: number[]; date_created: string; date_modified: string }
 
 export type BuildInfo = { version: string; commit: string }
 
@@ -254,35 +232,23 @@
  */
 export type Algorithm = "XChaCha20Poly1305" | "Aes256Gcm"
 
+export type RenameFileArgs = { location_id: number; file_name: string; new_file_name: string }
+
+export type Tag = { id: number; pub_id: number[]; name: string | null; color: string | null; total_objects: number | null; redundancy_goal: number | null; date_created: string; date_modified: string }
+
 export type OwnedOperationItem = { id: any; data: OwnedOperationData }
 
-<<<<<<< HEAD
-export type RenameFileArgs = { location_id: number; file_name: string; new_file_name: string }
-=======
-export type MediaData = { id: number; pixel_width: number | null; pixel_height: number | null; longitude: number | null; latitude: number | null; fps: number | null; capture_device_make: string | null; capture_device_model: string | null; capture_device_software: string | null; duration_seconds: number | null; codecs: string | null; streams: number | null }
->>>>>>> 6c82f1f2
-
 export type ObjectSearchOrdering = { dateAccessed: SortOrder }
 
-export type MediaData = { id: number; pixel_width: number | null; pixel_height: number | null; longitude: number | null; latitude: number | null; fps: number | null; capture_device_make: string | null; capture_device_model: string | null; capture_device_software: string | null; duration_seconds: number | null; codecs: string | null; streams: number | null }
-
 export type CRDTOperationType = SharedOperation | RelationOperation | OwnedOperation
 
-export type IndexerRule = { id: number; kind: number; name: string; default: boolean; parameters: number[]; date_created: string; date_modified: string }
-
-export type RenameFileArgs = { location_id: number; file_name: string; new_file_name: string }
-
 export type MaybeNot<T> = T | { not: T }
 
 export type SpacedropArgs = { peer_id: PeerId; file_path: string[] }
 
-<<<<<<< HEAD
-export type JobReport = { id: string; name: string; action: string | null; data: number[] | null; metadata: any | null; is_background: boolean; errors_text: string[]; created_at: string | null; started_at: string | null; completed_at: string | null; parent_id: string | null; status: JobStatus; task_count: number; completed_task_count: number; message: string }
-=======
 export type JobReport = { id: string; name: string; action: string | null; data: number[] | null; metadata: any | null; is_background: boolean; errors_text: string[]; created_at: string | null; started_at: string | null; completed_at: string | null; parent_id: string | null; status: JobStatus; task_count: number; completed_task_count: number; message: string; estimated_completion: string }
 
 export type ObjectFilterArgs = { favorite?: boolean | null; hidden?: boolean | null; dateAccessed?: MaybeNot<string | null> | null; kind?: number[]; tags?: number[] }
->>>>>>> 6c82f1f2
 
 export type OwnedOperation = { model: string; items: OwnedOperationItem[] }
 
@@ -308,13 +274,8 @@
 
 export type SharedOperationCreateData = { u: { [key: string]: any } } | "a"
 
-<<<<<<< HEAD
-=======
-export type KeyAddArgs = { algorithm: Algorithm; hashing_algorithm: HashingAlgorithm; key: Protected<string>; library_sync: boolean; automount: boolean }
-
 export type OptionalRange<T> = { from: T | null; to: T | null }
 
->>>>>>> 6c82f1f2
 export type FileEncryptorJobInit = { location_id: number; path_id: number; key_uuid: string; algorithm: Algorithm; metadata: boolean; preview_media: boolean; output_path: string | null }
 
 /**
@@ -339,59 +300,46 @@
 
 export type SharedOperationData = SharedOperationCreateData | { field: string; value: any } | null
 
-export type Tag = { id: number; pub_id: number[]; name: string | null; color: string | null; total_objects: number | null; redundancy_goal: number | null; date_created: string; date_modified: string }
-<<<<<<< HEAD
+export type Node = { id: number; pub_id: number[]; name: string; platform: number; version: string | null; last_seen: string; timezone: string | null; date_created: string }
+
+export type TagUpdateArgs = { id: number; name: string | null; color: string | null }
+
+export type MasterPasswordChangeArgs = { password: Protected<string>; algorithm: Algorithm; hashing_algorithm: HashingAlgorithm }
+
+export type ObjectValidatorArgs = { id: number; path: string }
+
+export type TagAssignArgs = { object_id: number; tag_id: number; unassign: boolean }
+
+/**
+ * This defines all available password hashing algorithms.
+ */
+export type HashingAlgorithm = { name: "Argon2id"; params: Params } | { name: "BalloonBlake3"; params: Params }
+
+export type JobStatus = "Queued" | "Running" | "Completed" | "Canceled" | "Failed" | "Paused" | "CompletedWithErrors"
+
+export type FilePathWithObject = { id: number; pub_id: number[]; is_dir: boolean; cas_id: string | null; integrity_checksum: string | null; location_id: number; materialized_path: string; name: string; extension: string; size_in_bytes: string; inode: number[]; device: number[]; object_id: number | null; key_id: number | null; date_created: string; date_modified: string; date_indexed: string; object: Object | null }
+
+export type LocationWithIndexerRules = { id: number; pub_id: number[]; node_id: number; name: string; path: string; total_capacity: number | null; available_capacity: number | null; is_archived: boolean; generate_preview_media: boolean; sync_preview_media: boolean; hidden: boolean; date_created: string; indexer_rules: { indexer_rule: IndexerRule }[] }
+
+/**
+ * LibraryConfig holds the configuration for a specific library. This is stored as a '{uuid}.sdlibrary' file.
+ */
+export type LibraryConfig = { name: string; description: string }
 
 export type SearchData<T> = { cursor: number[] | null; items: T[] }
 
-export type OptionalRange<T> = { from: T | null; to: T | null }
-=======
->>>>>>> 6c82f1f2
-
-export type TagUpdateArgs = { id: number; name: string | null; color: string | null }
-
-export type MasterPasswordChangeArgs = { password: Protected<string>; algorithm: Algorithm; hashing_algorithm: HashingAlgorithm }
-
-export type ObjectValidatorArgs = { id: number; path: string }
-
-export type TagAssignArgs = { object_id: number; tag_id: number; unassign: boolean }
+export type CreateLibraryArgs = { name: string }
+
+export type FilePath = { id: number; pub_id: number[]; is_dir: boolean; cas_id: string | null; integrity_checksum: string | null; location_id: number; materialized_path: string; name: string; extension: string; size_in_bytes: string; inode: number[]; device: number[]; object_id: number | null; key_id: number | null; date_created: string; date_modified: string; date_indexed: string }
+
+export type Statistics = { id: number; date_captured: string; total_object_count: number; library_db_size: string; total_bytes_used: string; total_bytes_capacity: string; total_unique_bytes: string; total_bytes_free: string; preview_media_bytes: string }
+
+export type Protected<T> = T
+
+export type ChangeNodeNameArgs = { name: string }
 
 export type Object = { id: number; pub_id: number[]; kind: number; key_id: number | null; hidden: boolean; favorite: boolean; important: boolean; has_thumbnail: boolean; has_thumbstrip: boolean; has_video_preview: boolean; ipfs_id: string | null; note: string | null; date_created: string; date_accessed: string | null }
 
-export type Object = { id: number; pub_id: number[]; kind: number; key_id: number | null; hidden: boolean; favorite: boolean; important: boolean; has_thumbnail: boolean; has_thumbstrip: boolean; has_video_preview: boolean; ipfs_id: string | null; note: string | null; date_created: string; date_accessed: string | null }
-
-/**
- * This defines all available password hashing algorithms.
- */
-export type HashingAlgorithm = { name: "Argon2id"; params: Params } | { name: "BalloonBlake3"; params: Params }
-
-export type JobStatus = "Queued" | "Running" | "Completed" | "Canceled" | "Failed" | "Paused" | "CompletedWithErrors"
-
-export type FilePathWithObject = { id: number; pub_id: number[]; is_dir: boolean; cas_id: string | null; integrity_checksum: string | null; location_id: number; materialized_path: string; name: string; extension: string; size_in_bytes: string; inode: number[]; device: number[]; object_id: number | null; key_id: number | null; date_created: string; date_modified: string; date_indexed: string; object: Object | null }
-
-export type IndexerRule = { id: number; name: string; default: boolean; rules_per_kind: number[]; date_created: string; date_modified: string }
-
-export type LocationWithIndexerRules = { id: number; pub_id: number[]; node_id: number; name: string; path: string; total_capacity: number | null; available_capacity: number | null; is_archived: boolean; generate_preview_media: boolean; sync_preview_media: boolean; hidden: boolean; date_created: string; indexer_rules: { indexer_rule: IndexerRule }[] }
-
-/**
- * LibraryConfig holds the configuration for a specific library. This is stored as a '{uuid}.sdlibrary' file.
- */
-export type LibraryConfig = { name: string; description: string }
-
-export type SearchData<T> = { cursor: number[] | null; items: T[] }
-
-export type CreateLibraryArgs = { name: string }
-
-export type Protected<T> = T
-
-<<<<<<< HEAD
-export type JobStatus = "Queued" | "Running" | "Completed" | "Canceled" | "Failed" | "Paused" | "CompletedWithErrors"
-
-export type ChangeNodeNameArgs = { name: string }
-=======
-export type RestoreBackupArgs = { password: Protected<string>; secret_key: Protected<string>; path: string }
->>>>>>> 6c82f1f2
-
 export type RelationOperation = { relation_item: string; relation_group: string; relation: string; data: RelationOperationData }
 
 /**
