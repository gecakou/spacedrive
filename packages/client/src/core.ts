--- conflicted
+++ resolved
@@ -443,13 +443,11 @@
 
 export type Target = { Object: number } | { FilePath: number }
 
-<<<<<<< HEAD
+export type TextMatch = { contains: string } | { startsWith: string } | { endsWith: string } | { equals: string }
+
 export type ThumbnailerPreferences = { background_processing_percentage: number }
 
 export type UpdateThumbnailerPreferences = { background_processing_percentage: number }
-=======
-export type TextMatch = { contains: string } | { startsWith: string } | { endsWith: string } | { equals: string }
->>>>>>> 3de321e2
 
 export type VideoMetadata = { duration: number | null; video_codec: string | null; audio_codec: string | null }
 
