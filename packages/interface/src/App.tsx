import React, { useContext, useEffect, useState } from 'react';
import {
  MemoryRouter,
  Location,
  Outlet,
  Route,
  Routes,
  useLocation,
  useNavigate
} from 'react-router-dom';
import { Sidebar } from './components/file/Sidebar';
import { SettingsScreen } from './screens/Settings';
import { ExplorerScreen } from './screens/Explorer';
import { useCoreEvents } from './hooks/useCoreEvents';
import { ErrorBoundary, FallbackProps } from 'react-error-boundary';
import { OverviewScreen } from './screens/Overview';
import { DebugScreen } from './screens/Debug';
import { Modal } from './components/layout/Modal';
import GeneralSettings from './screens/settings/GeneralSettings';
import SlideUp from './components/transitions/SlideUp';
import SecuritySettings from './screens/settings/SecuritySettings';
import LocationSettings from './screens/settings/LocationSettings';
import { RedirectPage } from './screens/Redirect';
import { QueryClient, QueryClientProvider } from 'react-query';
import { BaseTransport, ClientProvider, setTransport } from '@sd/client';
import { Button } from '@sd/ui';
import { CoreEvent } from '@sd/core';
import clsx from 'clsx';
import './style.scss';
import { ContentScreen } from './screens/Content';
import LibrarySettings from './screens/settings/LibrarySettings';

import '@fontsource/inter/variable.css';
<<<<<<< HEAD
import ExperimentalSettings from './screens/settings/ExperimentalSettings';
=======
import { TagScreen } from './screens/Tag';
>>>>>>> 3de12753

const queryClient = new QueryClient();

export const AppPropsContext = React.createContext<AppProps | null>(null);

export type Platform = 'browser' | 'macOS' | 'windows' | 'linux';

export interface AppProps {
  transport: BaseTransport;
  platform: Platform;
  convertFileSrc: (url: string) => string;
  openDialog: (options: { directory?: boolean }) => Promise<string | string[]>;
  onClose?: () => void;
  onMinimize?: () => void;
  onFullscreen?: () => void;
  onOpen?: (path: string) => void;
  useMemoryRouter: boolean;
  demoMode?: boolean;
}

function AppLayout() {
  const appPropsContext = useContext(AppPropsContext);
  const [isWindowRounded, setIsWindowRounded] = useState(false);
  const [hasWindowBorder, setHasWindowBorder] = useState(true);

  useEffect(() => {
    if (appPropsContext?.platform === 'macOS') {
      setIsWindowRounded(true);
    }
    if (appPropsContext?.platform === 'browser') {
      setHasWindowBorder(false);
    }
  }, []);

  return (
    <div
      className={clsx(
        'flex flex-row h-screen overflow-hidden text-gray-900 bg-white select-none dark:text-white dark:bg-gray-650',
        isWindowRounded && 'rounded-xl',
        hasWindowBorder && 'border border-gray-200 dark:border-gray-500'
      )}
    >
      <Sidebar />
      <div className="flex flex-col w-full min-h-full">
        {/* <TopBar /> */}

        <div className="relative flex w-full">
          <Outlet />
        </div>
      </div>
    </div>
  );
}

function SettingsRoutes({ modal = false }) {
  return (
    <SlideUp>
      <Routes>
        <Route
          path={modal ? '/settings' : '/'}
          element={modal ? <Modal children={<SettingsScreen />} /> : <SettingsScreen />}
        >
          <Route index element={<GeneralSettings />} />
          <Route path="general" element={<GeneralSettings />} />
          <Route path="security" element={<SecuritySettings />} />
          <Route path="appearance" element={<></>} />
          <Route path="experimental" element={<ExperimentalSettings />} />
          <Route path="locations" element={<LocationSettings />} />
          <Route path="library" element={<LibrarySettings />} />
          <Route path="media" element={<></>} />
          <Route path="keys" element={<></>} />
          <Route path="tags" element={<></>} />
          <Route path="sync" element={<></>} />
          <Route path="contacts" element={<></>} />
        </Route>
      </Routes>
    </SlideUp>
  );
}

function Router() {
  let location = useLocation();
  let state = location.state as { backgroundLocation?: Location };

  useEffect(() => {
    console.log({ url: location.pathname });
  }, [state]);

  return (
    <>
      <Routes location={state?.backgroundLocation || location}>
        <Route path="/" element={<AppLayout />}>
          <Route index element={<RedirectPage to="/overview" />} />
          <Route path="overview" element={<OverviewScreen />} />
          <Route path="content" element={<ContentScreen />} />
          <Route path="debug" element={<DebugScreen />} />
          <Route path="settings/*" element={<SettingsRoutes />} />
          <Route path="explorer/:id" element={<ExplorerScreen />} />
          <Route path="tag/:id" element={<TagScreen />} />
          <Route path="*" element={<NotFound />} />
        </Route>
      </Routes>
      {state?.backgroundLocation && <SettingsRoutes modal />}
    </>
  );
}

function ErrorFallback({ error, resetErrorBoundary }: FallbackProps) {
  return (
    <div
      data-tauri-drag-region
      role="alert"
      className="flex flex-col items-center justify-center w-screen h-screen p-4 border border-gray-200 rounded-lg dark:border-gray-650 bg-gray-50 dark:bg-gray-650 dark:text-white"
    >
      <p className="m-3 text-sm font-bold text-gray-400">APP CRASHED</p>
      <h1 className="text-2xl font-bold">We're past the event horizon...</h1>
      <pre className="m-2">Error: {error.message}</pre>
      <div className="flex flex-row space-x-2">
        <Button variant="primary" className="mt-2" onClick={resetErrorBoundary}>
          Reload
        </Button>
        <Button className="mt-2" onClick={resetErrorBoundary}>
          Send report
        </Button>
      </div>
    </div>
  );
}

function NotFound() {
  const navigate = useNavigate();
  return (
    <div
      data-tauri-drag-region
      role="alert"
      className="flex flex-col items-center justify-center w-full h-full p-4 rounded-lg dark:text-white"
    >
      <p className="m-3 mt-20 text-sm font-semibold text-gray-500 uppercase">Error: 404</p>
      <h1 className="text-4xl font-bold">You chose nothingness.</h1>
      <div className="flex flex-row space-x-2">
        <Button variant="primary" className="mt-4" onClick={() => navigate(-1)}>
          Go Back
        </Button>
      </div>
    </div>
  );
}

function MemoryRouterContainer() {
  useCoreEvents();
  return (
    <MemoryRouter>
      <Router />
    </MemoryRouter>
  );
}

function BrowserRouterContainer() {
  useCoreEvents();
  return (
    <MemoryRouter>
      <Router />
    </MemoryRouter>
  );
}

export function bindCoreEvent() {}

export default function App(props: AppProps) {
  // @ts-ignore: TODO: This is a hack and a better solution should probably be found. This exists so that the queryClient can be accessed within the subpackage '@sd/client'. Refer to <ClientProvider /> for where this is used.
  if (window.ReactQueryClient === undefined) {
    // @ts-ignore
    window.ReactQueryClient = queryClient;
  }

  setTransport(props.transport);

  console.log('App props', props);

  return (
    <>
      {/* @ts-ignore */}
      <ErrorBoundary FallbackComponent={ErrorFallback} onReset={() => {}}>
        {/* @ts-ignore */}
        <QueryClientProvider client={queryClient} contextSharing={false}>
          <AppPropsContext.Provider value={props}>
            <ClientProvider>
              {props.useMemoryRouter ? <MemoryRouterContainer /> : <BrowserRouterContainer />}
            </ClientProvider>
          </AppPropsContext.Provider>
        </QueryClientProvider>
      </ErrorBoundary>
    </>
  );
}<|MERGE_RESOLUTION|>--- conflicted
+++ resolved
@@ -31,11 +31,11 @@
 import LibrarySettings from './screens/settings/LibrarySettings';
 
 import '@fontsource/inter/variable.css';
-<<<<<<< HEAD
+
 import ExperimentalSettings from './screens/settings/ExperimentalSettings';
-=======
+
 import { TagScreen } from './screens/Tag';
->>>>>>> 3de12753
+
 
 const queryClient = new QueryClient();
 
