--- conflicted
+++ resolved
@@ -1,31 +1,20 @@
 import '@fontsource/inter/variable.css';
-<<<<<<< HEAD
 import * as ToastPrimitives from '@radix-ui/react-toast';
-import {
-	BaseTransport,
-	ClientProvider,
-	PairingRequest,
-	setTransport,
-	useBridgeCommand,
-	useToastNotificationsStore
-} from '@sd/client';
-import { useCoreEvents } from '@sd/client';
-import { AppProps, AppPropsContext } from '@sd/client';
-=======
 import {
 	AppProps,
 	AppPropsContext,
+	PairingRequest,
 	queryClient,
+	useBridgeMutation,
 	useBridgeQuery,
-	useInvalidateQuery
+	useInvalidateQuery,
+	useToastNotificationsStore
 } from '@sd/client';
 import { QueryClientProvider } from '@tanstack/react-query';
 import { ReactQueryDevtools } from '@tanstack/react-query-devtools';
->>>>>>> c1bdf541
 import React, { useEffect, useState } from 'react';
 import { ErrorBoundary } from 'react-error-boundary';
 import { MemoryRouter } from 'react-router-dom';
-import create from 'zustand';
 
 import { usePairingCompleteStore } from '@sd/client/src/stores/usePairingCompleteStore';
 
@@ -56,57 +45,54 @@
 }
 
 export default function App(props: AppProps) {
+	const [pairingRequest, setPairingRequest] = useState<PairingRequest | null>(null);
+	const { toasts } = useToastNotificationsStore();
+
 	useInvalidateQuery();
-
-	const [pairingRequest, setPairingRequest] = useState<PairingRequest | null>(null);
-	const { toasts, addToast } = useToastNotificationsStore();
 
 	return (
 		<ErrorBoundary FallbackComponent={ErrorFallback} onReset={() => {}}>
-<<<<<<< HEAD
-			<QueryClientProvider client={queryClient} contextSharing={false}>
-				<AppPropsContext.Provider value={Object.assign({ isFocused: true }, props)}>
-					<ClientProvider>
-						<RouterContainer />
-						<ToastPrimitives.Provider>
-							{/* TODO: Style this component */}
-							{/* Ability to close toast manually with button */}
-							{/* TODO: Remove the toast from the store when it is closed */}
-							{/* Animate toast on and off screen */}
+			<QueryClientProvider client={queryClient}>
+				{import.meta.env.MODE === 'development' && <ReactQueryDevtools position="bottom-right" />}
+				<RouterContainer props={props} />
+				<ToastPrimitives.Provider>
+					{/* TODO: Style this component */}
+					{/* Ability to close toast manually with button */}
+					{/* TODO: Remove the toast from the store when it is closed */}
+					{/* Animate toast on and off screen */}
 
-							{toasts.map((toast) => (
-								<ToastPrimitives.Root
-									duration={3000}
-									key={toast.title}
-									className="bg-red-500 rounded-md p-2"
-									onClick={() => {
-										if (toast.payload.type === 'pairingRequest') {
-											setPairingRequest(toast.payload.data);
-										} else if (toast.payload.type === 'noaction') {
-										} else {
-											console.error(
-												`Found toast with unknown type '${(toast.payload as any).type || ''}'`
-											);
-										}
-									}}
-								>
-									<ToastPrimitives.Title className="text-white text-lg">
-										{toast.title}
-									</ToastPrimitives.Title>
-									<ToastPrimitives.Description className="text-white text-sm">
-										{toast.subtitle}
-									</ToastPrimitives.Description>
-								</ToastPrimitives.Root>
-							))}
+					{toasts.map((toast) => (
+						<ToastPrimitives.Root
+							duration={3000}
+							key={toast.title}
+							className="bg-red-500 rounded-md p-2"
+							onClick={() => {
+								if (toast.payload.type === 'pairingRequest') {
+									setPairingRequest(toast.payload.data);
+								} else if (toast.payload.type !== 'noaction') {
+									console.error(
+										`Found toast with unknown type '${
+											(toast.payload as { type?: string }).type ?? ''
+										}'`
+									);
+								}
+							}}
+						>
+							<ToastPrimitives.Title className="text-white text-lg">
+								{toast.title}
+							</ToastPrimitives.Title>
+							<ToastPrimitives.Description className="text-white text-sm">
+								{toast.subtitle}
+							</ToastPrimitives.Description>
+						</ToastPrimitives.Root>
+					))}
 
-							<ToastPrimitives.Viewport className="absolute p-5 top-5 right-5 flex-col space-y-4" />
-						</ToastPrimitives.Provider>
-						<PairingCompleteDialog
-							pairingRequest={pairingRequest}
-							setPairingRequest={setPairingRequest}
-						/>
-					</ClientProvider>
-				</AppPropsContext.Provider>
+					<ToastPrimitives.Viewport className="absolute p-5 top-5 right-5 flex-col space-y-4" />
+				</ToastPrimitives.Provider>
+				<PairingCompleteDialog
+					pairingRequest={pairingRequest}
+					setPairingRequest={setPairingRequest}
+				/>
 			</QueryClientProvider>
 		</ErrorBoundary>
 	);
@@ -122,19 +108,21 @@
 	const [pairingRequestPresharedKey, setPairingRequestPresharedKey] = useState('');
 	const { pairingRequestCallbacks } = usePairingCompleteStore();
 
-	const { mutate: completeNodePairing } = useBridgeCommand('AcceptPairingRequest');
+	const { mutate: completeNodePairing } = useBridgeMutation('p2p.acceptPairingRequest');
 
 	return (
 		<Dialog
 			open={pairingRequest !== null}
 			title="Pairing Device"
-			description={`Pairing with '${pairingRequest?.name || ''}'.`}
+			description={`Pairing with '${pairingRequest?.name ?? ''}'.`}
 			ctaAction={() => {
 				completeNodePairing({
-					peer_id: pairingRequest?.id,
+					// eslint-disable-next-line @typescript-eslint/no-non-null-assertion
+					peer_id: pairingRequest!.id,
 					preshared_key: pairingRequestPresharedKey
 				});
 
+				// eslint-disable-next-line @typescript-eslint/no-non-null-assertion
 				pairingRequestCallbacks.set(pairingRequest!.id, () => {
 					setPairingRequest(null);
 				});
@@ -154,12 +142,5 @@
 				className="w-full mt-2"
 			/>
 		</Dialog>
-=======
-			<QueryClientProvider client={queryClient}>
-				{import.meta.env.MODE === 'development' && <ReactQueryDevtools position="bottom-right" />}
-				<RouterContainer props={props} />
-			</QueryClientProvider>
-		</ErrorBoundary>
->>>>>>> c1bdf541
 	);
 }