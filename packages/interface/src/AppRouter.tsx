import { useBridgeQuery } from '@sd/client';
<<<<<<< HEAD
=======
import { useLibraryStore } from '@sd/client';
>>>>>>> c685ce5f
import React, { useEffect } from 'react';
import { Route, Routes, useLocation } from 'react-router-dom';

import { AppLayout } from './AppLayout';
import { NotFound } from './NotFound';
import { useLibraryState } from './hooks/useLibraryState';
import { ContentScreen } from './screens/Content';
import { DebugScreen } from './screens/Debug';
import { ExplorerScreen } from './screens/Explorer';
import { OverviewScreen } from './screens/Overview';
import { PhotosScreen } from './screens/Photos';
import { RedirectPage } from './screens/Redirect';
import { TagScreen } from './screens/Tag';
import { CurrentLibrarySettings } from './screens/settings/CurrentLibrarySettings';
import { SettingsScreen } from './screens/settings/Settings';
import AppearanceSettings from './screens/settings/client/AppearanceSettings';
import GeneralSettings from './screens/settings/client/GeneralSettings';
import ContactsSettings from './screens/settings/library/ContactsSettings';
import KeysSettings from './screens/settings/library/KeysSetting';
import LibraryGeneralSettings from './screens/settings/library/LibraryGeneralSettings';
import LocationSettings from './screens/settings/library/LocationSettings';
import SecuritySettings from './screens/settings/library/SecuritySettings';
import SharingSettings from './screens/settings/library/SharingSettings';
import SyncSettings from './screens/settings/library/SyncSettings';
import TagsSettings from './screens/settings/library/TagsSettings';
import ExperimentalSettings from './screens/settings/node/ExperimentalSettings';
import LibrarySettings from './screens/settings/node/LibrariesSettings';
import NodesSettings from './screens/settings/node/NodesSettings';
import P2PSettings from './screens/settings/node/P2PSettings';

export function AppRouter() {
	let location = useLocation();
	let state = location.state as { backgroundLocation?: Location };
<<<<<<< HEAD
	const libraryState = useLibraryState();
=======
	const libraryState = useLibraryStore();
>>>>>>> c685ce5f
	const { data: libraries } = useBridgeQuery('NodeGetLibraries');

	// TODO: This can be removed once we add a setup flow to the app
	useEffect(() => {
		if (libraryState.currentLibraryUuid === null && libraries && libraries.length > 0) {
			libraryState.switchLibrary(libraries[0].uuid);
		}
	}, [libraryState.currentLibraryUuid, libraries]);

	return (
		<>
			{libraryState.currentLibraryUuid === null ? (
				<>
					{/* TODO: Remove this when adding app setup flow */}
					<h1>No Library Loaded...</h1>
				</>
			) : (
				<Routes location={state?.backgroundLocation || location}>
					<Route path="/" element={<AppLayout />}>
						<Route index element={<RedirectPage to="/overview" />} />
						<Route path="overview" element={<OverviewScreen />} />
						<Route path="content" element={<ContentScreen />} />
						<Route path="photos" element={<PhotosScreen />} />
						<Route path="debug" element={<DebugScreen />} />
						<Route path={'library-settings'} element={<CurrentLibrarySettings />}>
							<Route index element={<LocationSettings />} />
							<Route path="general" element={<LibraryGeneralSettings />} />
							<Route path="locations" element={<LocationSettings />} />
							<Route path="tags" element={<TagsSettings />} />
							<Route path="keys" element={<KeysSettings />} />
						</Route>
						<Route path={'settings'} element={<SettingsScreen />}>
							<Route index element={<GeneralSettings />} />
							<Route path="general" element={<GeneralSettings />} />
							<Route path="appearance" element={<AppearanceSettings />} />
							<Route path="nodes" element={<NodesSettings />} />
							<Route path="p2p" element={<P2PSettings />} />
							<Route path="contacts" element={<ContactsSettings />} />
							<Route path="experimental" element={<ExperimentalSettings />} />
							<Route path="keys" element={<KeysSettings />} />
							<Route path="library" element={<LibrarySettings />} />
							<Route path="security" element={<SecuritySettings />} />
							<Route path="locations" element={<LocationSettings />} />
							<Route path="sharing" element={<SharingSettings />} />
							<Route path="sync" element={<SyncSettings />} />
							<Route path="tags" element={<TagsSettings />} />
						</Route>
						<Route path="explorer/:id" element={<ExplorerScreen />} />
						<Route path="tag/:id" element={<TagScreen />} />
						<Route path="*" element={<NotFound />} />
					</Route>
				</Routes>
			)}
		</>
	);
}<|MERGE_RESOLUTION|>--- conflicted
+++ resolved
@@ -1,8 +1,5 @@
 import { useBridgeQuery } from '@sd/client';
-<<<<<<< HEAD
-=======
 import { useLibraryStore } from '@sd/client';
->>>>>>> c685ce5f
 import React, { useEffect } from 'react';
 import { Route, Routes, useLocation } from 'react-router-dom';
 
@@ -36,11 +33,8 @@
 export function AppRouter() {
 	let location = useLocation();
 	let state = location.state as { backgroundLocation?: Location };
-<<<<<<< HEAD
-	const libraryState = useLibraryState();
-=======
+
 	const libraryState = useLibraryStore();
->>>>>>> c685ce5f
 	const { data: libraries } = useBridgeQuery('NodeGetLibraries');
 
 	// TODO: This can be removed once we add a setup flow to the app
