--- conflicted
+++ resolved
@@ -32,26 +32,7 @@
 export const SettingsScreen: React.FC<{}> = () => {
   return (
     <div className="flex flex-row w-full">
-<<<<<<< HEAD
-      <div className="h-full p-5 border-r border-gray-100 w-60 dark:border-gray-550">
-        <Heading className="mt-0">Client</Heading>
-        <SidebarLink to="/settings/general">
-          <Icon component={CogIcon} />
-          General
-        </SidebarLink>
-        <SidebarLink to="/settings/security">
-          <Icon component={LockClosedIcon} />
-          Security
-        </SidebarLink>
-        <SidebarLink to="/settings/appearance">
-          <Icon component={PaintBrush} />
-          Appearance
-        </SidebarLink>
-        <SidebarLink to="/settings/experimental">
-          <Icon component={TerminalIcon} />
-          Experimental
-        </SidebarLink>
-=======
+
       <div className="h-full border-r border-gray-100 w-60 dark:border-gray-550">
         <div data-tauri-drag-region className="w-full h-7" />
         <div className="p-5 pt-0">
@@ -68,7 +49,10 @@
             <Icon component={PaintBrush} />
             Appearance
           </SidebarLink>
->>>>>>> 3de12753
+        <SidebarLink to="/settings/experimental">
+          <Icon component={TerminalIcon} />
+          Experimental
+        </SidebarLink>
 
           <Heading>Library</Heading>
           <SidebarLink to="/settings/library">
