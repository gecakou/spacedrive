import { MenuIcon, PlusIcon } from '@heroicons/react/solid';
import { useBridgeQuery } from '@sd/client';
import { Statistics } from '@sd/core';
import { Button } from '@sd/ui';
import byteSize from 'byte-size';
import React, { useContext, useEffect, useState } from 'react';
import { useCountUp } from 'react-countup';

import { AppPropsContext } from '../App';
import { Device } from '../components/device/Device';
import Dialog from '../components/layout/Dialog';
import { Input } from '../components/primitive';

interface StatItemProps {
	name: string;
	value?: string;
	unit?: string;
}

const StatItem: React.FC<StatItemProps> = (props) => {
	const countUpRef = React.useRef(null);
	const appPropsContext = useContext(AppPropsContext);
	let size = byteSize(Number(props.value) || 0);

	let amount = parseFloat(size.value);

	const [hasRun, setHasRun] = useState(false);

<<<<<<< HEAD
  const { update } = useCountUp({
    startOnMount: !hasRun,
    ref: countUpRef,
    // start: amount / 2,
    end: amount,
    delay: 0.1,
    decimals: 1,
    duration: appPropsContext?.demoMode ? 1 : 0.5,
    useEasing: true,
    onEnd: () => {
      setHasRun(true);
    }
  });
=======
	const { update } = useCountUp({
		startOnMount: !hasRun,
		ref: countUpRef,
		// start: amount / 2,
		end: amount,
		delay: 0.1,
		decimals: 1,
		duration: appPropsContext?.demoMode ? 2 : 1,
		useEasing: true,
		onEnd: () => {
			setHasRun(true);
		}
	});
>>>>>>> 42f30af8

	useEffect(() => {
		update(amount);
	}, [amount]);

	return (
		<div className="flex flex-col flex-shrink-0 w-32 px-4 py-3 duration-75 transform rounded-md cursor-default hover:bg-gray-50 hover:dark:bg-gray-600">
			<span className="text-sm text-gray-400">{props.name}</span>
			<span className="text-2xl font-bold">
				<span ref={countUpRef} />
				<span className="ml-1 text-[16px] text-gray-400">{size.unit}</span>
			</span>
		</div>
	);
};

export const OverviewScreen: React.FC<{}> = (props) => {
<<<<<<< HEAD
  const { data: libraryStatistics } = useBridgeQuery('GetLibraryStatistics');
  const { data: clientState } = useBridgeQuery('NodeGetState');
=======
	const { data: libraryStatistics } = useBridgeQuery('GetLibraryStatistics');
	const { data: clientState } = useBridgeQuery('ClientGetState');
>>>>>>> 42f30af8

	const [stats, setStats] = useState<Statistics>(libraryStatistics || ({} as Statistics));

	// get app props context
	const appPropsContext = useContext(AppPropsContext);

	useEffect(() => {
		if (appPropsContext?.demoMode == true && !libraryStatistics?.library_db_size) {
			setStats({
				total_bytes_capacity: '8093333345230',
				preview_media_bytes: '2304387532',
				library_db_size: '83345230',
				total_file_count: 20342345,
				total_bytes_free: '89734502034',
				total_bytes_used: '8093333345230',
				total_unique_bytes: '9347397'
			});
		} else {
			setStats(libraryStatistics as Statistics);
		}
	}, [appPropsContext, libraryStatistics]);

	return (
		<div className="flex flex-col w-full h-screen overflow-x-hidden custom-scroll page-scroll">
			<div data-tauri-drag-region className="flex flex-shrink-0 w-full h-5" />
			{/* PAGE */}
			<div className="flex flex-col w-full h-screen px-3">
				{/* STAT HEADER */}
				<div className="flex w-full">
					{/* STAT CONTAINER */}
					<div className="flex pb-4 overflow-hidden">
						<StatItem
							name="Total capacity"
							value={stats?.total_bytes_capacity}
							unit={stats?.total_bytes_capacity}
						/>
						<StatItem
							name="Index size"
							value={stats?.library_db_size}
							unit={stats?.library_db_size}
						/>
						<StatItem
							name="Preview media"
							value={stats?.preview_media_bytes}
							unit={stats?.preview_media_bytes}
						/>
						<StatItem
							name="Free space"
							value={stats?.total_bytes_free}
							unit={stats?.total_bytes_free}
						/>
						<StatItem name="Total at-risk" value={'0'} unit={stats?.preview_media_bytes} />
						{/* <StatItem
              name="Total at-risk"
              value={'0'}
              unit={stats?.preview_media_bytes}
            />
            <StatItem name="Total backed up" value={'0'} unit={''} /> */}
					</div>
					<div className="flex-grow" />
					<div className="space-x-2">
						<Dialog
							title="Add Device"
							description="Connect a new device to your library. Either enter another device's code or copy this one."
							ctaAction={() => {}}
							ctaLabel="Connect"
							trigger={
								<Button
									size="sm"
									icon={<PlusIcon className="inline w-4 h-4 -mt-0.5 mr-1" />}
									variant="gray"
									className="hidden sm:visible"
								>
									Add Device
								</Button>
							}
						>
							<div className="flex flex-col mt-2 space-y-3">
								<div className="flex flex-col">
									<span className="mb-1 text-xs font-bold uppercase text-gray-450">
										This Device
									</span>
									<Input readOnly disabled value="06ffd64309b24fb09e7c2188963d0207" />
								</div>
								<div className="flex flex-col">
									<span className="mb-1 text-xs font-bold uppercase text-gray-450">
										Enter a device code
									</span>
									<Input value="" />
								</div>
							</div>
						</Dialog>

						<Button
							size="sm"
							className="w-8"
							noPadding
							icon={<MenuIcon className="inline w-4 h-4" />}
							variant="gray"
						></Button>
					</div>
				</div>
				<div className="flex flex-col pb-4 space-y-4">
					<Device
						name="James' MacBook Pro"
						size="1.4TB"
						runningJob={{ amount: 65, task: 'Generating preview media' }}
						locations={[{ name: 'Pictures' }, { name: 'Downloads' }, { name: 'Minecraft' }]}
						type="laptop"
					/>
					<Device
						name={`James' iPhone 12`}
						size="47.7GB"
						locations={[{ name: 'Camera Roll' }, { name: 'Notes' }]}
						type="phone"
						removeThisSoon
					/>
					<Device
						name={`Spacedrive Server`}
						size="5GB"
						locations={[{ name: 'Cached' }, { name: 'Photos' }, { name: 'Documents' }]}
						type="server"
					/>
				</div>
				<div className="px-5 py-3 text-sm text-gray-400 rounded-md bg-gray-50 dark:text-gray-400 dark:bg-gray-600">
					<b>Note: </b>This is a pre-alpha build of Spacedrive, many features are yet to be
					functional.
				</div>
				<div className="flex flex-shrink-0 w-full h-4" />
			</div>
		</div>
	);
};<|MERGE_RESOLUTION|>--- conflicted
+++ resolved
@@ -26,21 +26,6 @@
 
 	const [hasRun, setHasRun] = useState(false);
 
-<<<<<<< HEAD
-  const { update } = useCountUp({
-    startOnMount: !hasRun,
-    ref: countUpRef,
-    // start: amount / 2,
-    end: amount,
-    delay: 0.1,
-    decimals: 1,
-    duration: appPropsContext?.demoMode ? 1 : 0.5,
-    useEasing: true,
-    onEnd: () => {
-      setHasRun(true);
-    }
-  });
-=======
 	const { update } = useCountUp({
 		startOnMount: !hasRun,
 		ref: countUpRef,
@@ -48,13 +33,12 @@
 		end: amount,
 		delay: 0.1,
 		decimals: 1,
-		duration: appPropsContext?.demoMode ? 2 : 1,
+		duration: appPropsContext?.demoMode ? 1 : 0.5,
 		useEasing: true,
 		onEnd: () => {
 			setHasRun(true);
 		}
 	});
->>>>>>> 42f30af8
 
 	useEffect(() => {
 		update(amount);
@@ -72,13 +56,8 @@
 };
 
 export const OverviewScreen: React.FC<{}> = (props) => {
-<<<<<<< HEAD
-  const { data: libraryStatistics } = useBridgeQuery('GetLibraryStatistics');
-  const { data: clientState } = useBridgeQuery('NodeGetState');
-=======
 	const { data: libraryStatistics } = useBridgeQuery('GetLibraryStatistics');
-	const { data: clientState } = useBridgeQuery('ClientGetState');
->>>>>>> 42f30af8
+	const { data: clientState } = useBridgeQuery('NodeGetState');
 
 	const [stats, setStats] = useState<Statistics>(libraryStatistics || ({} as Statistics));
 
