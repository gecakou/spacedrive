--- conflicted
+++ resolved
@@ -108,13 +108,8 @@
 
 	if (!isUnlocked?.data) {
 		return (
-<<<<<<< HEAD
 			<div className="mx-20 mt-10 p-2">
 				<div className="relative mb-2 flex grow">
-=======
-			<div className="p-2 mt-10 ml-20 mr-20">
-				<div className="relative flex flex-grow mb-2">
->>>>>>> f47a2d58
 					<Input
 						value={masterPassword}
 						onChange={(e) => setMasterPassword(e.target.value)}
@@ -204,13 +199,8 @@
 								</Button>
 								<KeyMounterDropdown
 									trigger={
-<<<<<<< HEAD
-										<Button size="icon" variant="outline" className="text-ink-faint">
+										<Button size="icon" variant="subtle" className="text-ink-faint">
 											<Plus className="text-ink-faint h-4 w-4" />
-=======
-										<Button size="icon" variant="subtle" className="text-ink-faint">
-											<Plus className="w-4 h-4 text-ink-faint" />
->>>>>>> f47a2d58
 										</Button>
 									}
 								>
