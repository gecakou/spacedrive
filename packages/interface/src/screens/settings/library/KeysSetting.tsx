--- conflicted
+++ resolved
@@ -126,44 +126,24 @@
 						<MPCurrentEyeIcon className="h-4 w-4" />
 					</Button>
 				</div>
-<<<<<<< HEAD
-
-				<div className="relative mb-2 flex grow">
-					<Input
-						value={secretKey}
-						onChange={(e) => setSecretKey(e.target.value)}
-						type={showSecretKey ? 'text' : 'password'}
-						className="grow !py-0.5"
-						placeholder="Secret Key"
-					/>
-					<Button
-						onClick={() => setShowSecretKey(!showSecretKey)}
-						size="icon"
-						className="absolute right-[5px] top-[5px] border-none"
-					>
-						<SKCurrentEyeIcon className="h-4 w-4" />
-					</Button>
-				</div>
-=======
 				{enterSkManually && (
-					<div className="relative flex flex-grow mb-2">
+					<div className="relative mb-2 flex grow">
 						<Input
 							value={secretKey}
 							onChange={(e) => setSecretKey(e.target.value)}
 							type={showSecretKey ? 'text' : 'password'}
-							className="flex-grow !py-0.5"
+							className="grow !py-0.5"
 							placeholder="Secret Key"
 						/>
 						<Button
 							onClick={() => setShowSecretKey(!showSecretKey)}
 							size="icon"
-							className="border-none absolute right-[5px] top-[5px]"
-						>
-							<SKCurrentEyeIcon className="w-4 h-4" />
+							className="absolute right-[5px] top-[5px] border-none"
+						>
+							<SKCurrentEyeIcon className="h-4 w-4" />
 						</Button>
 					</div>
 				)}
->>>>>>> 1436d779
 
 				<Button
 					className="w-full"
@@ -184,7 +164,7 @@
 					Unlock
 				</Button>
 				{!enterSkManually && (
-					<div className="relative flex flex-grow">
+					<div className="relative flex grow">
 						<p
 							className="text-accent mt-2"
 							onClick={(e) => {
