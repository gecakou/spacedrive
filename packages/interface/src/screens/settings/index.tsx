import { RouteObject } from 'react-router-dom';
import { lazyEl } from '~/util';
<<<<<<< HEAD
import SettingsSubPageScreen from './SettingsSubPage';
import LocationsSettings from './library/LocationsSettings';
import EditLocation from './library/location/EditLocation';
=======
>>>>>>> 32ffd5f8

const screens: RouteObject[] = [
	{ path: 'general', element: lazyEl(() => import('./client/GeneralSettings')) },
	{ path: 'appearance', element: lazyEl(() => import('./client/AppearanceSettings')) },
	{ path: 'keybindings', element: lazyEl(() => import('./client/KeybindingSettings')) },
	{ path: 'extensions', element: lazyEl(() => import('./client/ExtensionsSettings')) },
	{ path: 'p2p', element: lazyEl(() => import('./node/P2PSettings')) },
	{ path: 'contacts', element: lazyEl(() => import('./library/ContactsSettings')) },
	{ path: 'experimental', element: lazyEl(() => import('./node/ExperimentalSettings')) },
	{ path: 'keys', element: lazyEl(() => import('./library/KeysSetting')) },
	{ path: 'libraries', element: lazyEl(() => import('./node/LibrariesSettings')) },
	{ path: 'security', element: lazyEl(() => import('./library/SecuritySettings')) },
	{ path: 'locations', element: lazyEl(() => import('./library/LocationsSettings')) },
	{ path: 'sharing', element: lazyEl(() => import('./library/SharingSettings')) },
	{ path: 'sync', element: lazyEl(() => import('./library/SyncSettings')) },
	{ path: 'tags', element: lazyEl(() => import('./library/TagsSettings')) },
	{ path: 'library', element: lazyEl(() => import('./library/LibraryGeneralSettings')) },
	{ path: 'tags', element: lazyEl(() => import('./library/TagsSettings')) },
	{ path: 'nodes', element: lazyEl(() => import('./library/NodesSettings')) },
	{ path: 'privacy', element: lazyEl(() => import('./client/PrivacySettings')) },
	{ path: 'about', element: lazyEl(() => import('./info/AboutSpacedrive')) },
	{ path: 'changelog', element: lazyEl(() => import('./info/Changelog')) },
	{ path: 'dependencies', element: lazyEl(() => import('./info/Dependencies')) },
	{ path: 'support', element: lazyEl(() => import('./info/Support')) },
	{
		path: 'locations',
		element: lazyEl(() => import('./SettingsSubPage')),
		children: [
			{ index: true, element: lazyEl(() => import('./library/LocationsSettings')) },
			{ path: ':id', element: lazyEl(() => import('./library/location/EditLocation')) }
		]
	}
];

<<<<<<< HEAD
export default (
	<>
		{routes.map((route) => (
			<Route key={route.path} {...route} />
		))}
		{/* Skipping implementing via routes object due to a lack of understanding on how to accomplish the below route setup with this new approach, feel free to fix Brendan */}
		<Route path="locations" element={<SettingsSubPageScreen />}>
			<Route index element={<LocationsSettings />} />
			<Route path="location/:id" element={<EditLocation />} />
		</Route>
	</>
);
=======
export default screens;
>>>>>>> 32ffd5f8
<|MERGE_RESOLUTION|>--- conflicted
+++ resolved
@@ -1,11 +1,5 @@
 import { RouteObject } from 'react-router-dom';
 import { lazyEl } from '~/util';
-<<<<<<< HEAD
-import SettingsSubPageScreen from './SettingsSubPage';
-import LocationsSettings from './library/LocationsSettings';
-import EditLocation from './library/location/EditLocation';
-=======
->>>>>>> 32ffd5f8
 
 const screens: RouteObject[] = [
 	{ path: 'general', element: lazyEl(() => import('./client/GeneralSettings')) },
@@ -40,19 +34,4 @@
 	}
 ];
 
-<<<<<<< HEAD
-export default (
-	<>
-		{routes.map((route) => (
-			<Route key={route.path} {...route} />
-		))}
-		{/* Skipping implementing via routes object due to a lack of understanding on how to accomplish the below route setup with this new approach, feel free to fix Brendan */}
-		<Route path="locations" element={<SettingsSubPageScreen />}>
-			<Route index element={<LocationsSettings />} />
-			<Route path="location/:id" element={<EditLocation />} />
-		</Route>
-	</>
-);
-=======
-export default screens;
->>>>>>> 32ffd5f8
+export default screens;