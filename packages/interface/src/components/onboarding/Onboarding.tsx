--- conflicted
+++ resolved
@@ -2,10 +2,6 @@
 import { useNavigate } from 'react-router';
 
 import { Button } from '@sd/ui';
-<<<<<<< HEAD
-import { useOperatingSystem } from '~/hooks/useOperatingSystem';
-=======
->>>>>>> c1b2b1f5
 import CreateLibraryDialog from '../dialog/CreateLibraryDialog';
 
 // TODO: This page requires styling for now it is just a placeholder.
