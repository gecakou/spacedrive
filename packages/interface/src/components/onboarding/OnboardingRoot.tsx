import BloomOne from '@sd/assets/images/bloom-one.png';
import clsx from 'clsx';
<<<<<<< HEAD
import { ComponentType, useEffect } from 'react';
import { Outlet, useNavigate } from 'react-router';
import { getOnboardingStore } from '@sd/client';
import { tw } from '@sd/ui';
=======
import { useEffect } from 'react';
import { Navigate, Outlet, RouteObject, useNavigate } from 'react-router';
import { getOnboardingStore } from '@sd/client';
import { tw } from '@sd/ui';
import DragRegion from '~/components/layout/DragRegion';
>>>>>>> 7192ead2
import { useOperatingSystem } from '../../hooks/useOperatingSystem';
import OnboardingCreatingLibrary from './OnboardingCreatingLibrary';
import OnboardingMasterPassword from './OnboardingMasterPassword';
import OnboardingNewLibrary from './OnboardingNewLibrary';
import OnboardingPrivacy from './OnboardingPrivacy';
import OnboardingProgress from './OnboardingProgress';
import OnboardingStart from './OnboardingStart';

export const ONBOARDING_ROUTES: RouteObject[] = [
	{
		index: true,
		element: <Navigate to="start" />
	},
	{
		element: <OnboardingStart />,
		path: 'start'
	},
	{
		element: <OnboardingNewLibrary />,
		path: 'new-library'
	},
	{
		element: <OnboardingMasterPassword />,
		path: 'master-password'
	},
	{
		element: <OnboardingPrivacy />,
		path: 'privacy'
	},
	{
		element: <OnboardingCreatingLibrary />,
		path: 'creating-library'
	}
];

export const OnboardingContainer = tw.div`flex flex-col items-center`;
export const OnboardingTitle = tw.h2`mb-2 text-3xl font-bold`;
export const OnboardingDescription = tw.p`max-w-xl text-center text-ink-dull`;
export const OnboardingImg = tw.img`w-20 h-20 mb-2`;

export default function OnboardingRoot() {
	const os = useOperatingSystem();
	const navigate = useNavigate();
	const ob_store = getOnboardingStore();

	useEffect(() => {
		// This is neat because restores the last active screen, but only if it is not the starting screen
		// Ignoring if people navigate back to the start if progress has been made
		if (ob_store.unlockedScreens.length > 1) {
			navigate(`/onboarding/${ob_store.lastActiveScreen}`);
		}
	}, []);

	return (
		<div
			className={clsx(
				macOnly(os, 'bg-opacity-[0.75]'),
				'bg-sidebar text-ink flex h-screen flex-col'
			)}
		>
			<DragRegion className="z-50 h-9" />

			<div className="-mt-5 flex grow flex-col p-10">
				<div className="flex grow flex-col items-center justify-center">
					<Outlet />
				</div>
				<OnboardingProgress />
			</div>
			<div className="flex justify-center p-4">
				<p className="text-ink-dull text-xs opacity-50">&copy; 2022 Spacedrive Technology Inc.</p>
			</div>
			<div className="absolute -z-10">
				<div className="relative h-screen w-screen">
					<img src={BloomOne} className="absolute h-[2000px] w-[2000px]" />
					{/* <img src={BloomThree} className="absolute w-[2000px] h-[2000px] -right-[200px]" /> */}
				</div>
			</div>
		</div>
	);
}

const macOnly = (platform: string | undefined, classnames: string) =>
	platform === 'macOS' ? classnames : '';<|MERGE_RESOLUTION|>--- conflicted
+++ resolved
@@ -1,17 +1,10 @@
 import BloomOne from '@sd/assets/images/bloom-one.png';
 import clsx from 'clsx';
-<<<<<<< HEAD
-import { ComponentType, useEffect } from 'react';
-import { Outlet, useNavigate } from 'react-router';
-import { getOnboardingStore } from '@sd/client';
-import { tw } from '@sd/ui';
-=======
 import { useEffect } from 'react';
 import { Navigate, Outlet, RouteObject, useNavigate } from 'react-router';
 import { getOnboardingStore } from '@sd/client';
 import { tw } from '@sd/ui';
 import DragRegion from '~/components/layout/DragRegion';
->>>>>>> 7192ead2
 import { useOperatingSystem } from '../../hooks/useOperatingSystem';
 import OnboardingCreatingLibrary from './OnboardingCreatingLibrary';
 import OnboardingMasterPassword from './OnboardingMasterPassword';
