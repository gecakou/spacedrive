import * as DialogPrimitive from '@radix-ui/react-dialog';
import { Button } from '@sd/ui';
import clsx from 'clsx';
import { ReactNode } from 'react';

import Loader from '../primitive/Loader';

export interface DialogProps extends DialogPrimitive.DialogProps {
	trigger: ReactNode;
	ctaLabel?: string;
	ctaDanger?: boolean;
	ctaAction?: () => void;
	title?: string;
	description?: string;
	children?: ReactNode;
	loading?: boolean;
	submitDisabled?: boolean;
}

export default function Dialog(props: DialogProps) {
	return (
		<DialogPrimitive.Root open={props.open} onOpenChange={props.onOpenChange}>
			<DialogPrimitive.Trigger asChild>{props.trigger}</DialogPrimitive.Trigger>
			<DialogPrimitive.Portal>
				<DialogPrimitive.Overlay className="fixed top-0 dialog-overlay bottom-0 left-0 right-0 z-50 grid overflow-y-auto bg-black bg-opacity-50 rounded-xl place-items-center m-[1px]">
					<DialogPrimitive.Content className="min-w-[300px] max-w-[400px] dialog-content rounded-md bg-gray-650 text-white border border-gray-550 shadow-deep">
						<form
							onSubmit={(e) => {
<<<<<<< HEAD
=======
								if (props.ctaAction) props.ctaAction();
>>>>>>> 6fd62008
								e.preventDefault();
							}}
						>
							<div className="p-5">
								<DialogPrimitive.Title className="mb-2 font-bold">
									{props.title}
								</DialogPrimitive.Title>
								<DialogPrimitive.Description className="text-sm text-gray-300">
									{props.description}
								</DialogPrimitive.Description>
								{props.children}
							</div>
							<div className="flex flex-row justify-end px-3 py-3 space-x-2 bg-gray-600 border-t border-gray-550">
								{props.loading && <Loader />}
								<div className="flex-grow" />
								<DialogPrimitive.Close asChild>
									<Button loading={props.loading} disabled={props.loading} size="sm" variant="gray">
										Close
									</Button>
								</DialogPrimitive.Close>
								<Button
<<<<<<< HEAD
									onClick={props.ctaAction}
=======
									type="submit"
>>>>>>> 6fd62008
									size="sm"
									loading={props.loading}
									disabled={props.loading || props.submitDisabled}
									variant={props.ctaDanger ? 'colored' : 'primary'}
									className={clsx(props.ctaDanger && 'bg-red-500 border-red-500')}
								>
									{props.ctaLabel}
								</Button>
							</div>
						</form>
					</DialogPrimitive.Content>
				</DialogPrimitive.Overlay>
			</DialogPrimitive.Portal>
		</DialogPrimitive.Root>
	);
}<|MERGE_RESOLUTION|>--- conflicted
+++ resolved
@@ -26,11 +26,8 @@
 					<DialogPrimitive.Content className="min-w-[300px] max-w-[400px] dialog-content rounded-md bg-gray-650 text-white border border-gray-550 shadow-deep">
 						<form
 							onSubmit={(e) => {
-<<<<<<< HEAD
-=======
+								e.preventDefault();
 								if (props.ctaAction) props.ctaAction();
->>>>>>> 6fd62008
-								e.preventDefault();
 							}}
 						>
 							<div className="p-5">
@@ -51,11 +48,8 @@
 									</Button>
 								</DialogPrimitive.Close>
 								<Button
-<<<<<<< HEAD
 									onClick={props.ctaAction}
-=======
 									type="submit"
->>>>>>> 6fd62008
 									size="sm"
 									loading={props.loading}
 									disabled={props.loading || props.submitDisabled}
