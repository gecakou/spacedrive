--- conflicted
+++ resolved
@@ -1,19 +1,11 @@
 import * as DialogPrimitive from '@radix-ui/react-dialog';
 import { Button } from '@sd/ui';
 import clsx from 'clsx';
-<<<<<<< HEAD
-import React, { ReactNode, useEffect, useState } from 'react';
+import React, { ReactNode } from 'react';
 
 import Loader from '../primitive/Loader';
 
 export interface DialogProps extends DialogPrimitive.DialogProps {
-=======
-import React, { ReactNode } from 'react';
-
-import Loader from '../primitive/Loader';
-
-export interface DialogProps {
->>>>>>> 8e5c71de
 	trigger: ReactNode;
 	ctaLabel?: string;
 	ctaDanger?: boolean;
