--- conflicted
+++ resolved
@@ -326,13 +326,8 @@
 	const Icon = props.icon ?? Ellipsis;
 	return (
 		<NavLink to={props.to}>
-<<<<<<< HEAD
-			<Button className="!p-[5px]" variant="outline">
+			<Button className="!p-[5px]" variant="subtle">
 				<Icon className="h-3 w-3" />
-=======
-			<Button className="!p-[5px]" variant="subtle">
-				<Icon className="w-3 h-3" />
->>>>>>> f47a2d58
 			</Button>
 		</NavLink>
 	);
