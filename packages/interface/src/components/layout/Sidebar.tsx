<<<<<<< HEAD
import { ReactComponent as Ellipsis } from '@sd/assets/svgs/ellipsis.svg';
import { useQueryClient } from '@tanstack/react-query';
=======
>>>>>>> 7192ead2
import clsx from 'clsx';
import {
	ArchiveBox,
	Broadcast,
	CheckCircle,
	CirclesFour,
	CopySimple,
	Crosshair,
	Eraser,
	FilmStrip,
	Gear,
	Lock,
	MonitorPlay,
	Planet,
	Plus
} from 'phosphor-react';
import React, { PropsWithChildren, useEffect } from 'react';
import { Link, NavLink, NavLinkProps, useLocation } from 'react-router-dom';
import {
	Location,
	LocationCreateArgs,
	arraysEqual,
	getDebugState,
	useBridgeQuery,
	useClientContext,
	useDebugState,
	useLibraryMutation,
	useLibraryQuery,
	useOnlineLocations
} from '@sd/client';
import {
	Button,
	ButtonLink,
	CategoryHeading,
	Dropdown,
	Loader,
	Popover,
	Select,
	SelectOption,
	Switch,
	cva,
	dialogManager,
	tw
} from '@sd/ui';
import { useOperatingSystem } from '~/hooks/useOperatingSystem';
import { OperatingSystem, usePlatform } from '~/util/Platform';
import AddLocationDialog from '../dialog/AddLocationDialog';
import CreateLibraryDialog from '../dialog/CreateLibraryDialog';
import { Folder } from '../icons/Folder';
import { JobsManager } from '../jobs/JobManager';
import { MacTrafficLights } from '../os/TrafficLights';
import { InputContainer } from '../primitive/InputContainer';
import { SubtleButton } from '../primitive/SubtleButton';
import { Tooltip } from '../tooltip/Tooltip';

const SidebarBody = tw.div`flex relative flex-col flex-grow-0 flex-shrink-0 w-44 min-h-full border-r border-sidebar-divider bg-sidebar`;

const SidebarContents = tw.div`flex flex-col px-2.5 flex-grow pt-1 pb-10 overflow-x-hidden overflow-y-scroll no-scrollbar mask-fade-out`;

const SidebarFooter = tw.div`flex flex-col mb-3 px-2.5`;

export function Sidebar() {
	// DO NOT DO LIBRARY QUERIES OR MUTATIONS HERE. This is rendered before a library is set.

	const os = useOperatingSystem();
	const { library, libraries, currentLibraryId } = useClientContext();
	const debugState = useDebugState();

	useEffect(() => {
		// Prevent the dropdown button to be auto focused on launch
		// Hacky but it works
		setTimeout(() => {
			if (!document.activeElement || !('blur' in document.activeElement)) return;

			(document.activeElement.blur as () => void)();
		});
	}, []);

	console.log(useLocation());

	return (
		<SidebarBody className={macOnly(os, 'bg-opacity-[0.75]')}>
			<WindowControls />
			<Dropdown.Root
				className="mx-2.5 mt-2"
				// we override the sidebar dropdown item's hover styles
				// because the dark style clashes with the sidebar
				itemsClassName="dark:bg-sidebar-box dark:border-sidebar-line mt-1 dark:divide-menu-selected/30 shadow-none"
				button={
					<Dropdown.Button
						variant="gray"
						className={clsx(
							`text-ink w-full `,
							// these classname overrides are messy
							// but they work
							`!bg-sidebar-box !border-sidebar-line/50 active:!border-sidebar-line active:!bg-sidebar-button ui-open:!bg-sidebar-button ui-open:!border-sidebar-line ring-offset-sidebar`,
							(library === null || libraries.isLoading) && '!text-ink-faint'
						)}
					>
						<span className="truncate">
							{libraries.isLoading ? 'Loading...' : library ? library.config.name : ' '}
						</span>
					</Dropdown.Button>
				}
			>
				<Dropdown.Section>
					{libraries.data?.map((lib) => (
						<Dropdown.Item
							to={`/${lib.uuid}/overview`}
							key={lib.uuid}
							selected={lib.uuid === currentLibraryId}
						>
							{lib.config.name}
						</Dropdown.Item>
					))}
				</Dropdown.Section>
				<Dropdown.Section>
					<Dropdown.Item
						icon={Plus}
						onClick={() => {
							dialogManager.create((dp) => <CreateLibraryDialog {...dp} />);
						}}
					>
						New Library
					</Dropdown.Item>
					<Dropdown.Item icon={Gear} to="settings/library">
						Manage Library
					</Dropdown.Item>
					<Dropdown.Item icon={Lock} onClick={() => alert('TODO: Not implemented yet!')}>
						Lock
					</Dropdown.Item>
				</Dropdown.Section>
			</Dropdown.Root>
			<SidebarContents>
				<div className="pt-1">
					<SidebarLink to="overview">
						<Icon component={Planet} />
						Overview
					</SidebarLink>
					<SidebarLink to="spaces">
						<Icon component={CirclesFour} />
						Spaces
					</SidebarLink>
					{/* <SidebarLink to="people">
						<Icon component={UsersThree} />
						People
					</SidebarLink> */}
					<SidebarLink to="media">
						<Icon component={MonitorPlay} />
						Media
					</SidebarLink>
					<SidebarLink to="spacedrop">
						<Icon component={Broadcast} />
						Spacedrop
					</SidebarLink>
					<SidebarLink to="imports">
						<Icon component={ArchiveBox} />
						Imports
					</SidebarLink>
				</div>
				{library && <LibraryScopedSection />}
				<SidebarSection name="Tools" actionArea={<SubtleButton />}>
					<SidebarLink to="duplicate-finder">
						<Icon component={CopySimple} />
						Duplicate Finder
					</SidebarLink>
					<SidebarLink to="lost-and-found">
						<Icon component={Crosshair} />
						Find a File
					</SidebarLink>
					<SidebarLink to="cache-cleaner">
						<Icon component={Eraser} />
						Cache Cleaner
					</SidebarLink>
					<SidebarLink to="media-encoder">
						<Icon component={FilmStrip} />
						Media Encoder
					</SidebarLink>
				</SidebarSection>
				<div className="flex-grow" />
			</SidebarContents>
			<SidebarFooter>
				<div className="flex">
					<ButtonLink
						to="settings/general"
						size="icon"
						variant="subtle"
						className="text-ink-faint ring-offset-sidebar"
					>
						<Tooltip label="Settings">
							<Gear className="h-5 w-5" />
						</Tooltip>
					</ButtonLink>
					<Popover
						trigger={
							<Button
								size="icon"
								variant="subtle"
								className="radix-state-open:bg-sidebar-selected/50 text-ink-faint ring-offset-sidebar"
								disabled={!library}
							>
								{library && (
									<Tooltip label="Recent Jobs">
										<IsRunningJob />
									</Tooltip>
								)}
							</Button>
						}
					>
						<div className="block h-96 w-[430px]">
							<JobsManager />
						</div>
					</Popover>
				</div>
				{debugState.enabled && <DebugPanel />}
			</SidebarFooter>
		</SidebarBody>
	);
}

function IsRunningJob() {
	const { data: isRunningJob } = useLibraryQuery(['jobs.isRunning']);

	return isRunningJob ? (
		<Loader className="h-[20px] w-[20px]" />
	) : (
		<CheckCircle className="h-5 w-5" />
	);
}

function DebugPanel() {
	const queryClient = useQueryClient();
	const buildInfo = useBridgeQuery(['buildInfo']);
	const nodeState = useBridgeQuery(['nodeState']);
	const debugState = useDebugState();
	const platform = usePlatform();

	return (
		<Popover
			className="p-4 focus:outline-none"
			transformOrigin="bottom left"
			trigger={
				<h1 className="text-ink-faint/50 ml-1 mt-1 w-full text-[7pt]">
					v{buildInfo.data?.version || '-.-.-'} - {buildInfo.data?.commit || 'dev'}
				</h1>
			}
		>
			<div className="block h-96 w-[430px]">
				<InputContainer
					mini
					title="rspc Logger"
					description="Enable the logger link so you can see what's going on in the browser logs."
				>
					<Switch
						checked={debugState.rspcLogger}
						onClick={() => (getDebugState().rspcLogger = !debugState.rspcLogger)}
					/>
				</InputContainer>
				{platform.openPath && (
					<InputContainer
						mini
						title="Open Data Directory"
						description="Quickly get to your Spacedrive database"
					>
						<div className="mt-2">
							<Button
								size="sm"
								variant="gray"
								onClick={() => {
									if (nodeState?.data?.data_path) platform.openPath!(nodeState?.data?.data_path);
								}}
							>
								Open
							</Button>
						</div>
					</InputContainer>
				)}
				<InputContainer
					mini
					title="React Query Devtools"
					description="Configure the React Query devtools."
				>
					<Select
						value={debugState.reactQueryDevtools}
						size="sm"
						onChange={(value) => (getDebugState().reactQueryDevtools = value as any)}
					>
						<SelectOption value="disabled">Disabled</SelectOption>
						<SelectOption value="invisible">Invisible</SelectOption>
						<SelectOption value="enabled">Enabled</SelectOption>
					</Select>
				</InputContainer>
				<div className="w-full p-2 flex items-center justify-center">
					<Button
						variant="accent"
						onClick={() => {
							import('@tanstack/react-query').then((v) => {
								console.log(JSON.stringify(v.dehydrate(queryClient, { dehydrateQueries: true })));
							});
						}}
					>
						Dump RQ Cache to Console
					</Button>
				</div>

				{/* {platform.showDevtools && (
					<InputContainer
						mini
						title="Devtools"
						description="Allow opening browser devtools in a production build"
					>
						<div className="mt-2">
							<Button size="sm" variant="gray" onClick={platform.showDevtools}>
								Show
							</Button>
						</div>
					</InputContainer>
				)} */}
			</div>
		</Popover>
	);
}

const sidebarItemClass = cva(
	'max-w ring-offset-sidebar focus:ring-accent mb-[2px] flex grow flex-row items-center gap-0.5 truncate rounded px-2 py-1 text-sm font-medium outline-none focus:ring-2 focus:ring-offset-2',
	{
		variants: {
			isActive: {
				true: 'bg-sidebar-selected/40 text-ink',
				false: 'text-ink-dull'
			},
			isTransparent: {
				true: 'bg-opacity-90',
				false: ''
			}
		}
	}
);

export const SidebarLink = (props: PropsWithChildren<NavLinkProps>) => {
	const os = useOperatingSystem();
	return (
		<NavLink
			{...props}
			className={({ isActive }) =>
				clsx(sidebarItemClass({ isActive, isTransparent: os === 'macOS' }), props.className)
			}
		>
			{props.children}
		</NavLink>
	);
};

const SidebarSection = (
	props: PropsWithChildren<{
		name: string;
		actionArea?: React.ReactNode;
	}>
) => {
	return (
		<div className="group mt-5">
			<div className="mb-1 flex items-center justify-between">
				<CategoryHeading className="ml-1">{props.name}</CategoryHeading>
				<div className="text-ink-faint opacity-0 transition-all duration-300 hover:!opacity-100 group-hover:opacity-30">
					{props.actionArea}
				</div>
			</div>
			{props.children}
		</div>
	);
};

function LibraryScopedSection() {
	const platform = usePlatform();

	const locations = useLibraryQuery(['locations.list'], { keepPreviousData: true });
	const tags = useLibraryQuery(['tags.list'], { keepPreviousData: true });
	const onlineLocations = useOnlineLocations();

	const createLocation = useLibraryMutation('locations.create');

	return (
		<>
			<div>
				<SidebarSection
					name="Locations"
					actionArea={
						<Link to="settings/locations">
							<SubtleButton />
						</Link>
					}
				>
					{locations.data?.map((location) => {
						const online = onlineLocations?.some((l) => arraysEqual(location.pub_id, l));

						return (
							<SidebarLocation location={location} online={online ?? false} key={location.id} />
						);
					})}
					{(locations.data?.length || 0) < 4 && (
						<button
							onClick={() => {
								if (platform.platform === 'web') {
									dialogManager.create((dp) => <AddLocationDialog {...dp} />);
								} else {
									if (!platform.openDirectoryPickerDialog) {
										alert('Opening a dialogue is not supported on this platform!');
										return;
									}
									platform.openDirectoryPickerDialog().then((result) => {
										// TODO: Pass indexer rules ids to create location
										if (result)
											createLocation.mutate({
												path: result as string,
												indexer_rules_ids: []
											} as LocationCreateArgs);
									});
								}
							}}
							className={clsx(
								'mt-1 w-full px-2 py-1 text-center text-xs font-medium',
								'border-sidebar-line hover:border-sidebar-selected rounded border border-dashed',
								'cursor-normal text-ink-faint transition'
							)}
						>
							Add Location
						</button>
					)}
				</SidebarSection>
			</div>
			{!!tags.data?.length && (
				<SidebarSection
					name="Tags"
					actionArea={
						<NavLink to="settings/tags">
							<SubtleButton />
						</NavLink>
					}
				>
					<div className="mt-1 mb-2">
						{tags.data?.slice(0, 6).map((tag, index) => (
							<SidebarLink key={index} to={`tag/${tag.id}`} className="">
								<div
									className="h-[12px] w-[12px] rounded-full"
									style={{ backgroundColor: tag.color || '#efefef' }}
								/>
								<span className="ml-1.5 text-sm">{tag.name}</span>
							</SidebarLink>
						))}
					</div>
				</SidebarSection>
			)}
		</>
	);
}

interface SidebarLocationProps {
	location: Location;
	online: boolean;
}

function SidebarLocation({ location, online }: SidebarLocationProps) {
	return (
		<div className="flex flex-row items-center">
			<SidebarLink className="group relative w-full" to={`location/${location.id}`}>
				<div className="relative -mt-0.5 mr-1 shrink-0 grow-0">
					<Folder size={18} />
					<div
						className={clsx(
							'absolute right-0 bottom-0.5 h-1.5 w-1.5 rounded-full',
							online ? 'bg-green-500' : 'bg-red-500'
						)}
					/>
				</div>

				<span className="shrink-0 grow">{location.name}</span>
			</SidebarLink>
		</div>
	);
}

const Icon = ({ component: Icon, ...props }: any) => (
	<Icon weight="bold" {...props} className={clsx('mr-2 h-4 w-4', props.className)} />
);

// cute little helper to decrease code clutter
const macOnly = (platform: OperatingSystem | undefined, classnames: string) =>
	platform === 'macOS' ? classnames : '';

function WindowControls() {
	const { platform } = usePlatform();
	const os = useOperatingSystem();

	const showControls = window.location.search.includes('showControls');
	if (platform === 'tauri' || showControls) {
		return (
			<div data-tauri-drag-region className={clsx('shrink-0', macOnly(os, 'h-7'))}>
				{/* We do not provide the onClick handlers for 'MacTrafficLights' because this is only used in demo mode */}
				{showControls && <MacTrafficLights className="absolute top-[13px] left-[13px] z-50" />}
			</div>
		);
	}

	return null;
}<|MERGE_RESOLUTION|>--- conflicted
+++ resolved
@@ -1,8 +1,4 @@
-<<<<<<< HEAD
-import { ReactComponent as Ellipsis } from '@sd/assets/svgs/ellipsis.svg';
 import { useQueryClient } from '@tanstack/react-query';
-=======
->>>>>>> 7192ead2
 import clsx from 'clsx';
 import {
 	ArchiveBox,
