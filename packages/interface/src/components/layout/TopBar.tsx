--- conflicted
+++ resolved
@@ -1,10 +1,5 @@
 import { ChevronLeftIcon, ChevronRightIcon } from '@heroicons/react/outline';
-<<<<<<< HEAD
-import { AppPropsContext, useLibraryCommand } from '@sd/client';
-import { useExplorerStore } from '@sd/client';
-=======
 import { AppPropsContext, useExplorerStore, useLibraryCommand } from '@sd/client';
->>>>>>> 7839fe43
 import { Dropdown } from '@sd/ui';
 import clsx from 'clsx';
 import {
