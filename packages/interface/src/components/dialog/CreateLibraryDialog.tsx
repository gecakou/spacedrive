--- conflicted
+++ resolved
@@ -1,11 +1,7 @@
 import { useBridgeMutation } from '@sd/client';
 import { Input } from '@sd/ui';
 import { useQueryClient } from '@tanstack/react-query';
-<<<<<<< HEAD
-import React, { useState } from 'react';
-=======
 import { PropsWithChildren, useState } from 'react';
->>>>>>> 6fd62008
 
 import Dialog from '../layout/Dialog';
 
@@ -17,19 +13,14 @@
 	const [newLibName, setNewLibName] = useState('');
 
 	const queryClient = useQueryClient();
-<<<<<<< HEAD
-
-=======
->>>>>>> 6fd62008
 	const { mutate: createLibrary, isLoading: createLibLoading } = useBridgeMutation(
 		'library.create',
 		{
 			onSuccess: (library) => {
 				console.log('SUBMITTING');
+
 				setOpenCreateModal(false);
-<<<<<<< HEAD
-				queryClient.invalidateQueries(['library.list']);
-=======
+
 				queryClient.setQueryData(['library.list'], (libraries: any) => [
 					...(libraries || []),
 					library
@@ -39,7 +30,6 @@
 			},
 			onError: (err) => {
 				console.error(err);
->>>>>>> 6fd62008
 			}
 		}
 	);
