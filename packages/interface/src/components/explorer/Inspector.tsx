--- conflicted
+++ resolved
@@ -78,25 +78,14 @@
 							iconClassNames="my-3 max-h-[150px]"
 							size={230}
 							kind={ObjectKind[objectData?.kind || 0]}
-<<<<<<< HEAD
 							className="flex flex-shrink flex-grow-0 bg-green-500"
-							data={props.data}
+							data={data}
 						/>
 					</div>
 					<div className="bg-app-box shadow-app-shade/10 border-app-line flex w-full select-text flex-col overflow-hidden rounded-lg border pt-0.5 pb-0.5">
 						<h3 className="truncate px-3 pt-2 pb-1 text-base font-bold">
-							{props.data?.name}
-							{props.data?.extension && `.${props.data.extension}`}
-=======
-							className="flex flex-grow-0 flex-shrink bg-green-500"
-							data={data}
-						/>
-					</div>
-					<div className="flex flex-col w-full pt-0.5 pb-0.5 overflow-hidden bg-app-box rounded-lg select-text shadow-app-shade/10 border border-app-line">
-						<h3 className="px-3 pt-2 pb-1 text-base font-bold truncate">
 							{item?.name}
 							{item?.extension && `.${item.extension}`}
->>>>>>> e0ead286
 						</h3>
 						{objectData && (
 							<div className="mx-3 mt-1 mb-0.5 flex flex-row space-x-0.5">
