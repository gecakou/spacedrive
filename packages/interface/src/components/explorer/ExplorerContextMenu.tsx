--- conflicted
+++ resolved
@@ -346,11 +346,7 @@
 								dialogManager.create((dp) => (
 									<DecryptFileDialog
 										{...dp}
-<<<<<<< HEAD
-										location_id={getExplorerStore().locationId!}
-=======
 										location_id={store.locationId!}
->>>>>>> 808bc9f3
 										path_id={data.item.id}
 									/>
 								));
