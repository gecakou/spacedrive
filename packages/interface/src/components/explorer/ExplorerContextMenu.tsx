--- conflicted
+++ resolved
@@ -215,12 +215,8 @@
 export function FileItemContextMenu({ data, ...props }: FileItemContextMenuProps) {
 	const store = useExplorerStore();
 	const params = useExplorerParams();
-<<<<<<< HEAD
 	const platform = usePlatform();
-	const objectData = props.item ? (isObject(props.item) ? props.item : props.item.object) : null;
-=======
 	const objectData = data ? (isObject(data) ? data.item : data.item.object) : null;
->>>>>>> e0ead286
 
 	const hasMasterPasswordQuery = useLibraryQuery(['keys.hasMasterPassword']);
 	const hasMasterPassword =
@@ -280,13 +276,8 @@
 					onClick={(e) => {
 						getExplorerStore().cutCopyState = {
 							sourceLocationId: store.locationId!,
-<<<<<<< HEAD
-							sourcePathId: props.item.id,
-							actionType: 'Cut',
-=======
 							sourcePathId: data.item.id,
 							actionType: CutCopyType.Cut,
->>>>>>> e0ead286
 							active: true
 						};
 					}}
@@ -299,13 +290,8 @@
 					onClick={(e) => {
 						getExplorerStore().cutCopyState = {
 							sourceLocationId: store.locationId!,
-<<<<<<< HEAD
-							sourcePathId: props.item.id,
-							actionType: 'Copy',
-=======
 							sourcePathId: data.item.id,
 							actionType: CutCopyType.Copy,
->>>>>>> e0ead286
 							active: true
 						};
 					}}
