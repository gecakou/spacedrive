--- conflicted
+++ resolved
@@ -75,7 +75,6 @@
 		}
 	}, [os]);
 
-<<<<<<< HEAD
 	return (
 		<>
 			{platform.openPath && (
@@ -163,8 +162,6 @@
 export function FileItemContextMenu(props: FileItemContextMenuProps) {
 	const objectData = props.item ? (isObject(props.item) ? props.item : props.item.object) : null;
 
-=======
->>>>>>> fc2e8d8c
 	const hasMasterPasswordQuery = useLibraryQuery(['keys.hasMasterPassword']);
 	const hasMasterPassword =
 		hasMasterPasswordQuery.data !== undefined && hasMasterPasswordQuery.data === true
