--- conflicted
+++ resolved
@@ -35,22 +35,9 @@
 			<div className="flex grow" />
 			<div className="flex h-[45px] space-x-2 p-2">
 				{/* This is a fake button, do not add disabled prop pls */}
-<<<<<<< HEAD
 				<Button variant="gray" className="pointer-events-none flex !py-1.5 !px-2">
-					<div
-						className={clsx(
-							'h-2 w-2  rounded-full',
-							location.is_online ? 'bg-green-500' : 'bg-red-500'
-						)}
-					/>
-					<span className="text-ink-dull ml-1.5 text-xs">
-						{location.is_online ? 'Online' : 'Offline'}
-					</span>
-=======
-				<Button variant="gray" className="!py-1.5 !px-2 pointer-events-none flex">
-					<div className={clsx('w-2 h-2  rounded-full', online ? 'bg-green-500' : 'bg-red-500')} />
-					<span className="ml-1.5 text-xs text-ink-dull">{online ? 'Online' : 'Offline'}</span>
->>>>>>> 1436d779
+					<div className={clsx('h-2 w-2  rounded-full', online ? 'bg-green-500' : 'bg-red-500')} />
+					<span className="text-ink-dull ml-1.5 text-xs">{online ? 'Online' : 'Offline'}</span>
 				</Button>
 				<Button
 					variant="gray"
