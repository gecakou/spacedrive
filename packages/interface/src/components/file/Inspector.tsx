--- conflicted
+++ resolved
@@ -31,11 +31,6 @@
 
 const Divider = () => <div className="w-full my-1 h-[1px] bg-gray-100 dark:bg-gray-550" />;
 
-<<<<<<< HEAD
-export const Inspector = (props: { locationId: number; selectedFile?: FilePath }) => {
-	const { data: currentLocation } = useLibraryQuery(['locations.getById', props.locationId], {});
-
-=======
 function debounce<T>(fn: (args: T) => void, delay: number): (args: T) => void {
 	let timerId: number | undefined;
 	return (...args) => {
@@ -44,12 +39,9 @@
 	};
 }
 
-export const Inspector = (props: {
-	locationId: number;
-	location?: Location | null;
-	selectedFile?: FilePath;
-}) => {
->>>>>>> 25c111a8
+export const Inspector = (props: { locationId: number; selectedFile?: FilePath }) => {
+	const { data: currentLocation } = useLibraryQuery(['locations.getById', props.locationId], {});
+
 	const file_path = props.selectedFile,
 		file_id = props.selectedFile?.file?.id || -1;
 
@@ -62,14 +54,11 @@
 	);
 	const { mutate: fileSetNote } = useLibraryMutation('files.setNote');
 
-<<<<<<< HEAD
 	const { data: tags } = useLibraryQuery(['tags.getForFile', file_id]);
 
 	// notes are cached in a store by their file id
 	// this is so we can ensure every note has been sent to Rust even
 	// when quickly navigating files, which cancels update function
-=======
->>>>>>> 25c111a8
 	const [note, setNote] = useState(props.selectedFile?.file?.note || '');
 	useEffect(() => {
 		setNote(props.selectedFile?.file?.note || '');
