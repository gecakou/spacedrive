--- conflicted
+++ resolved
@@ -2,8 +2,8 @@
 import { PropsWithChildren } from 'react';
 import { useNavigate } from 'react-router';
 import { Button, tw } from '@sd/ui';
+import DragRegion from '~/components/layout/DragRegion';
 import { Divider } from '../explorer/inspector/Divider';
-import DragRegion from '~/components/layout/DragRegion'
 
 interface Props extends PropsWithChildren {
 	title: string;
@@ -21,11 +21,7 @@
 
 	return (
 		<PageOuter>
-<<<<<<< HEAD
 			<DragRegion />
-=======
-			<div data-tauri-drag-region className="absolute h-5 w-full" />
->>>>>>> 32ffd5f8
 			<Page>
 				<PageInner>
 					<HeaderArea>
