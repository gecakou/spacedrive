--- conflicted
+++ resolved
@@ -20,19 +20,13 @@
 export const SettingsSidebar = () => {
 	const os = useOperatingSystem();
 	return (
-<<<<<<< HEAD
-		<div className="border-app-line/50 custom-scroll no-scrollbar h-full w-60 max-w-[180px] shrink-0 border-r pb-5">
-			{os !== 'browser' && <div data-tauri-drag-region className="h-5 w-full" />}
-			<div className="px-4 py-2.5">
-=======
-		<div className="h-full border-r max-w-[180px] flex-shrink-0 border-app-line/50 w-60 custom-scroll no-scrollbar pb-5">
+		<div className="border-app-line/50 custom-scroll no-scrollbar h-full w-60 max-w-[180px] flex-shrink-0 border-r pb-5">
 			{os !== 'browser' ? (
-				<div data-tauri-drag-region className="w-full h-5" />
+				<div data-tauri-drag-region className="h-5 w-full" />
 			) : (
 				<div className="h-3" />
 			)}
 			<div className="px-4 pb-2.5">
->>>>>>> f47a2d58
 				<SettingsHeading className="!mt-2">Client</SettingsHeading>
 				<SidebarLink to="/settings/general">
 					<SettingsIcon component={GearSix} />
