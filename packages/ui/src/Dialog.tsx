--- conflicted
+++ resolved
@@ -1,6 +1,5 @@
 import * as DialogPrimitive from '@radix-ui/react-dialog';
 import clsx from 'clsx';
-import React from 'react';
 import { ReactNode, useEffect, useState } from 'react';
 import { animated, useTransition } from 'react-spring';
 
@@ -36,111 +35,104 @@
 	return (
 		<DialogPrimitive.Root open={open} onOpenChange={onOpenChange}>
 			{props.trigger && <DialogPrimitive.Trigger asChild>{props.trigger}</DialogPrimitive.Trigger>}
-			{transitions(
-				(styles, show) =>
-					show ? (
-						<DialogPrimitive.Portal forceMount>
-							<DialogPrimitive.Overlay asChild forceMount>
-								<animated.div
-<<<<<<< HEAD
-									className="fixed top-0 bottom-0 left-0 right-0 z-50 grid overflow-y-auto bg-app-divider bg-opacity-50 rounded-xl place-items-center m-[1px]"
-=======
-									className="fixed top-0 bottom-0 left-0 right-0 z-49 grid overflow-y-auto bg-app bg-opacity-50 rounded-xl place-items-center m-[1px]"
->>>>>>> 78a5754f
-									style={{
-										opacity: styles.opacity
+			{transitions((styles, show) =>
+				show ? (
+					<DialogPrimitive.Portal forceMount>
+						<DialogPrimitive.Overlay asChild forceMount>
+							<animated.div
+								className="fixed top-0 bottom-0 left-0 right-0 z-49 grid overflow-y-auto bg-app bg-opacity-50 rounded-xl place-items-center m-[1px]"
+								style={{
+									opacity: styles.opacity
+								}}
+							>
+								<DialogPrimitive.Content forceMount asChild>
+									<animated.div
+										style={styles}
+										className="min-w-[300px] max-w-[400px] rounded-md bg-app-box border border-app-line text-ink shadow-2xl shadow-app-shade/230"
+									>
+										<form
+											onSubmit={(e) => {
+												e.preventDefault();
+												if (props.ctaAction) props.ctaAction();
+											}}
+										>
+											<div className="p-5">
+												<DialogPrimitive.Title className="mb-2 font-bold">
+													{props.title}
+												</DialogPrimitive.Title>
+												<DialogPrimitive.Description className="text-sm text-ink-dull">
+													{props.description}
+												</DialogPrimitive.Description>
+												{props.children}
+											</div>
+											<div className="flex flex-row justify-end px-3 py-3 space-x-2 border-t bg-app/20 border-app-line">
+												{props.loading && <Loader />}
+												<div className="flex-grow" />
+												<DialogPrimitive.Close asChild>
+													<Button disabled={props.loading} size="sm" variant="gray">
+														Close
+													</Button>
+												</DialogPrimitive.Close>
+												<Button
+													type="submit"
+													size="sm"
+													disabled={props.loading || props.submitDisabled}
+													variant={props.ctaDanger ? 'colored' : 'accent'}
+													className={clsx(props.ctaDanger && 'bg-red-500 border-red-500')}
+												>
+													{props.ctaLabel}
+												</Button>
+											</div>
+										</form>
+									</animated.div>
+								</DialogPrimitive.Content>
+							</animated.div>
+						</DialogPrimitive.Overlay>
+
+						<DialogPrimitive.Content asChild forceMount>
+							<animated.div
+								className="z-50 fixed top-0 bottom-0 left-0 right-0 grid place-items-center !pointer-events-none"
+								style={styles}
+							>
+								<form
+									className="min-w-[300px] max-w-[400px] rounded-md bg-app-box border border-app-line text-ink shadow-app-shade !pointer-events-auto"
+									onSubmit={(e) => {
+										e.preventDefault();
+										if (props.ctaAction) props.ctaAction();
 									}}
-								/>
-							</DialogPrimitive.Overlay>
-
-							<DialogPrimitive.Content asChild forceMount>
-								<animated.div
-									className="z-50 fixed top-0 bottom-0 left-0 right-0 grid place-items-center !pointer-events-none"
-									style={styles}
 								>
-<<<<<<< HEAD
-									<DialogPrimitive.Content forceMount asChild>
-										<animated.div
-											style={styles}
-											className="min-w-[300px] max-w-[400px] rounded-md bg-app-box border border-app-line text-ink shadow-2xl shadow-app-shade/230"
+									<div className="p-5">
+										<DialogPrimitive.Title className="mb-2 font-bold">
+											{props.title}
+										</DialogPrimitive.Title>
+										<DialogPrimitive.Description className="text-sm text-ink-dull">
+											{props.description}
+										</DialogPrimitive.Description>
+										{props.children}
+									</div>
+									<div className="flex flex-row justify-end px-3 py-3 space-x-2 border-t bg-app-selected border-app-line">
+										{props.loading && <Loader />}
+										<div className="flex-grow" />
+										<DialogPrimitive.Close asChild>
+											<Button disabled={props.loading} size="sm" variant="gray">
+												Close
+											</Button>
+										</DialogPrimitive.Close>
+										<Button
+											type="submit"
+											size="sm"
+											disabled={props.loading || props.submitDisabled}
+											variant={props.ctaDanger ? 'colored' : 'accent'}
+											className={clsx(props.ctaDanger && 'bg-red-500 border-red-500')}
 										>
-											<form
-												onSubmit={(e) => {
-													e.preventDefault();
-													if (props.ctaAction) props.ctaAction();
-												}}
-											>
-												<div className="p-5">
-													<DialogPrimitive.Title className="mb-2 font-bold">
-														{props.title}
-													</DialogPrimitive.Title>
-													<DialogPrimitive.Description className="text-sm text-ink-dull">
-														{props.description}
-													</DialogPrimitive.Description>
-													{props.children}
-												</div>
-												<div className="flex flex-row justify-end px-3 py-3 space-x-2 border-t bg-app/20 border-app-line">
-													{props.loading && <Loader />}
-													<div className="flex-grow" />
-													<DialogPrimitive.Close asChild>
-														<Button disabled={props.loading} size="sm" variant="gray">
-															Close
-														</Button>
-													</DialogPrimitive.Close>
-													<Button
-														type="submit"
-														size="sm"
-														disabled={props.loading || props.submitDisabled}
-														variant={props.ctaDanger ? 'colored' : 'accent'}
-														className={clsx(props.ctaDanger && 'bg-red-500 border-red-500')}
-													>
-														{props.ctaLabel}
-													</Button>
-												</div>
-											</form>
-										</animated.div>
-									</DialogPrimitive.Content>
-=======
-									<form
-										className='min-w-[300px] max-w-[400px] rounded-md bg-app-box border border-app-line text-ink shadow-app-shade !pointer-events-auto' 
-										onSubmit={(e) => {
-											e.preventDefault();
-											if (props.ctaAction) props.ctaAction();
-										}}
-									>
-										<div className="p-5">
-											<DialogPrimitive.Title className="mb-2 font-bold">
-												{props.title}
-											</DialogPrimitive.Title>
-											<DialogPrimitive.Description className="text-sm text-ink-dull">
-												{props.description}
-											</DialogPrimitive.Description>
-											{props.children}
-										</div>
-										<div className="flex flex-row justify-end px-3 py-3 space-x-2 border-t bg-app-selected border-app-line">
-											{props.loading && <Loader />}
-											<div className="flex-grow" />
-											<DialogPrimitive.Close asChild>
-												<Button disabled={props.loading} size="sm" variant="gray">
-													Close
-												</Button>
-											</DialogPrimitive.Close>
-											<Button
-												type="submit"
-												size="sm"
-												disabled={props.loading || props.submitDisabled}
-												variant={props.ctaDanger ? 'colored' : 'accent'}
-												className={clsx(props.ctaDanger && 'bg-red-500 border-red-500')}
-											>
-												{props.ctaLabel}
-											</Button>
-										</div>
-									</form>
->>>>>>> 78a5754f
-								</animated.div>
-							</DialogPrimitive.Content>
-						</DialogPrimitive.Portal>
-					) : null
+											{props.ctaLabel}
+										</Button>
+									</div>
+								</form>
+							</animated.div>
+						</DialogPrimitive.Content>
+					</DialogPrimitive.Portal>
+				) : null
 			)}
 		</DialogPrimitive.Root>
 	);
