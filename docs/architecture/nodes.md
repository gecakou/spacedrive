---
index: 3
---
# Nodes

<<<<<<< HEAD
p2p, connecting nodes, protocols.

Jeff yes
=======
Nodes are instances of the Spacedrive core running on a device, they are able to connect to each other via a peer-to-peer network. A node is able to run many libraries simultaneously, but must be authorized per-library in order to synchronize.



p2p, connecting nodes, protocols.
>>>>>>> c844015f
<|MERGE_RESOLUTION|>--- conflicted
+++ resolved
@@ -3,14 +3,8 @@
 ---
 # Nodes
 
-<<<<<<< HEAD
-p2p, connecting nodes, protocols.
-
-Jeff yes
-=======
 Nodes are instances of the Spacedrive core running on a device, they are able to connect to each other via a peer-to-peer network. A node is able to run many libraries simultaneously, but must be authorized per-library in order to synchronize.
 
 
 
-p2p, connecting nodes, protocols.
->>>>>>> c844015f
+p2p, connecting nodes, protocols.